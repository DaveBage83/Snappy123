--- conflicted
+++ resolved
@@ -18,11 +18,8 @@
     var notifications = Notifications()
     var permissions = Permissions()
     var pushNotifications = PushNotifications()
-<<<<<<< HEAD
     var postponedActions = PostponedActions()
-=======
     var storeMenu = StoreMenu()
->>>>>>> 8ff833b5
     var retailStoreReview: RetailStoreReview?
     var passwordResetCode: String?
 }
