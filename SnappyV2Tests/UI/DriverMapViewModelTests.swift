//
//  DriverMapViewModelTests.swift
//  SnappyV2Tests
//
//  Created by David Bage on 17/06/2022.
//

import XCTest
import Combine
@testable import SnappyV2
import CoreLocation
import MapKit

@MainActor
class DriverMapViewModelTests: XCTestCase {

    func test_when2CoordinatesProvided_calculateIntermediatePointAndBearingReturnsMidpointAndBearing() {
        let container = DIContainer(appState: AppState(), eventLogger: MockedEventLogger(), services: .mocked())
        container.appState.value.routing.displayedDriverLocation = DriverLocationMapParameters.mockedWithPlacedOrderData
        let sut = makeSUT(container: container, dismissMapAction: {})
        
        let point1 = CLLocationCoordinate2D(latitude: 51.230780, longitude: -0.781580)
        let point2 = CLLocationCoordinate2D(latitude: 50.697130, longitude: -3.235880)
        
        let intermediatePoint = sut.calculateIntermediatePointAndBearing(point1: point1, point2: point2, percentage: 0.5)
        let expectedIntermediatePoint = CLLocationCoordinate2D(latitude: 50.970384, longitude: -2.015779)
        
        // Round values to 4 dp for testing
        XCTAssertEqual(ceil(intermediatePoint.0.latitude * 1000000) / 1000000, expectedIntermediatePoint.latitude)
        XCTAssertEqual(ceil(intermediatePoint.0.longitude * 1000000) / 1000000, expectedIntermediatePoint.longitude)
        XCTAssertEqual(intermediatePoint.1, -108.0906487502268)
    }
    
    func test_whenOrderCardVerticalUsageSet_thenMapRegionAdjusted() {
        let container = DIContainer(appState: AppState(), eventLogger: MockedEventLogger(), services: .mocked())
        container.appState.value.routing.displayedDriverLocation = DriverLocationMapParameters.mockedWithPlacedOrderData
        let sut = makeSUT(container: container, dismissMapAction: {})
        sut.setOrderCardVerticalUsage(to: 0.2)
        
        var cancellables = Set<AnyCancellable>()
        let expectation = expectation(description: #function)
        
        sut.$mapRegion
            .filter { $0.center.longitude != 0 }
            .receive(on: RunLoop.main)
            .sink { _ in
                expectation.fulfill()
            }
            .store(in: &cancellables)
        
        XCTAssertFalse(sut.showing)
        
        sut.viewShown()
        
        XCTAssertTrue(sut.showing)
        
        wait(for: [expectation], timeout: 2.0)
        
        XCTAssertEqual(sut.mapRegion.center.latitude, 37.330440693)
        XCTAssertEqual(sut.mapRegion.center.longitude, -122.02698811)
    }
    
    func test_whenDismissMapTriggered_thenDismissDriverMapHandlerTriggered() {
        let container = DIContainer(appState: AppState(), eventLogger: MockedEventLogger(), services: .mocked())
        container.appState.value.routing.displayedDriverLocation = DriverLocationMapParameters.mockedWithPlacedOrderData

        var test = 0
        
        let sut = makeSUT(container: container) {
            test = 1
        }
        
        sut.dismissMap()
        XCTAssertEqual(test, 1)
    }
    
    func test_whenCallStoreAndDismissMapCalled_thenDismissHandlerTriggered() {
        let container = DIContainer(appState: AppState(), eventLogger: MockedEventLogger(), services: .mocked())
        container.appState.value.routing.displayedDriverLocation = DriverLocationMapParameters.mockedWithPlacedOrderData
        
        var test = 0
        
        let sut = makeSUT(container: container) {
            test = 1
        }
        
        sut.callStoreAndDismissMap()
        XCTAssertEqual(test, 1)
    }
    
<<<<<<< HEAD
    func makeSUT(container: DIContainer = DIContainer(appState: AppState(), eventLogger: MockedEventLogger(), services: .mocked()), dismissMapAction: @escaping () -> Void) -> DriverMapViewModel {
=======
    func test_whenMapToPlacedOrderSummaryCalledOnPlacedOrder_thenPlacedOrderMappedCorrectly() {
        let sut = makeSUT(mapParams: DriverLocationMapParameters.mockedWithPlacedOrderData, dismissMapAction: {})
        
        let expectedPlacedOrderSummary = PlacedOrderSummary(
            id: 1963404,
            businessOrderId: 2106,
            store: PlacedOrderStore.mockedData,
            status: "Store Accepted / Picking",
            statusText: "store_accepted_picking",
            fulfilmentMethod: PlacedOrderFulfilmentMethod.mockedData,
            totalPrice: 11.25)
        XCTAssertEqual(sut.placedOrderSummary, expectedPlacedOrderSummary)
    }
    
    func makeSUT(container: DIContainer = DIContainer(appState: AppState(), eventLogger: MockedEventLogger(), services: .mocked()), mapParams: DriverLocationMapParameters, dismissMapAction: @escaping () -> Void) -> DriverMapViewModel {
>>>>>>> 541dc503
        DriverMapViewModel(
            container: container
        ) {
            dismissMapAction()
        }
    }
}<|MERGE_RESOLUTION|>--- conflicted
+++ resolved
@@ -88,11 +88,10 @@
         XCTAssertEqual(test, 1)
     }
     
-<<<<<<< HEAD
-    func makeSUT(container: DIContainer = DIContainer(appState: AppState(), eventLogger: MockedEventLogger(), services: .mocked()), dismissMapAction: @escaping () -> Void) -> DriverMapViewModel {
-=======
     func test_whenMapToPlacedOrderSummaryCalledOnPlacedOrder_thenPlacedOrderMappedCorrectly() {
-        let sut = makeSUT(mapParams: DriverLocationMapParameters.mockedWithPlacedOrderData, dismissMapAction: {})
+        let container = DIContainer(appState: AppState(), eventLogger: MockedEventLogger(), services: .mocked())
+        container.appState.value.routing.displayedDriverLocation = DriverLocationMapParameters.mockedWithPlacedOrderData
+        let sut = makeSUT(container: container, dismissMapAction: {})
         
         let expectedPlacedOrderSummary = PlacedOrderSummary(
             id: 1963404,
@@ -102,11 +101,15 @@
             statusText: "store_accepted_picking",
             fulfilmentMethod: PlacedOrderFulfilmentMethod.mockedData,
             totalPrice: 11.25)
+        
+        sut.viewShown()
+        
         XCTAssertEqual(sut.placedOrderSummary, expectedPlacedOrderSummary)
     }
     
-    func makeSUT(container: DIContainer = DIContainer(appState: AppState(), eventLogger: MockedEventLogger(), services: .mocked()), mapParams: DriverLocationMapParameters, dismissMapAction: @escaping () -> Void) -> DriverMapViewModel {
->>>>>>> 541dc503
+
+    func makeSUT(container: DIContainer = DIContainer(appState: AppState(), eventLogger: MockedEventLogger(), services: .mocked()), dismissMapAction: @escaping () -> Void) -> DriverMapViewModel {
+
         DriverMapViewModel(
             container: container
         ) {
