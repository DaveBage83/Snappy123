--- conflicted
+++ resolved
@@ -11,10 +11,6 @@
 
 class ProductAddButtonTests: XCTestCase {
     #warning("Test failing on some machines. Need to revisit. Underscore added to ignore test for now.")
-<<<<<<< HEAD
-
-=======
->>>>>>> f844539d
     func _test_init() {
         let sut = makeSUT()
         let iPhone12Snapshot = sut.snapshot(for: .iPhone12(style: .light))
