//
//  InitialView.swift
//  SnappyV2Study
//
//  Created by Henrik Gustavii on 21/06/2021.
//

import SwiftUI

// 3rd party
import DriverInterface

struct InitialView: View {
    // MARK: - Environment objects
    
    @Environment(\.horizontalSizeClass) var sizeClass
    @Environment(\.colorScheme) var colorScheme
    @Environment(\.scenePhase) var scenePhase
    @ScaledMetric var scale: CGFloat = 1 // Used to scale icon for accessibility options
    @Environment(\.sizeCategory) var sizeCategory: ContentSizeCategory
    @Environment(\.mainWindowSize) var mainWindowSize
    
    typealias ViewStrings = Strings.InitialView
    
    // MARK: - Food item enum -> used for food item images
        
    private enum FoodItem {
        case tomato
        case orange
        case crisps
        case milk
        case pizza
        case chocolate
        case bread
        
        var image: Image {
            switch self {
            case .tomato:
                return Image.InitialViewItems.tomato
            case .orange:
                return Image.InitialViewItems.orange
            case .crisps:
                return Image.InitialViewItems.crisps
            case .milk:
                return Image.InitialViewItems.milk
            case .pizza:
                return Image.InitialViewItems.pizza
            case .chocolate:
                return Image.InitialViewItems.chocolate
            case .bread:
                return Image.InitialViewItems.bread
            }
        }
        
        // Size of food items
        func width(windowWidth: CGFloat) -> CGFloat {
            switch self {
            case .tomato:
                return (windowWidth / 5)
            case .orange:
                return (windowWidth / 5.2)
            case .crisps:
                return (windowWidth / 3.5)
            case .milk:
                return (windowWidth / 3)
            case .pizza:
                return (windowWidth / 3)
            case .chocolate:
                return (windowWidth / 3.5)
            case .bread:
                return(windowWidth / 4)
            }
        }
        
        // Offset of food item images
        func position(windowWidth: CGFloat) -> CGSize {
            switch self {
            case .tomato:
                return CGSize(width: -(windowWidth / 2) * 0.85, height: -(Constants.Background.ovalHeight / 2) * 0.7)
            case .orange:
                return CGSize(width: -(windowWidth / 2) * 0.29, height: -(Constants.Background.ovalHeight / 2) * 0.9)
            case .crisps:
                return CGSize(width: (windowWidth / 2) * 0.4, height: -(Constants.Background.ovalHeight / 2))
            case .milk:
                return CGSize(width: (windowWidth / 2) * 1.05, height: -(Constants.Background.ovalHeight / 2) * 0.95)
            case .pizza:
                return CGSize(width: (windowWidth / 2) * 1.05, height: (Constants.Background.ovalHeight / 2) * 0.7)
            case .chocolate:
                return CGSize(width: (windowWidth / 2) * 0.1, height: (Constants.Background.ovalHeight / 2) * 0.86)
            case .bread:
                return CGSize(width: -(windowWidth / 2) * 0.7, height: (Constants.Background.ovalHeight / 2) * 0.85)
            }
        }
    }
    
    // MARK: - Constants
    
    struct Constants {
        struct PostcodeSearch {
            static let cornerRadius: CGFloat = 8
            static let vSpacing: CGFloat = 8
            static let largeDeviceWidth: CGFloat = UIScreen.screenWidth / 2
            static let buttonIconWidth: CGFloat = 24
            static let hPadding: CGFloat = 5
        }
        
        struct SearchButton {
            static let width: CGFloat = 300
            static let height: CGFloat = 55
            static let cornerRadius: CGFloat = 15
        }
        
        struct Background {
            static let animation = Animation.linear(duration: 0.3).delay(0.5)
            static let ovalHeight: CGFloat = UIScreen.screenHeight * 0.65
        }
        
        struct General {
            static let largeDeviceImageMultiplier: CGFloat = 1.5
            static let minimalDisplayThreshold: Int = 7
        }
        
        struct Logo {
            static let width: CGFloat = UIScreen.screenWidth / 2.5
            static let largeDeviceSnappyLogoMultiplier: CGFloat = 2
        }
        
        struct Tagline {
            static let bottomPadding: CGFloat = 8
        }
        
        struct SubTagline {
            static let paddingDenominator: CGFloat = 3
        }
        
        struct TitleStack {
            static let heightAdjustment: CGFloat = 0.05
        }
        
        struct FoodItem {
            static let animationRotation: CGFloat = 360
            static let maxScale: CGFloat = 1
        }
    }
    
    // MARK: - State objects / properties
    
    @StateObject var viewModel: InitialViewModel

    @State var isRotated = false // Controls when to rotate food items for animation
    @State var foodItemScale: CGFloat = 0.0 // Controls scale of food item animation
    
    // MARK: - Computed variables

    // Postcode search bar height needs to be relative to screen height
    private var postcodeSearchBarViewHeight: CGFloat {
        mainWindowSize.height / 15
    }
    
    private var logoBottomPadding: CGFloat {
        mainWindowSize.height / 20
    }
    
    private var imageSizeMultiplier: CGFloat {
        sizeClass == .compact ? 1 : Constants.General.largeDeviceImageMultiplier
    }
    
    private var colorPalette: ColorPalette {
        ColorPalette(container: viewModel.container, colorScheme: colorScheme)
    }
    
    private var foodItems: [FoodItem] {
        [.tomato, .orange, .crisps, .milk, .pizza, .chocolate, .bread]
    }
    
    // MARK: - Main body
    
    var body: some View {
        NavigationView {
            ZStack {
                navigationLinks
                backgroundView
                
                if viewModel.businessProfileIsLoaded {
                    
                    VStack {
                        
                        Image.Branding.Logo.white
                            .resizable()
                            .aspectRatio(contentMode: .fit)
                            .frame(width: Constants.Logo.width)
                            .padding(.bottom, logoBottomPadding)
                        
                        if sizeCategory.size < Constants.General.minimalDisplayThreshold || sizeClass != .compact {
                            Text(ViewStrings.tagline.localized)
                                .font(.heading2)
                                .foregroundColor(.white)
                                .padding(.bottom, Constants.Tagline.bottomPadding)
                            
                            Text(ViewStrings.subTagline.localized)
                                .font(.Body1.regular())
                                .foregroundColor(.white)
                                .padding(.bottom, postcodeSearchBarViewHeight / Constants.SubTagline.paddingDenominator)
                        }
                        
                        postcodeSearchBarView()
                    }
<<<<<<< HEAD
                    .offset(x: 0, y: -Constants.Background.ovalHeight * Constants.TitleStack.heightAdjustment)
=======
                    
                    postcodeSearchBarView()
                }
                .offset(x: 0, y: -Constants.Background.ovalHeight * Constants.TitleStack.heightAdjustment)
                
>>>>>>> dd1ff759
                    .toast(isPresenting: $viewModel.isRestoring) {
                        AlertToast(displayMode: .alert, type: .loading)
                    }
                    
                } else {
                    
                    Text("").toast(isPresenting: $viewModel.businessProfileIsLoading) {
                        AlertToast(displayMode: .alert, type: .loading)
                    }
                    
                }
            }
            .navigationBarTitleDisplayMode(.inline)
            .toolbar {
                ToolbarItem(placement: .navigationBarLeading) {
                    if viewModel.businessProfileIsLoaded && viewModel.showDriverStartShift {
                        StartDriverShiftButton(container: viewModel.container) {
                            Task {
                                await viewModel.startDriverShiftTapped()
                            }
                        }
                    }
                }
                ToolbarItem(placement: .navigationBarTrailing) {
                    if viewModel.businessProfileIsLoaded {
                        AccountButton(container: viewModel.container) {
                            viewModel.viewState = .memberDashboard
                        }
                    }
                }
            }
            .onAppear {
                AppDelegate.orientationLock = .portrait
                viewModel.onAppearSendEvent()
            }
            .onChange(of: scenePhase) { newPhase in
                if scenePhase == .background {
                    viewModel.dismissLocationAlertTapped()
                }
            }
            .withAlertToast(container: viewModel.container, error: $viewModel.error)
            .withAlertToast(container: viewModel.container, error: $viewModel.locationManager.error)
            .toast(isPresenting: .constant(viewModel.isLoading || viewModel.driverSettingsLoading), alert: {
                AlertToast(displayMode: .alert, type: .loading)
            })

            .alert(item: $viewModel.showAlert) { alert in
                switch alert.id {
                case .locationServicesDenied:
                    return Alert(
                        title: Text(Strings.Alerts.Location.deniedLocationTitle.localized),
                        message: Text(Strings.Alerts.Location.deniedLocationMessage.localized),
                        primaryButton:
                                .default(Text(Strings.General.settings.localized), action: {
                                    UIApplication.shared.open(URL(string: UIApplication.openSettingsURLString)!)
                                }),
                        secondaryButton:
                                .cancel(Text(Strings.General.cancel.localized), action: {
                                    viewModel.dismissLocationAlertTapped()
                                })
                        )
                case .errorLoadingBusinessProfile:
                    return Alert(
                        title:Text(Strings.InitialView.businessProfileAlertTitle.localized),
                        message: Text(Strings.InitialView.businessProfileAlertMessage.localized + "\n----\n" + (viewModel.businessProfileLoadingError?.localizedDescription ?? "")),
                        dismissButton: .default(Text(Strings.General.retry.localized), action: {
                                Task {
                                    await viewModel.loadBusinessProfile()
                                }
                            })
                        )
                }
            }
            .fullScreenCover(
                item: $viewModel.driverDependencies,
                content: { driverDependencies in
                    DriverInterfaceView(driverDependencies: driverDependencies)
                }
            )
            .onAppear {
                AppDelegate.orientationLock = .portrait
            }
        }
        .navigationViewStyle(.stack)
    }
    
    // MARK: - Food item factory
    
    private func foodItem(_ item: FoodItem) -> some View {
        item.image
            .resizable()
            .aspectRatio(contentMode: .fit)
            .frame(width: item.width(windowWidth: mainWindowSize.width))
            .scaleEffect(foodItemScale)
            .rotationEffect(Angle.degrees(isRotated ? Constants.FoodItem.animationRotation : 0))
            .offset(item.position(windowWidth: mainWindowSize.width))
            .animation(Constants.Background.animation, value: foodItemScale)
    }
    
    // MARK: - Background view
    
    private var backgroundView: some View {
        ZStack {
            Image.InitialViewItems.oval
                .resizable()
                .frame(width: mainWindowSize.width)
                .frame(height: Constants.Background.ovalHeight)
            
            ForEach(foodItems, id: \.self) { item in
                foodItem(item)
            }
        }

        .onAppear {
            foodItemScale = Constants.FoodItem.maxScale
            isRotated = true
        }
        .onDisappear {
            viewModel.dismissLocationAlertTapped()
        }
    }
    
    // MARK: - Navigation links
    
    private var navigationLinks: some View {
        HStack {
            NavigationLink(destination: LoginView(loginViewModel: .init(container: viewModel.container), socialLoginViewModel: .init(container: viewModel.container)), tag: InitialViewModel.NavigationDestination.login, selection: $viewModel.viewState) { EmptyView() }

            NavigationLink(destination: CreateAccountView(viewModel: .init(container: viewModel.container), socialLoginViewModel: .init(container: viewModel.container)), tag: InitialViewModel.NavigationDestination.create, selection: $viewModel.viewState) { EmptyView() }
            
            NavigationLink(destination: MemberDashboardView(viewModel: .init(container: viewModel.container)), tag: InitialViewModel.NavigationDestination.memberDashboard, selection: $viewModel.viewState) { EmptyView() }
        }
    }
    
    // MARK: - Postcode search bar
    
    private func postcodeSearchBarView() -> some View {
        HStack {
            Spacer()
            VStack(spacing: Constants.PostcodeSearch.vSpacing) {
                TextField(ViewStrings.postcodeSearch.localized, text: $viewModel.postcode)
                    .frame(height: postcodeSearchBarViewHeight)
                    .frame(maxWidth: sizeClass == .compact ? .infinity : Constants.PostcodeSearch.largeDeviceWidth)
                    .font(.Body1.regular())
                    .multilineTextAlignment(.center)
                    .textFieldStyle(PlainTextFieldStyle())
                    .background(colorScheme == .dark ? Color.black : Color.white)
                    .cornerRadius(Constants.PostcodeSearch.cornerRadius)
                    .autocapitalization(.allCharacters)
                    .disableAutocorrection(true)
                    .overlay(
                        HStack {
                            
                            Button(action: { Task { await viewModel.searchViaLocationTapped() } }) {
                                Image.Icons.LocationCrosshairs.standard
                                    .renderingMode(.template)
                                    .resizable()
                                    .aspectRatio(contentMode: .fit)
                                    .frame(width: Constants.PostcodeSearch.buttonIconWidth * scale)
                                    .foregroundColor(colorPalette.typefacePrimary)
                            }
                            .foregroundColor(.black)
                            .padding()
                            .disabled(viewModel.isLoading)
                            Spacer()
                        }
                    )
                    .disabled(viewModel.isLoading || viewModel.locationIsLoading)
                
                SnappyButton(
                    container: viewModel.container,
                    type: .secondary,
                    size: .large,
                    title: ViewStrings.storeSearch.localized,
                    largeTextTitle: "Search",
                    icon: Image.Icons.MagnifyingGlass.heavy, isLoading: .constant(viewModel.isLoading)) {
                        Task { await viewModel.tapLoadRetailStores() }
                    }
                    .disabled(viewModel.postcode.isEmpty || viewModel.isLoading || viewModel.locationIsLoading)
                    .frame(maxWidth: sizeClass == .compact ? .infinity : Constants.PostcodeSearch.largeDeviceWidth)
            }
            .padding(.horizontal, Constants.PostcodeSearch.hPadding)
            Spacer()
        }
    }
}

#if DEBUG
struct InitialView_Previews: PreviewProvider {
    static var previews: some View {
        Group {
            InitialView(viewModel: .init(container: .preview))
                .previewDevice(PreviewDevice(rawValue: "iPhone 13 Pro Max"))
            
            InitialView(viewModel: .init(container: .preview))
                .previewDevice(PreviewDevice(rawValue: "iPhone 13 mini"))
            
            InitialView(viewModel: .init(container: .preview))
                .previewDevice(PreviewDevice(rawValue: "iPhone 8"))
            
            InitialView(viewModel: .init(container: .preview))
                .previewDevice(PreviewDevice(rawValue: "iPad Pro (9.7-inch)"))
        }
    }
}
#endif<|MERGE_RESOLUTION|>--- conflicted
+++ resolved
@@ -205,19 +205,11 @@
                         
                         postcodeSearchBarView()
                     }
-<<<<<<< HEAD
-                    .offset(x: 0, y: -Constants.Background.ovalHeight * Constants.TitleStack.heightAdjustment)
-=======
-                    
-                    postcodeSearchBarView()
-                }
-                .offset(x: 0, y: -Constants.Background.ovalHeight * Constants.TitleStack.heightAdjustment)
-                
->>>>>>> dd1ff759
-                    .toast(isPresenting: $viewModel.isRestoring) {
-                        AlertToast(displayMode: .alert, type: .loading)
-                    }
-                    
+                        .offset(x: 0, y: -Constants.Background.ovalHeight * Constants.TitleStack.heightAdjustment)
+                        .toast(isPresenting: $viewModel.isRestoring) {
+                            AlertToast(displayMode: .alert, type: .loading)
+                        }
+
                 } else {
                     
                     Text("").toast(isPresenting: $viewModel.businessProfileIsLoading) {
