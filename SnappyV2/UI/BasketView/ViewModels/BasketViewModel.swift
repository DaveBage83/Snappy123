//
//  BasketViewModel.swift
//  SnappyV2
//
//  Created by Henrik Gustavii on 20/12/2021.
//

import Combine
import Foundation
import OSLog
import UIKit // required for UIApplication.shared.open

// import 3rd party
import AppsFlyerLib
import Firebase

struct BasketDisplayableFee: Identifiable {
    let id: UUID
    let text: String
    let amount: String
    let description: String?
}

@MainActor
class BasketViewModel: ObservableObject {
    
    typealias BasketViewStrings = Strings.BasketView
    
    enum BasketViewError: LocalizedError {
        case memberRequiredForCoupon
        case verifiedAccountRequiredForCouponWhenNoMobileNumber
        case verifiedAccountRequiredForCouponWhenMobileNumber
        case minimumSpendNotMet
        case couponAppliedUnsuccessfully
        
        var errorDescription: String? {
            switch self {
            case .memberRequiredForCoupon:
                return BasketViewStrings.Coupon.memberRequiredForCoupon.localized
            case .verifiedAccountRequiredForCouponWhenNoMobileNumber:
                return BasketViewStrings.Coupon.Customisable.verifiedAccountRequiredForCoupon.localizedFormat(BasketViewStrings.Coupon.verifiedAccountInstructionsWhenMobileNumber.localized)
            case .verifiedAccountRequiredForCouponWhenMobileNumber:
                return BasketViewStrings.Coupon.Customisable.verifiedAccountRequiredForCoupon.localizedFormat(BasketViewStrings.Coupon.verifiedAccountInstructionsWhenMobileNumber.localized)
            case .minimumSpendNotMet:
                return BasketViewStrings.moreItemsRequired.localized
            case .couponAppliedUnsuccessfully:
                return BasketViewStrings.Coupon.failure.localized
            }
        }
    }
    
    enum TipType: String {
        case driver
    }
    
    enum TipLevel: Int {
        case unhappy
        case neutral
        case happy
        case veryHappy
        case insanelyHappy
    }
    
    let container: DIContainer
    @Published var basket: Basket?
    private var selectedFulfilmentMethod: RetailStoreOrderMethodType
    var selectedStore: RetailStoreDetails?
    
    @Published var couponCode = ""
    @Published var applyingCoupon = false
    @Published var removingCoupon = false
    @Published var isUpdatingItem = false
    @Published var driverTip: Double = 0
    @Published var driverTipPriceString: String?
    @Published var changeTipBy: Double = 0
    let driverTipIncrement: Double
    let tipLevels: [TipLimitLevel]?
    @Published var updatingTip: Bool = false
    @Published var serviceFeeDescription: (title: String, description: String)?
    @Published var couponFieldHasError = false
    @Published var showingServiceFeeAlert = false
    @Published var showCouponAlert = false
    @Published var successfulCouponText: String?
    @Published var mentionMeButtonText: String?
    @Published var showMentionMeLoading = false
    @Published var showMentionMeWebView = false
    @Published var mentionMeRefereeRequestResult = MentionMeRequestResult(success: false, type: .referee, webViewURL: nil, buttonText: nil, postMessageConstants: nil, applyCoupon: nil, openInBrowser: nil)
    
    @Published var isContinueToCheckoutTapped = false
    
    @Published var profile: MemberProfile?
        
    var isMemberSignedIn: Bool {
        profile != nil
    }
    
    var showCheckoutButton: Bool {
        return selectedStore?.orderMethods?[selectedFulfilmentMethod.rawValue]?.status != .closed && isSlotExpired == false
    }

    private var cancellables = Set<AnyCancellable>()
    private var updatingTipTask: Task<Void, Never>?
    
    init(container: DIContainer) {
        self.container = container
        let appState = container.appState
        
        _basket = .init(initialValue: appState.value.userData.basket)
        selectedFulfilmentMethod = appState.value.userData.selectedFulfilmentMethod
        selectedStore = appState.value.userData.selectedStore.value
        driverTipIncrement = appState.value.businessData.businessProfile?.driverTipIncrement ?? 0
        tipLevels = appState.value.businessData.businessProfile?.tipLimitLevels
        setupBasket(with: appState)
        setupSelectedOrderMethod(with: appState)
        setupSelectedStore(with: appState)
        setupDriverTip()
        setupChangeTipBy()
        
        setupBindToProfile(with: appState)
    }
    
    deinit {
        updatingTipTask?.cancel()
    }
    
    var minimumSpendReached: Bool {
        guard let basket = basket else { return true }
        return basket.fulfilmentMethod.minSpend <= basket.orderSubtotal
    }
    
    var unmetCouponMemberAccountRequirement: BasketViewError? {
        guard
            let basket = basket,
            let registeredMemberRequirement = basket.coupon?.registeredMemberRequirement,
            registeredMemberRequirement != .none
        else { return nil }
        
        if let memberProfile = container.appState.value.userData.memberProfile {
            if registeredMemberRequirement == .registeredWithVerification && memberProfile.mobileValidated == false {
                if memberProfile.mobileContactNumber?.count ?? 0 < 7 {
                    return .verifiedAccountRequiredForCouponWhenNoMobileNumber
                } else {
                    return .verifiedAccountRequiredForCouponWhenMobileNumber
                }
            }
        } else {
            return .memberRequiredForCoupon
        }
        
        return nil
    }
    
    var fulfilmentMethodMinSpendPriceString: String {
        (basket?.fulfilmentMethod.minSpend ?? 0).toCurrencyString(using: selectedStore?.currency ?? AppV2Constants.Business.defaultStoreCurrency)
    }
    
    var deductCostPriceString: String? {
        basket?.coupon?.deductCost.toCurrencyString(using: selectedStore?.currency ?? AppV2Constants.Business.defaultStoreCurrency)
    }
    
    var orderSubtotalPriceString: String? {
        basket?.orderSubtotal.toCurrencyString(using: selectedStore?.currency ?? AppV2Constants.Business.defaultStoreCurrency)
    }
    
    var orderTotalPriceString: String? {
        basket?.orderTotal.toCurrencyString(using: selectedStore?.currency ?? AppV2Constants.Business.defaultStoreCurrency)
    }
    
    var showDriverTips: Bool {
        if selectedFulfilmentMethod == .delivery, let driverTips = selectedStore?.tips, let driverTip = driverTips.first(where: { $0.type == TipType.driver.rawValue }), driverTip.enabled {
            return true
        }
        return false
    }
    
    var displayableFees: [BasketDisplayableFee]? {
        basket?.fees?.reduce(nil, { (feesArray, fee) -> [BasketDisplayableFee]? in
            var array = feesArray ?? []
            array.append(
                BasketDisplayableFee(
                    id: UUID(),
                    text: fee.title,
                    amount: fee.amount.toCurrencyString(using: selectedStore?.currency ?? AppV2Constants.Business.defaultStoreCurrency),
                    description: fee.description
                )
            )
            return array
        })
    }
    
    var isSlotExpired: Bool {
        if let expires = basket?.selectedSlot?.expires {
            return expires.trueDate < Date().trueDate
        }
        
        if let end = basket?.selectedSlot?.end?.trueDate {
            return end.trueDate < Date().trueDate
        }
        
        return false
    }

    private func setupBindToProfile(with appState: Store<AppState>) {
        appState
            .map(\.userData.memberProfile)
            .receive(on: RunLoop.main)
            .sink { [weak self] profile in
                guard let self = self else { return }
                self.profile = profile
            }
            .store(in: &cancellables)
    }
    
    var tipLevel: TipLevel {
        if let tipLevel = tipLevels?.first(where: { $0.level == 4 }), driverTip >= tipLevel.amount {
            return .insanelyHappy
        } else if let tipLevel = tipLevels?.first(where: { $0.level == 3 }), driverTip >= tipLevel.amount {
            return .veryHappy
        } else if let tipLevel = tipLevels?.first(where: { $0.level == 2 }), driverTip >= tipLevel.amount {
            return .happy
        } else if let tipLevel = tipLevels?.first(where: { $0.level == 1 }), driverTip >= tipLevel.amount {
            return .neutral
        }
        return .unhappy
    }
    
    var basketIsEmpty: Bool {
        guard let basket = basket else {
            return true
        }
        return basket.items.isEmpty
    }
    
    var disableDecreaseTipButton: Bool { driverTip == 0 }
    
    var showBasketItems: Bool { basket?.items.isEmpty == false }
    
    private func setupBasket(with appState: Store<AppState>) {
        appState
            .map(\.userData.basket)
            .receive(on: RunLoop.main)
            .sink { [weak self] basket in
                guard let self = self else { return }
                self.basket = basket
                if appState.value.businessData.businessProfile?.mentionMeEnabled ?? false {
                    if let cachedRefereeResult = appState.value.staticCacheData.mentionMeRefereeResult {
                        self.updateMentionMeUI(with: cachedRefereeResult)
                    } else {
                        self.mentionMeButtonText = nil
                        self.showMentionMeLoading = true
                        // attempt to fetch the result
                        Task {
                            do {
                                self.updateMentionMeUI(
                                    with: try await MentionMeHandler(container: self.container).perform(request: .referee)
                                )
                            } catch {
                                // the error will have been logged by the perform method so
                                // only need to hide the progress view
                                guaranteeMainThread {
                                    self.showMentionMeLoading = false
                                }
                            }
                        }
                    }
                }
            }
            .store(in: &cancellables)
    }
    
    private func updateMentionMeUI(with refereeResult: MentionMeRequestResult) {
        guaranteeMainThread { [weak self] in
            guard let self = self else { return }
            if
                let buttonText = refereeResult.buttonText,
                refereeResult.success,
                refereeResult.webViewURL != nil
            {
                self.mentionMeButtonText = buttonText
            } else {
                self.mentionMeButtonText = nil
            }
            self.showMentionMeLoading = false
        }
    }
    
    private func setupSelectedOrderMethod(with appState: Store<AppState>) {
        appState
            .map(\.userData.selectedFulfilmentMethod)
            .removeDuplicates()
            .receive(on: RunLoop.main)
            .assignWeak(to: \.selectedFulfilmentMethod, on: self)
            .store(in: &cancellables)
    }
    
    private func setupSelectedStore(with appState: Store<AppState>) {
        appState
            .map(\.userData.selectedStore)
            .removeDuplicates()
            .receive(on: RunLoop.main)
            .sink { [weak self] store in
                guard let self = self else { return }
                self.selectedStore = store.value
            }
            .store(in: &cancellables)
    }
    
    private func setupDriverTip() {
        $basket
            .sink { [weak self] basket in
                guard let self = self else { return }
                if let tip = basket?.tips?.first(where: { $0.type == TipType.driver.rawValue }) {
                    self.driverTip = tip.amount
                    self.driverTipPriceString = tip.amount.toCurrencyString(using: self.selectedStore?.currency ?? AppV2Constants.Business.defaultStoreCurrency)
                } else if self.showDriverTips {
                    self.driverTip = 0
                    self.driverTipPriceString = (0.0).toCurrencyString(using: self.selectedStore?.currency ?? AppV2Constants.Business.defaultStoreCurrency)
                }
            }
            .store(in: &cancellables)
    }
    
    func submitCoupon() async {
        if couponCode.isEmpty == false {
            applyingCoupon = true
            
            do {
                try await self.container.services.basketService.applyCoupon(code: self.couponCode)
                
                Logger.basket.info("Added coupon: \(self.couponCode)")
                self.applyingCoupon = false
                self.successfulCouponText = Strings.BasketView.Coupon.Customisable.successfullyAddedCoupon.localizedFormat(self.couponCode)
                self.couponCode = ""
                couponFieldHasError = false
                
                // silently trigger fetching a mobile verification code if required by the coupon
                if unmetCouponMemberAccountRequirement == .verifiedAccountRequiredForCouponWhenMobileNumber {
                    do {
                        let openView = try await container.services.memberService.requestMobileVerificationCode()
                        if openView {
                            // The main SnappyV2App will display the app state because the view can
                            // also be requested in various other places within the app such as
                            // from the member area
                            container.appState.value.routing.showVerifyMobileView = true
                        }
                    } catch {
                        Logger.member.error("Failed to request SMS Mobile verification code: \(error.localizedDescription)")
                    }
                }
                
            } catch {
                self.setError(error)
                Logger.basket.error("Failed to add coupon: \(self.couponCode) - \(error.localizedDescription)")
                self.applyingCoupon = false
                couponFieldHasError = true
            }
        } else {
            self.setError(BasketViewError.couponAppliedUnsuccessfully)
            couponFieldHasError = true
        }
    }
    
    func removeCoupon() async {
        if let coupon = basket?.coupon {
            removingCoupon = true
            
            do {
                try await container.services.basketService.removeCoupon()
                
                Logger.basket.info("Removed coupon: \(coupon.name)")
                self.removingCoupon = false
            } catch {
                self.setError(error)
                Logger.basket.error("Failed to remove coupon: \(coupon.name) - \(error.localizedDescription)")
                self.removingCoupon = false
            }
        }
    }
    
    private func setError(_ err: Error) {
        self.container.appState.value.errors.append(err)
    }
    
    func clearCouponAndContinue() async {
        couponCode = ""
        await checkoutTapped()
    }
    
    func checkoutTapped() async {
        guard minimumSpendReached else {
<<<<<<< HEAD
            errorNeedsUserAction = BasketViewError.minimumSpendNotMet
            container.eventLogger.sendEvent(for: .checkoutBlockedByMinimumSpend, with: .firebaseAnalytics, params: [:])
=======
            setError(BasketViewError.minimumSpendNotMet)
>>>>>>> 418ea994
            return
        }
        
        if let unmetCouponMemberAccountRequirement = unmetCouponMemberAccountRequirement {
            if unmetCouponMemberAccountRequirement == .verifiedAccountRequiredForCouponWhenMobileNumber {
                // attempt to request the verification code
                do {
                    let openView = try await container.services.memberService.requestMobileVerificationCode()
                    if openView {
                        // The main SnappyV2App will display the app state because the view can
                        // also be requested in various other places within the app such as
                        // from the member area
                        container.appState.value.routing.showVerifyMobileView = true
                    }
                } catch {
                    // for whatever reason the request for the code to be sent failed so display
                    // the original error message - better than displaying the network error
                    // because requestMobileVerificationCode() is more of a background call than
                    // being explicity initiated by the user
                    self.setError(unmetCouponMemberAccountRequirement)
                    Logger.member.error("Failed to request SMS Mobile verification code: \(error.localizedDescription)")
                }
            } else {
                self.setError(unmetCouponMemberAccountRequirement)
            }
            // block the customer checking out until verified
            return
        }
        
        if couponCode.isEmpty {
            isContinueToCheckoutTapped = true
            
            if let basket = basket {
                var itemIds: [Int] = []
                var totalItemQuantity: Int = 0
                
                for item in basket.items {
                    itemIds.append(item.menuItem.id)
                    totalItemQuantity += item.quantity
                }
                
                var params: [String: Any] = [:]
                
                if let storeId = basket.storeId {
                    params["store_id"] = "\(storeId)"
                }
                
                params[AFEventParamPrice] = basket.orderTotal
                params[AFEventParamContentId] = itemIds
                params[AFEventParamCurrency] = AppV2Constants.Business.currencyCode
                params[AFEventParamQuantity] = totalItemQuantity
                
                if let member = container.appState.value.userData.memberProfile {
                    params["member_id"] = member.uuid
                }
                
                container.eventLogger.sendEvent(for: .initiatedCheckout, with: .appsFlyer, params: params)
            }
        } else {
            showCouponAlert = true
        }
    }
    
    func showServiceFeeAlert(title: String, description: String) {
        self.serviceFeeDescription = (title, description)
        showingServiceFeeAlert = true
    }
    
    func dismissAlert() {
        showingServiceFeeAlert = false
    }

    func updateBasketItem(basketItem: BasketItem, quantity: Int) async {
        isUpdatingItem = true
        
        if quantity == 0 {
            await removeBasketItem(basketLineId: basketItem.basketLineId, item: basketItem.menuItem)
        } else {
            #warning("Check if defaults affect basket item")
            let basketItemRequest = BasketItemRequest(menuItemId: basketItem.menuItem.id, quantity: quantity, sizeId: 0, bannerAdvertId: 0, options: [], instructions: nil)
            
            do {
                try await self.container.services.basketService.updateItem(basketItemRequest: basketItemRequest, basketItem: basketItem)
                Logger.basket.info("Updated basket item id: \(basketItem.basketLineId) with \(quantity) in basket")
                
                self.isUpdatingItem = false
            } catch {
                self.setError(error)
                Logger.basket.error("Error updating \(basketItem.basketLineId) in basket - \(error.localizedDescription)")
                
                self.isUpdatingItem = false
            }
        }
    }
    
    func removeBasketItem(basketLineId: Int, item: RetailStoreMenuItem) async {
        do {
            try await self.container.services.basketService.removeItem(basketLineId: basketLineId, item: item)
            
            self.isUpdatingItem = false
        } catch {
            self.setError(error)
            Logger.basket.info("Failed to remove item - Error: \(error.localizedDescription)")
            
            self.isUpdatingItem = false
        }
    }
    
    func increaseTip() { changeTipBy += driverTipIncrement }
    
    func decreaseTip() { changeTipBy -= driverTipIncrement }
    
    private func updateTip(with tipChange: Double) async {
        updatingTip = true
        
        do {
            try await self.container.services.basketService.updateTip(to: tipChange)
            
            Logger.basket.log("Updated tip to \(tipChange)")
            await MainActor.run {
                self.updatingTip = false
                self.changeTipBy = 0
            }
        } catch {
            self.setError(error)
            Logger.basket.error("Could not update driver tip - Error: \(error.localizedDescription)")
            self.updatingTip = false
            self.changeTipBy = 0
        }
    }
    
    func startShoppingPressed() {
        container.appState.value.routing.selectedTab = .menu
    }
    
    func setupChangeTipBy() {
        $changeTipBy
            .debounce(for: 0.4, scheduler: RunLoop.main)
            .receive(on: RunLoop.main)
            .sink { [weak self] newValue in
                guard let self = self else { return }
                if newValue == 0 { return } // Avoids looping when updateTip resets changeTipBy
                self.updatingTipTask = Task { [weak self] in
                    guard let self = self else { return }
                    var updateValue = self.driverTip + newValue
                    if updateValue <= 0 { updateValue = 0 } // updateTip can't take negative numbers
                    await self.updateTip(with: updateValue)
                }
            }
            .store(in: &cancellables)
    }
    
    func onBasketViewSendEvent() {
        if let basket = basket {
            var totalItemQuantity: Int = 0
            for item in basket.items {
                totalItemQuantity += item.quantity
            }
            
            var params: [String: Any] = [
                AFEventParamPrice: basket.orderTotal,
                AFEventParamQuantity: totalItemQuantity
            ]
            container.eventLogger.sendEvent(for: .viewCart, with: .appsFlyer, params: params)
            
            params = [
                "basketTotal": basket.orderTotal
            ]
            container.eventLogger.sendEvent(for: .viewCart, with: .iterable, params: params)
            
            params = [
                AnalyticsParameterItems: EventLogger.getFirebaseItemsArray(from: basket.items),
                AnalyticsParameterCurrency: container.appState.value.userData.selectedStore.value?.currency.currencyCode ?? AppV2Constants.Business.currencyCode,
                AnalyticsParameterValue: NSDecimalNumber(value: basket.orderTotal).rounding(accordingToBehavior: EventLogger.decimalBehavior).doubleValue
            ]
            
            container.eventLogger.sendEvent(for: .viewCart, with: .firebaseAnalytics, params: params)
        }
    }
    
    func showMentionMeReferral() {
        if
            let refereeResult = container.appState.value.staticCacheData.mentionMeRefereeResult,
            let webViewURL = refereeResult.webViewURL,
            refereeResult.success
        {
            container.eventLogger.sendEvent(for: .mentionMeRefereeView, with: .appsFlyer, params: [:])
            container.eventLogger.sendEvent(for: .mentionMeRefereeView, with: .firebaseAnalytics, params: [:])
            if refereeResult.openInBrowser ?? false {
                UIApplication.shared.open(webViewURL, options: [:], completionHandler: nil)
            } else {
                mentionMeRefereeRequestResult = refereeResult
                showMentionMeWebView = true
            }
        }
    }
    
    func mentionMeWebViewDismissed(with couponAction: MentionMeCouponAction?) {
        self.showMentionMeWebView = false
        
        if let couponAction = couponAction {
            self.couponCode = couponAction.couponCode
            Task {
                await self.submitCoupon()
            }
        }
    }
    
    func dismissView() {
        isContinueToCheckoutTapped = false
    }
}<|MERGE_RESOLUTION|>--- conflicted
+++ resolved
@@ -388,12 +388,8 @@
     
     func checkoutTapped() async {
         guard minimumSpendReached else {
-<<<<<<< HEAD
-            errorNeedsUserAction = BasketViewError.minimumSpendNotMet
             container.eventLogger.sendEvent(for: .checkoutBlockedByMinimumSpend, with: .firebaseAnalytics, params: [:])
-=======
             setError(BasketViewError.minimumSpendNotMet)
->>>>>>> 418ea994
             return
         }
         
