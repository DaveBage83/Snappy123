// !$*UTF8*$!
{
	archiveVersion = 1;
	classes = {
	};
	objectVersion = 55;
	objects = {

/* Begin PBXBuildFile section */
		0A0DBB7527C2C3BE00D99EDE /* Dictionary+Extensions.swift in Sources */ = {isa = PBXBuildFile; fileRef = 0A0DBB7427C2C3BE00D99EDE /* Dictionary+Extensions.swift */; };
		0A0DBB7727C3020100D99EDE /* Dictionary+Extensions.swift in Sources */ = {isa = PBXBuildFile; fileRef = 0A0DBB7627C3020100D99EDE /* Dictionary+Extensions.swift */; };
		0A0DBB7927C36E6F00D99EDE /* NetworkingHelpers.swift in Sources */ = {isa = PBXBuildFile; fileRef = 0A0DBB7827C36E6F00D99EDE /* NetworkingHelpers.swift */; };
		0A19F47E27A834C900D3F456 /* RetailStoreMenuMockedData.swift in Sources */ = {isa = PBXBuildFile; fileRef = 0A19F47D27A834C900D3F456 /* RetailStoreMenuMockedData.swift */; };
		0A27480528CA5A6100147CFC /* UserPermissionsUserDefaultsRepository.swift in Sources */ = {isa = PBXBuildFile; fileRef = 0A27480428CA5A6100147CFC /* UserPermissionsUserDefaultsRepository.swift */; };
		0A27480828CB57FF00147CFC /* MockedUserPermissionsUserDefaultsRepository.swift in Sources */ = {isa = PBXBuildFile; fileRef = 0A27480728CB57FE00147CFC /* MockedUserPermissionsUserDefaultsRepository.swift */; };
		0A27480B28CB82C900147CFC /* UserPermissionsUserDefaultsRepositoryTests.swift in Sources */ = {isa = PBXBuildFile; fileRef = 0A27480A28CB82C900147CFC /* UserPermissionsUserDefaultsRepositoryTests.swift */; };
		0A27B99028DDE12500D29DB5 /* VerifyMobileNumberViewModelTests.swift in Sources */ = {isa = PBXBuildFile; fileRef = 0A27B98F28DDE12500D29DB5 /* VerifyMobileNumberViewModelTests.swift */; };
		0A2E98BC2709A41F00F86EB7 /* APICall.swift in Sources */ = {isa = PBXBuildFile; fileRef = 0A2E98BB2709A41F00F86EB7 /* APICall.swift */; };
		0A30A03F279422C6000C4E50 /* AddressWebRepositoryTests.swift in Sources */ = {isa = PBXBuildFile; fileRef = 0A30A03E279422C6000C4E50 /* AddressWebRepositoryTests.swift */; };
		0A30A041279422EA000C4E50 /* AddressDBRepositoryTests.swift in Sources */ = {isa = PBXBuildFile; fileRef = 0A30A040279422EA000C4E50 /* AddressDBRepositoryTests.swift */; };
		0A30A04227942511000C4E50 /* RetailStoresMockedData.swift in Sources */ = {isa = PBXBuildFile; fileRef = 0A86C8FD2700626D008F16E1 /* RetailStoresMockedData.swift */; };
		0A30A04427942663000C4E50 /* AddressMockedData.swift in Sources */ = {isa = PBXBuildFile; fileRef = 0A30A04327942663000C4E50 /* AddressMockedData.swift */; };
		0A4EEBFF27A2CE750083BAA7 /* CurrentFulfilmentLocation+CoreData.swift in Sources */ = {isa = PBXBuildFile; fileRef = 0A4EEBFE27A2CE750083BAA7 /* CurrentFulfilmentLocation+CoreData.swift */; };
		0A4FA2D327A68A8300054ACA /* BasketServiceTests.swift in Sources */ = {isa = PBXBuildFile; fileRef = 0A4FA2D227A68A8300054ACA /* BasketServiceTests.swift */; };
		0A4FA2D727A68B3900054ACA /* BasketWebRepositoryTests.swift in Sources */ = {isa = PBXBuildFile; fileRef = 0A4FA2D627A68B3900054ACA /* BasketWebRepositoryTests.swift */; };
		0A4FA2DA27A68B8400054ACA /* BasketDBRepositoryTests.swift in Sources */ = {isa = PBXBuildFile; fileRef = 0A4FA2D927A68B8400054ACA /* BasketDBRepositoryTests.swift */; };
		0A4FA2DC27A68FF000054ACA /* BasketMockedData.swift in Sources */ = {isa = PBXBuildFile; fileRef = 0A4FA2DB27A68FF000054ACA /* BasketMockedData.swift */; };
		0A51B453271B8A7600CA3D96 /* RetailStoresDBRepositoryTests.swift in Sources */ = {isa = PBXBuildFile; fileRef = 0A51B452271B8A7600CA3D96 /* RetailStoresDBRepositoryTests.swift */; };
		0A51B456271B8BBD00CA3D96 /* MockedPersistentStore.swift in Sources */ = {isa = PBXBuildFile; fileRef = 0A51B455271B8BBD00CA3D96 /* MockedPersistentStore.swift */; };
		0A57F940272E7B9B00B1269D /* BasketWebRepository.swift in Sources */ = {isa = PBXBuildFile; fileRef = 0A57F93F272E7B9B00B1269D /* BasketWebRepository.swift */; };
		0A57F942272E7BBD00B1269D /* BasketDBRepository.swift in Sources */ = {isa = PBXBuildFile; fileRef = 0A57F941272E7BBD00B1269D /* BasketDBRepository.swift */; };
		0A57F944272EA06C00B1269D /* Basket+CoreData.swift in Sources */ = {isa = PBXBuildFile; fileRef = 0A57F943272EA06C00B1269D /* Basket+CoreData.swift */; };
		0A6546C9289189980097BC3F /* StartDriverShiftButton.swift in Sources */ = {isa = PBXBuildFile; fileRef = 0A6546C8289189980097BC3F /* StartDriverShiftButton.swift */; };
		0A6A3CBA276F1E9F00D77617 /* MockedRetailStoreService.swift in Sources */ = {isa = PBXBuildFile; fileRef = 0A6A3CB9276F1E9F00D77617 /* MockedRetailStoreService.swift */; };
		0A6A3CBC276F251300D77617 /* MockedRetailStoreMenuService.swift in Sources */ = {isa = PBXBuildFile; fileRef = 0A6A3CBB276F251300D77617 /* MockedRetailStoreMenuService.swift */; };
		0A6A3CBE276F259800D77617 /* MockedBasketService.swift in Sources */ = {isa = PBXBuildFile; fileRef = 0A6A3CBD276F259800D77617 /* MockedBasketService.swift */; };
		0A6A3CC0276F262800D77617 /* MockedUserService.swift in Sources */ = {isa = PBXBuildFile; fileRef = 0A6A3CBF276F262800D77617 /* MockedUserService.swift */; };
		0A7253D727B085FF00CE5B1F /* CheckoutServiceTests.swift in Sources */ = {isa = PBXBuildFile; fileRef = 0A7253D627B085FF00CE5B1F /* CheckoutServiceTests.swift */; };
		0A7253D927B0878800CE5B1F /* CheckoutDBRepository.swift in Sources */ = {isa = PBXBuildFile; fileRef = 0A7253D827B0878800CE5B1F /* CheckoutDBRepository.swift */; };
		0A7253DC27B08B6800CE5B1F /* CheckoutDBRepositoryTests.swift in Sources */ = {isa = PBXBuildFile; fileRef = 0A7253DB27B08B6800CE5B1F /* CheckoutDBRepositoryTests.swift */; };
		0A7253DE27B0FF0400CE5B1F /* MockedCheckoutService.swift in Sources */ = {isa = PBXBuildFile; fileRef = 0A7253DD27B0FF0400CE5B1F /* MockedCheckoutService.swift */; };
		0A7253E327B103DF00CE5B1F /* MockedBasketDBRepository.swift in Sources */ = {isa = PBXBuildFile; fileRef = 0A7253E127B103DF00CE5B1F /* MockedBasketDBRepository.swift */; };
		0A7253E427B103DF00CE5B1F /* MockedBasketWebRepository.swift in Sources */ = {isa = PBXBuildFile; fileRef = 0A7253E227B103DF00CE5B1F /* MockedBasketWebRepository.swift */; };
		0A7253E727B103EB00CE5B1F /* MockedCheckoutDBRepository.swift in Sources */ = {isa = PBXBuildFile; fileRef = 0A7253E527B103EB00CE5B1F /* MockedCheckoutDBRepository.swift */; };
		0A7253E827B103EB00CE5B1F /* MockedCheckoutWebRepository.swift in Sources */ = {isa = PBXBuildFile; fileRef = 0A7253E627B103EB00CE5B1F /* MockedCheckoutWebRepository.swift */; };
		0A7976B228BFB928009B1FB6 /* AppDelegateTests.swift in Sources */ = {isa = PBXBuildFile; fileRef = 0A7976B128BFB928009B1FB6 /* AppDelegateTests.swift */; };
		0A7976B428BFBF79009B1FB6 /* SystemEventsHandlerTests.swift in Sources */ = {isa = PBXBuildFile; fileRef = 0A7976B328BFBF79009B1FB6 /* SystemEventsHandlerTests.swift */; };
		0A7976B928BFC167009B1FB6 /* PushNotificationWebRepository.swift in Sources */ = {isa = PBXBuildFile; fileRef = 0A7976B828BFC167009B1FB6 /* PushNotificationWebRepository.swift */; };
		0A7976BF28C49AEC009B1FB6 /* PushNotificationsEnablePromptViewModelTests.swift in Sources */ = {isa = PBXBuildFile; fileRef = 0A7976BE28C49AEC009B1FB6 /* PushNotificationsEnablePromptViewModelTests.swift */; };
		0A7976C128C4B3EB009B1FB6 /* PushNotificationViewModelTests.swift in Sources */ = {isa = PBXBuildFile; fileRef = 0A7976C028C4B3EB009B1FB6 /* PushNotificationViewModelTests.swift */; };
		0A7976C628C4D79A009B1FB6 /* PushNotificationSettingsViewModelTests.swift in Sources */ = {isa = PBXBuildFile; fileRef = 0A7976C528C4D79A009B1FB6 /* PushNotificationSettingsViewModelTests.swift */; };
		0A7E310128071CDA0008A647 /* EventLogger.swift in Sources */ = {isa = PBXBuildFile; fileRef = 0A7E310028071CDA0008A647 /* EventLogger.swift */; };
		0A7E310428072E570008A647 /* AppsFlyerLib in Frameworks */ = {isa = PBXBuildFile; productRef = 0A7E310328072E570008A647 /* AppsFlyerLib */; };
		0A7E3109280838370008A647 /* MockedEventLogger.swift in Sources */ = {isa = PBXBuildFile; fileRef = 0A7E3108280838370008A647 /* MockedEventLogger.swift */; };
		0A7E310B2809A81B0008A647 /* EventLoggerTests.swift in Sources */ = {isa = PBXBuildFile; fileRef = 0A7E310A2809A81B0008A647 /* EventLoggerTests.swift */; };
		0A86C8EC27004470008F16E1 /* RetailStoresServiceTests.swift in Sources */ = {isa = PBXBuildFile; fileRef = 0A86C8EB27004470008F16E1 /* RetailStoresServiceTests.swift */; };
		0A86C8EF270049A0008F16E1 /* MockedRetailStoresWebRepository.swift in Sources */ = {isa = PBXBuildFile; fileRef = 0A86C8EE270049A0008F16E1 /* MockedRetailStoresWebRepository.swift */; };
		0A86C8F1270049FB008F16E1 /* MockedRetailStoresDBRepository.swift in Sources */ = {isa = PBXBuildFile; fileRef = 0A86C8F0270049FB008F16E1 /* MockedRetailStoresDBRepository.swift */; };
		0A86C8F527004FD1008F16E1 /* Mock.swift in Sources */ = {isa = PBXBuildFile; fileRef = 0A86C8F427004FD1008F16E1 /* Mock.swift */; };
		0A86C8F727005112008F16E1 /* TestWebRepository.swift in Sources */ = {isa = PBXBuildFile; fileRef = 0A86C8F627005112008F16E1 /* TestWebRepository.swift */; };
		0A86C8FA270057CE008F16E1 /* TestHelpers.swift in Sources */ = {isa = PBXBuildFile; fileRef = 0A86C8F9270057CE008F16E1 /* TestHelpers.swift */; };
		0A86C91A27021210008F16E1 /* RequestMocking.swift in Sources */ = {isa = PBXBuildFile; fileRef = 0A86C91927021210008F16E1 /* RequestMocking.swift */; };
		0A86C91C27021226008F16E1 /* MockedResponse.swift in Sources */ = {isa = PBXBuildFile; fileRef = 0A86C91B27021226008F16E1 /* MockedResponse.swift */; };
		0A86C91E27036C29008F16E1 /* RetailStoreMenuService.swift in Sources */ = {isa = PBXBuildFile; fileRef = 0A86C91D27036C29008F16E1 /* RetailStoreMenuService.swift */; };
		0A8CE0DF270B415D00B9AC43 /* RetailStoresWebRepositoryTests.swift in Sources */ = {isa = PBXBuildFile; fileRef = 0A8CE0DE270B415D00B9AC43 /* RetailStoresWebRepositoryTests.swift */; };
		0A8D86ED28DB56A600F85184 /* VerifyMobileNumberView.swift in Sources */ = {isa = PBXBuildFile; fileRef = 0A8D86EC28DB56A600F85184 /* VerifyMobileNumberView.swift */; };
		0A8D86EF28DB56CB00F85184 /* VerifyMobileNumberViewModel.swift in Sources */ = {isa = PBXBuildFile; fileRef = 0A8D86EE28DB56CB00F85184 /* VerifyMobileNumberViewModel.swift */; };
		0A957FD8285F058900B8C35E /* MentionMeWebView.swift in Sources */ = {isa = PBXBuildFile; fileRef = 0A957FD7285F058900B8C35E /* MentionMeWebView.swift */; };
		0A957FDA285F05C100B8C35E /* MentionMeWebViewModel.swift in Sources */ = {isa = PBXBuildFile; fileRef = 0A957FD9285F05C100B8C35E /* MentionMeWebViewModel.swift */; };
		0A957FDC28604A8400B8C35E /* MentionMeRepresentableWebView.swift in Sources */ = {isa = PBXBuildFile; fileRef = 0A957FDB28604A8400B8C35E /* MentionMeRepresentableWebView.swift */; };
		0A957FDE2860E19700B8C35E /* MentionMeRepresentableWebViewModel.swift in Sources */ = {isa = PBXBuildFile; fileRef = 0A957FDD2860E19700B8C35E /* MentionMeRepresentableWebViewModel.swift */; };
		0A981D4228BD008700BC36F9 /* MockedUserPermissionsService.swift in Sources */ = {isa = PBXBuildFile; fileRef = 0A981D4128BD008700BC36F9 /* MockedUserPermissionsService.swift */; };
		0A981D4428BD0C4B00BC36F9 /* PushNotificationsHandlerTests.swift in Sources */ = {isa = PBXBuildFile; fileRef = 0A981D4328BD0C4B00BC36F9 /* PushNotificationsHandlerTests.swift */; };
		0A981D4728BD0E2600BC36F9 /* MockedSystemEventsHandler.swift in Sources */ = {isa = PBXBuildFile; fileRef = 0A981D4628BD0E2600BC36F9 /* MockedSystemEventsHandler.swift */; };
		0A981D4928BD0E5000BC36F9 /* MockedDeepLinksHandler.swift in Sources */ = {isa = PBXBuildFile; fileRef = 0A981D4828BD0E5000BC36F9 /* MockedDeepLinksHandler.swift */; };
		0A9D8CDA279618C600E94B06 /* AddressServiceTests.swift in Sources */ = {isa = PBXBuildFile; fileRef = 0A9D8CD9279618C600E94B06 /* AddressServiceTests.swift */; };
		0A9D8CDE2796990500E94B06 /* MockedAddressWebRepository.swift in Sources */ = {isa = PBXBuildFile; fileRef = 0A9D8CDD2796990500E94B06 /* MockedAddressWebRepository.swift */; };
		0A9D8CE02796993700E94B06 /* MockedAddressDBRepository.swift in Sources */ = {isa = PBXBuildFile; fileRef = 0A9D8CDF2796993700E94B06 /* MockedAddressDBRepository.swift */; };
		0A9F2ED728AEA12200F6B0BE /* PushNotificationsEnablePromptViewModel.swift in Sources */ = {isa = PBXBuildFile; fileRef = 0A9F2ED628AEA12200F6B0BE /* PushNotificationsEnablePromptViewModel.swift */; };
		0AA3AB7C26F7F1780055B4B0 /* RetailStoresDBRepository.swift in Sources */ = {isa = PBXBuildFile; fileRef = 0AA3AB7B26F7F1780055B4B0 /* RetailStoresDBRepository.swift */; };
		0AA3AB8026F7F4D60055B4B0 /* CoreDataStack.swift in Sources */ = {isa = PBXBuildFile; fileRef = 0AA3AB7F26F7F4D60055B4B0 /* CoreDataStack.swift */; };
		0AA3AB8226F7F4FF0055B4B0 /* CoreDataHelpers.swift in Sources */ = {isa = PBXBuildFile; fileRef = 0AA3AB8126F7F4FF0055B4B0 /* CoreDataHelpers.swift */; };
		0AA3AB8726F7F5BB0055B4B0 /* LazyList.swift in Sources */ = {isa = PBXBuildFile; fileRef = 0AA3AB8626F7F5BB0055B4B0 /* LazyList.swift */; };
		0AA3C56826FCF28D00CF379A /* Loadable.swift in Sources */ = {isa = PBXBuildFile; fileRef = 0AA3C56726FCF28D00CF379A /* Loadable.swift */; };
		0AA3C56A26FCF2E900CF379A /* CancelBag.swift in Sources */ = {isa = PBXBuildFile; fileRef = 0AA3C56926FCF2E900CF379A /* CancelBag.swift */; };
		0AA3C56C26FDE22500CF379A /* Helpers.swift in Sources */ = {isa = PBXBuildFile; fileRef = 0AA3C56B26FDE22500CF379A /* Helpers.swift */; };
		0AA6292127BFF325005BFDD6 /* Location.swift in Sources */ = {isa = PBXBuildFile; fileRef = 0AA6292027BFF325005BFDD6 /* Location.swift */; };
		0AA70C6728ACB46700DE409F /* PushNotificationView.swift in Sources */ = {isa = PBXBuildFile; fileRef = 0AA70C6628ACB46700DE409F /* PushNotificationView.swift */; };
		0AA70C6928ACB75B00DE409F /* PushNotificationViewModel.swift in Sources */ = {isa = PBXBuildFile; fileRef = 0AA70C6828ACB75B00DE409F /* PushNotificationViewModel.swift */; };
		0AA70C6B28AD517F00DE409F /* PushNotificationsEnablePromptView.swift in Sources */ = {isa = PBXBuildFile; fileRef = 0AA70C6A28AD517F00DE409F /* PushNotificationsEnablePromptView.swift */; };
		0AA7B8BE283E7E8300D4DFF1 /* DriverMapView.swift in Sources */ = {isa = PBXBuildFile; fileRef = 0AA7B8BD283E7E8300D4DFF1 /* DriverMapView.swift */; };
		0AA7B8C0283E7EF600D4DFF1 /* DriverMapViewModel.swift in Sources */ = {isa = PBXBuildFile; fileRef = 0AA7B8BF283E7EF600D4DFF1 /* DriverMapViewModel.swift */; };
		0AA856D927CF8DC300038072 /* BusinessProfileService.swift in Sources */ = {isa = PBXBuildFile; fileRef = 0AA856D827CF8DC300038072 /* BusinessProfileService.swift */; };
		0AA856DC27CF938100038072 /* BusinessProfileWebRepository.swift in Sources */ = {isa = PBXBuildFile; fileRef = 0AA856DB27CF938100038072 /* BusinessProfileWebRepository.swift */; };
		0AA856DE27CF939F00038072 /* BusinessProfileDBRepository.swift in Sources */ = {isa = PBXBuildFile; fileRef = 0AA856DD27CF939F00038072 /* BusinessProfileDBRepository.swift */; };
		0AA856E127CF94E700038072 /* BusinessProfile.swift in Sources */ = {isa = PBXBuildFile; fileRef = 0AA856E027CF94E700038072 /* BusinessProfile.swift */; };
		0AA856E327CF9EB500038072 /* BusinessProfile+CoreData.swift in Sources */ = {isa = PBXBuildFile; fileRef = 0AA856E227CF9EB500038072 /* BusinessProfile+CoreData.swift */; };
		0AA856E527CFDDB400038072 /* MockedBusinessProfileService.swift in Sources */ = {isa = PBXBuildFile; fileRef = 0AA856E427CFDDB400038072 /* MockedBusinessProfileService.swift */; };
		0AA856E827CFE0EC00038072 /* BusinessProfileMockedData.swift in Sources */ = {isa = PBXBuildFile; fileRef = 0AA856E727CFE0EC00038072 /* BusinessProfileMockedData.swift */; };
		0AA856EA27CFE11700038072 /* BusinessProfileWebRepositoryTests.swift in Sources */ = {isa = PBXBuildFile; fileRef = 0AA856E927CFE11700038072 /* BusinessProfileWebRepositoryTests.swift */; };
		0AA856EC27CFE13400038072 /* BusinessProfileDBRepositoryTests.swift in Sources */ = {isa = PBXBuildFile; fileRef = 0AA856EB27CFE13400038072 /* BusinessProfileDBRepositoryTests.swift */; };
		0AA856EE27D036E600038072 /* BusinessProfileServiceTests.swift in Sources */ = {isa = PBXBuildFile; fileRef = 0AA856ED27D036E600038072 /* BusinessProfileServiceTests.swift */; };
		0AA856F127D0385000038072 /* MockedBusinessProfileWebRepository.swift in Sources */ = {isa = PBXBuildFile; fileRef = 0AA856F027D0385000038072 /* MockedBusinessProfileWebRepository.swift */; };
		0AA856F327D0388400038072 /* MockedBusinessProfileDBRepository.swift in Sources */ = {isa = PBXBuildFile; fileRef = 0AA856F227D0388400038072 /* MockedBusinessProfileDBRepository.swift */; };
		0AAB40AB271E988400C6153B /* RetailStoreMenuDBRepository.swift in Sources */ = {isa = PBXBuildFile; fileRef = 0AAB40AA271E988400C6153B /* RetailStoreMenuDBRepository.swift */; };
		0AAB40AD271EE3BB00C6153B /* RetailStoreMenu.swift in Sources */ = {isa = PBXBuildFile; fileRef = 0AAB40AC271EE3BA00C6153B /* RetailStoreMenu.swift */; };
		0AAB40B0271F76FE00C6153B /* ImagePath+CoreData.swift in Sources */ = {isa = PBXBuildFile; fileRef = 0AAB40AF271F76FE00C6153B /* ImagePath+CoreData.swift */; };
		0AAB40B2271F788C00C6153B /* RetailStoreMenu+CoreData.swift in Sources */ = {isa = PBXBuildFile; fileRef = 0AAB40B1271F788C00C6153B /* RetailStoreMenu+CoreData.swift */; };
		0AABD1D62796E2CF005F9373 /* BasketAndPastOrderItemBanner.swift in Sources */ = {isa = PBXBuildFile; fileRef = 0AABD1D52796E2CF005F9373 /* BasketAndPastOrderItemBanner.swift */; };
		0AAE72A627BA8EB60001AE33 /* RealexRemote.swift in Sources */ = {isa = PBXBuildFile; fileRef = 0AAE72A527BA8EB60001AE33 /* RealexRemote.swift */; };
		0AAE72AD27BA8EC40001AE33 /* HPPManagerError.swift in Sources */ = {isa = PBXBuildFile; fileRef = 0AAE72A727BA8EC30001AE33 /* HPPManagerError.swift */; };
		0AAE72AE27BA8EC40001AE33 /* HPPManager.swift in Sources */ = {isa = PBXBuildFile; fileRef = 0AAE72A827BA8EC30001AE33 /* HPPManager.swift */; };
		0AAE72AF27BA8EC40001AE33 /* Dictionary+URLDictionary.swift in Sources */ = {isa = PBXBuildFile; fileRef = 0AAE72A927BA8EC30001AE33 /* Dictionary+URLDictionary.swift */; };
		0AAE72B027BA8EC40001AE33 /* HPPViewController.swift in Sources */ = {isa = PBXBuildFile; fileRef = 0AAE72AA27BA8EC30001AE33 /* HPPViewController.swift */; };
		0AAE72B127BA8EC40001AE33 /* String+URLString.swift in Sources */ = {isa = PBXBuildFile; fileRef = 0AAE72AB27BA8EC40001AE33 /* String+URLString.swift */; };
		0AAE72B227BA8EC40001AE33 /* NSDictionary+Decoding.swift in Sources */ = {isa = PBXBuildFile; fileRef = 0AAE72AC27BA8EC40001AE33 /* NSDictionary+Decoding.swift */; };
		0AAE72B827BC6C2D0001AE33 /* GlobalpaymentsWebView.swift in Sources */ = {isa = PBXBuildFile; fileRef = 0AAE72B727BC6C2D0001AE33 /* GlobalpaymentsWebView.swift */; };
		0AAE72BA27BC6C7C0001AE33 /* GlobalpaymentsHPPViewModel.swift in Sources */ = {isa = PBXBuildFile; fileRef = 0AAE72B927BC6C7C0001AE33 /* GlobalpaymentsHPPViewModel.swift */; };
		0AAE72BD27BCDA930001AE33 /* GlobalpaymentsHPPView.swift in Sources */ = {isa = PBXBuildFile; fileRef = 0AAE72BC27BCDA930001AE33 /* GlobalpaymentsHPPView.swift */; };
		0AAE72BF27BCE4E50001AE33 /* GlobalpaymentsLoadingView.swift in Sources */ = {isa = PBXBuildFile; fileRef = 0AAE72BE27BCE4E50001AE33 /* GlobalpaymentsLoadingView.swift */; };
		0AAFF967283B8A8A000BFB58 /* PusherSwift in Frameworks */ = {isa = PBXBuildFile; productRef = 0AAFF966283B8A8A000BFB58 /* PusherSwift */; };
		0AAFF969283CD0F0000BFB58 /* Checkout+CoreData.swift in Sources */ = {isa = PBXBuildFile; fileRef = 0AAFF968283CD0F0000BFB58 /* Checkout+CoreData.swift */; };
		0AB2B5A527AD926A00BE3FBF /* CheckoutService.swift in Sources */ = {isa = PBXBuildFile; fileRef = 0AB2B5A427AD926A00BE3FBF /* CheckoutService.swift */; };
		0AB2B5A827AD9D8400BE3FBF /* CheckoutWebRepository.swift in Sources */ = {isa = PBXBuildFile; fileRef = 0AB2B5A727AD9D8400BE3FBF /* CheckoutWebRepository.swift */; };
		0AB2B5AB27AD9ED500BE3FBF /* Checkout.swift in Sources */ = {isa = PBXBuildFile; fileRef = 0AB2B5AA27AD9ED500BE3FBF /* Checkout.swift */; };
		0AB2B5B727AFC34D00BE3FBF /* DecodingContainer+AnyCollection.swift in Sources */ = {isa = PBXBuildFile; fileRef = 0AB2B5B527AFC34D00BE3FBF /* DecodingContainer+AnyCollection.swift */; };
		0AB2B5B827AFC34D00BE3FBF /* EncodingContainer+AnyCollection.swift in Sources */ = {isa = PBXBuildFile; fileRef = 0AB2B5B627AFC34D00BE3FBF /* EncodingContainer+AnyCollection.swift */; };
		0AB2B5BF27AFC3C800BE3FBF /* AnyCodingKeyTests.swift in Sources */ = {isa = PBXBuildFile; fileRef = 0AB2B5BA27AFC3C800BE3FBF /* AnyCodingKeyTests.swift */; };
		0AB2B5C027AFC3C800BE3FBF /* MockCodableIfPresentObject.swift in Sources */ = {isa = PBXBuildFile; fileRef = 0AB2B5BB27AFC3C800BE3FBF /* MockCodableIfPresentObject.swift */; };
		0AB2B5C127AFC3C800BE3FBF /* MockCodableObject.swift in Sources */ = {isa = PBXBuildFile; fileRef = 0AB2B5BC27AFC3C800BE3FBF /* MockCodableObject.swift */; };
		0AB2B5C227AFC3C800BE3FBF /* DecodingContainer+AnyCollectionTests.swift in Sources */ = {isa = PBXBuildFile; fileRef = 0AB2B5BD27AFC3C800BE3FBF /* DecodingContainer+AnyCollectionTests.swift */; };
		0AB2B5C327AFC3C800BE3FBF /* EncodingContainer+AnyCollectionTests.swift in Sources */ = {isa = PBXBuildFile; fileRef = 0AB2B5BE27AFC3C800BE3FBF /* EncodingContainer+AnyCollectionTests.swift */; };
		0ABC5AB127D8C7A100D49BE1 /* GoogleService-Info.plist in Resources */ = {isa = PBXBuildFile; fileRef = 0ABC5AB027D8C7A100D49BE1 /* GoogleService-Info.plist */; };
		0ABC5AB427D8C8F400D49BE1 /* FacebookAEM in Frameworks */ = {isa = PBXBuildFile; productRef = 0ABC5AB327D8C8F400D49BE1 /* FacebookAEM */; };
		0ABC5AB627D8C8F400D49BE1 /* FacebookBasics in Frameworks */ = {isa = PBXBuildFile; productRef = 0ABC5AB527D8C8F400D49BE1 /* FacebookBasics */; };
		0ABC5AB827D8C8F400D49BE1 /* FacebookCore in Frameworks */ = {isa = PBXBuildFile; productRef = 0ABC5AB727D8C8F400D49BE1 /* FacebookCore */; };
		0ABC5ABA27D8C8F400D49BE1 /* FacebookLogin in Frameworks */ = {isa = PBXBuildFile; productRef = 0ABC5AB927D8C8F400D49BE1 /* FacebookLogin */; };
		0ABC5ABC27D8C8F400D49BE1 /* FacebookShare in Frameworks */ = {isa = PBXBuildFile; productRef = 0ABC5ABB27D8C8F400D49BE1 /* FacebookShare */; };
		0ABCADB8271C77E500BDFBCD /* RetailStoreMenuWebRepository.swift in Sources */ = {isa = PBXBuildFile; fileRef = 0ABCADB7271C77E500BDFBCD /* RetailStoreMenuWebRepository.swift */; };
		0ACBD9A1289BF42E00323A87 /* DriverInterface in Frameworks */ = {isa = PBXBuildFile; productRef = 0ACBD9A0289BF42E00323A87 /* DriverInterface */; };
		0AD05B8128D19CB800A182FA /* StoreReviewViewModelTests.swift in Sources */ = {isa = PBXBuildFile; fileRef = 0AD05B8028D19CB800A182FA /* StoreReviewViewModelTests.swift */; };
		0AD17BE928C5F6C900ED69B0 /* UserPermissionsServiceTests.swift in Sources */ = {isa = PBXBuildFile; fileRef = 0AD17BE828C5F6C900ED69B0 /* UserPermissionsServiceTests.swift */; };
		0AD6649227B436AC00DEB5E7 /* MockedUserWebRepository.swift in Sources */ = {isa = PBXBuildFile; fileRef = 0AD6649127B436AC00DEB5E7 /* MockedUserWebRepository.swift */; };
		0AD6649427B436CB00DEB5E7 /* MockedUserDBRepository.swift in Sources */ = {isa = PBXBuildFile; fileRef = 0AD6649327B436CB00DEB5E7 /* MockedUserDBRepository.swift */; };
		0AD6649927B495E800DEB5E7 /* UserServiceTests.swift in Sources */ = {isa = PBXBuildFile; fileRef = 0AD6649827B495E800DEB5E7 /* UserServiceTests.swift */; };
		0AD6649C27B496E900DEB5E7 /* UserDBRepositoryTests.swift in Sources */ = {isa = PBXBuildFile; fileRef = 0AD6649B27B496E900DEB5E7 /* UserDBRepositoryTests.swift */; };
		0AD6649E27B531B400DEB5E7 /* UserMockedData.swift in Sources */ = {isa = PBXBuildFile; fileRef = 0AD6649D27B531B400DEB5E7 /* UserMockedData.swift */; };
		0AD664A027B5ACD600DEB5E7 /* CheckoutWebRepositoryTests.swift in Sources */ = {isa = PBXBuildFile; fileRef = 0AD6649F27B5ACD600DEB5E7 /* CheckoutWebRepositoryTests.swift */; };
		0AD664A227B5ACF800DEB5E7 /* UserWebRepositoryTests.swift in Sources */ = {isa = PBXBuildFile; fileRef = 0AD664A127B5ACF800DEB5E7 /* UserWebRepositoryTests.swift */; };
		0AD664A427B5DA2100DEB5E7 /* CheckoutMockedData.swift in Sources */ = {isa = PBXBuildFile; fileRef = 0AD664A327B5DA2100DEB5E7 /* CheckoutMockedData.swift */; };
		0AD7810328BF310700873C21 /* PushNotificationWebRepositoryTests.swift in Sources */ = {isa = PBXBuildFile; fileRef = 0AD7810228BF310700873C21 /* PushNotificationWebRepositoryTests.swift */; };
		0AD7810628BF340000873C21 /* PushNotificationMockedData.swift in Sources */ = {isa = PBXBuildFile; fileRef = 0AD7810528BF340000873C21 /* PushNotificationMockedData.swift */; };
		0ADA490C277C66FE00C1B0F3 /* User.swift in Sources */ = {isa = PBXBuildFile; fileRef = 0ADA490B277C66FE00C1B0F3 /* User.swift */; };
		0ADA490E277C69E300C1B0F3 /* User+CoreData.swift in Sources */ = {isa = PBXBuildFile; fileRef = 0ADA490D277C69E300C1B0F3 /* User+CoreData.swift */; };
		0ADB1D2D28C75FD8008EBA11 /* StoreReviewView.swift in Sources */ = {isa = PBXBuildFile; fileRef = 0ADB1D2C28C75FD8008EBA11 /* StoreReviewView.swift */; };
		0ADB1D2F28C75FF1008EBA11 /* StoreReviewViewModel.swift in Sources */ = {isa = PBXBuildFile; fileRef = 0ADB1D2E28C75FF1008EBA11 /* StoreReviewViewModel.swift */; };
		0ADDC720276B3BC200D5EB24 /* UserService.swift in Sources */ = {isa = PBXBuildFile; fileRef = 0ADDC71F276B3BC200D5EB24 /* UserService.swift */; };
		0ADDC723276B3E2300D5EB24 /* UserWebRepository.swift in Sources */ = {isa = PBXBuildFile; fileRef = 0ADDC722276B3E2300D5EB24 /* UserWebRepository.swift */; };
		0ADDC725276B3E4000D5EB24 /* UserDBRepository.swift in Sources */ = {isa = PBXBuildFile; fileRef = 0ADDC724276B3E4000D5EB24 /* UserDBRepository.swift */; };
		0AE37BE626F9EB6500DEED30 /* RetailStore+CoreData.swift in Sources */ = {isa = PBXBuildFile; fileRef = 0AE37BE526F9EB6500DEED30 /* RetailStore+CoreData.swift */; };
		0AE83A27286D9DCE00D9216F /* UtilityMockedData.swift in Sources */ = {isa = PBXBuildFile; fileRef = 0AE83A26286D9DCE00D9216F /* UtilityMockedData.swift */; };
		0AE83A29286E0B3900D9216F /* UtilityServiceTests.swift in Sources */ = {isa = PBXBuildFile; fileRef = 0AE83A28286E0B3900D9216F /* UtilityServiceTests.swift */; };
		0AE83A2B286F441D00D9216F /* CheckoutSuccessViewModel.swift in Sources */ = {isa = PBXBuildFile; fileRef = 0AE83A2A286F441D00D9216F /* CheckoutSuccessViewModel.swift */; };
		0AEA00D528A39BCC00D48E10 /* PushNotificationsHandler.swift in Sources */ = {isa = PBXBuildFile; fileRef = 0AEA00D428A39BCC00D48E10 /* PushNotificationsHandler.swift */; };
		0AEA00D728A39E1900D48E10 /* DeepLinksHandler.swift in Sources */ = {isa = PBXBuildFile; fileRef = 0AEA00D628A39E1900D48E10 /* DeepLinksHandler.swift */; };
		0AEA00FA28A4FDF000D48E10 /* SystemEventsHandler.swift in Sources */ = {isa = PBXBuildFile; fileRef = 0AEA00F928A4FDF000D48E10 /* SystemEventsHandler.swift */; };
		0AEA00FD28A500BD00D48E10 /* PushNotificationWebRepository.swift in Sources */ = {isa = PBXBuildFile; fileRef = 0AEA00FC28A500BD00D48E10 /* PushNotificationWebRepository.swift */; };
		0AEA010028A503E100D48E10 /* PushNotification.swift in Sources */ = {isa = PBXBuildFile; fileRef = 0AEA00FF28A503E100D48E10 /* PushNotification.swift */; };
		0AEA010228A569EC00D48E10 /* UserPermissionsService.swift in Sources */ = {isa = PBXBuildFile; fileRef = 0AEA010128A569EC00D48E10 /* UserPermissionsService.swift */; };
		0AF16A742727178B0020A2CF /* BasketService.swift in Sources */ = {isa = PBXBuildFile; fileRef = 0AF16A732727178B0020A2CF /* BasketService.swift */; };
		0AF16A772727189E0020A2CF /* Basket.swift in Sources */ = {isa = PBXBuildFile; fileRef = 0AF16A762727189E0020A2CF /* Basket.swift */; };
		0AF2A4AD26F48F8B00E5C238 /* AppV2Constants.swift in Sources */ = {isa = PBXBuildFile; fileRef = 0AF2A4AC26F48F8B00E5C238 /* AppV2Constants.swift */; };
		0AF2A4AF26F710A300E5C238 /* WebRepository.swift in Sources */ = {isa = PBXBuildFile; fileRef = 0AF2A4AE26F710A200E5C238 /* WebRepository.swift */; };
		0AF72F1A2791A6940055ECFD /* AddressService.swift in Sources */ = {isa = PBXBuildFile; fileRef = 0AF72F192791A6940055ECFD /* AddressService.swift */; };
		0AF72F1D2791A9330055ECFD /* AddressWebRepository.swift in Sources */ = {isa = PBXBuildFile; fileRef = 0AF72F1C2791A9330055ECFD /* AddressWebRepository.swift */; };
		0AF72F1F2791A94D0055ECFD /* AddressDBRepository.swift in Sources */ = {isa = PBXBuildFile; fileRef = 0AF72F1E2791A94D0055ECFD /* AddressDBRepository.swift */; };
		0AF72F222791ACF20055ECFD /* Address.swift in Sources */ = {isa = PBXBuildFile; fileRef = 0AF72F212791ACF20055ECFD /* Address.swift */; };
		0AF72F242791AD060055ECFD /* Address+CoreData.swift in Sources */ = {isa = PBXBuildFile; fileRef = 0AF72F232791AD060055ECFD /* Address+CoreData.swift */; };
		0AF72F262792C4AF0055ECFD /* MockedAddressService.swift in Sources */ = {isa = PBXBuildFile; fileRef = 0AF72F252792C4AF0055ECFD /* MockedAddressService.swift */; };
		0AF8E66C2830D30A00A26CE9 /* RetailStoreMenuWebRepositoryTests.swift in Sources */ = {isa = PBXBuildFile; fileRef = 0AF8E66B2830D30A00A26CE9 /* RetailStoreMenuWebRepositoryTests.swift */; };
		0AF8E66E2830D34700A26CE9 /* RetailStoreMenuDBRepositoryTests.swift in Sources */ = {isa = PBXBuildFile; fileRef = 0AF8E66D2830D34700A26CE9 /* RetailStoreMenuDBRepositoryTests.swift */; };
		0AFCE6F72859A25B00BC8325 /* MapKit+Extensions.swift in Sources */ = {isa = PBXBuildFile; fileRef = 0AFCE6F62859A25B00BC8325 /* MapKit+Extensions.swift */; };
		0AFCE6F92859B18200BC8325 /* MapKit+ExtensionsTests.swift in Sources */ = {isa = PBXBuildFile; fileRef = 0AFCE6F82859B18200BC8325 /* MapKit+ExtensionsTests.swift */; };
		0AFCE6FC285B018A00BC8325 /* mentionme.html in Resources */ = {isa = PBXBuildFile; fileRef = 0AFCE6FB285B018A00BC8325 /* mentionme.html */; };
		0AFCE6FE285B021900BC8325 /* MentionMeHandler.swift in Sources */ = {isa = PBXBuildFile; fileRef = 0AFCE6FD285B021900BC8325 /* MentionMeHandler.swift */; };
		0AFCE701285B676100BC8325 /* Utility.swift in Sources */ = {isa = PBXBuildFile; fileRef = 0AFCE700285B676100BC8325 /* Utility.swift */; };
		0AFCE703285C9EE600BC8325 /* URLSession+Extensions.swift in Sources */ = {isa = PBXBuildFile; fileRef = 0AFCE702285C9EE600BC8325 /* URLSession+Extensions.swift */; };
		0AFE03E928B40BC00036CCC9 /* PushNotificationSettingsView.swift in Sources */ = {isa = PBXBuildFile; fileRef = 0AFE03E828B40BC00036CCC9 /* PushNotificationSettingsView.swift */; };
		0AFE03EB28B40DBA0036CCC9 /* PushNotificationSettingsViewModel.swift in Sources */ = {isa = PBXBuildFile; fileRef = 0AFE03EA28B40DBA0036CCC9 /* PushNotificationSettingsViewModel.swift */; };
		0AFE03ED28B4C7EC0036CCC9 /* UIApplication+Extensions.swift in Sources */ = {isa = PBXBuildFile; fileRef = 0AFE03EC28B4C7EC0036CCC9 /* UIApplication+Extensions.swift */; };
		0AFE03F528B8C7D70036CCC9 /* NotificationService.swift in Sources */ = {isa = PBXBuildFile; fileRef = 0AFE03F428B8C7D70036CCC9 /* NotificationService.swift */; };
		0AFE03F928B8C7D70036CCC9 /* Notification Service.appex in Embed App Extensions */ = {isa = PBXBuildFile; fileRef = 0AFE03F228B8C7D70036CCC9 /* Notification Service.appex */; settings = {ATTRIBUTES = (RemoveHeadersOnCopy, ); }; };
		0AFE040128B8C86E0036CCC9 /* IterableAppExtensions in Frameworks */ = {isa = PBXBuildFile; productRef = 0AFE040028B8C86E0036CCC9 /* IterableAppExtensions */; };
		0AFE040328B8C86E0036CCC9 /* IterableSDK in Frameworks */ = {isa = PBXBuildFile; productRef = 0AFE040228B8C86E0036CCC9 /* IterableSDK */; };
		0AFE040628B8CD6A0036CCC9 /* IterableAppExtensions in Frameworks */ = {isa = PBXBuildFile; productRef = 0AFE040528B8CD6A0036CCC9 /* IterableAppExtensions */; };
		0AFE040828B8D5A80036CCC9 /* Logger+Extensions.swift in Sources */ = {isa = PBXBuildFile; fileRef = AFDA2CE927DE0B2C00CE26B8 /* Logger+Extensions.swift */; };
		0AFE040B28B8DE2B0036CCC9 /* AppV2PushNotificationConstants.swift in Sources */ = {isa = PBXBuildFile; fileRef = 0AFE040A28B8DE2B0036CCC9 /* AppV2PushNotificationConstants.swift */; };
		0AFE040C28B8DE490036CCC9 /* AppV2PushNotificationConstants.swift in Sources */ = {isa = PBXBuildFile; fileRef = 0AFE040A28B8DE2B0036CCC9 /* AppV2PushNotificationConstants.swift */; };
		0AFE041328B912670036CCC9 /* UserNotifications.framework in Frameworks */ = {isa = PBXBuildFile; fileRef = 0AFE041228B912670036CCC9 /* UserNotifications.framework */; };
		0AFE041528B912670036CCC9 /* UserNotificationsUI.framework in Frameworks */ = {isa = PBXBuildFile; fileRef = 0AFE041428B912670036CCC9 /* UserNotificationsUI.framework */; };
		0AFE041828B912670036CCC9 /* NotificationViewController.swift in Sources */ = {isa = PBXBuildFile; fileRef = 0AFE041728B912670036CCC9 /* NotificationViewController.swift */; };
		0AFE041B28B912670036CCC9 /* MainInterface.storyboard in Resources */ = {isa = PBXBuildFile; fileRef = 0AFE041928B912670036CCC9 /* MainInterface.storyboard */; };
		0AFE041F28B912680036CCC9 /* Notification Content.appex in Embed App Extensions */ = {isa = PBXBuildFile; fileRef = 0AFE041128B912670036CCC9 /* Notification Content.appex */; settings = {ATTRIBUTES = (RemoveHeadersOnCopy, ); }; };
		0AFE042528B921220036CCC9 /* NotificationContentView.swift in Sources */ = {isa = PBXBuildFile; fileRef = 0AFE042428B921220036CCC9 /* NotificationContentView.swift */; };
		0AFE042728B9215B0036CCC9 /* NotificationContentViewModel.swift in Sources */ = {isa = PBXBuildFile; fileRef = 0AFE042628B9215B0036CCC9 /* NotificationContentViewModel.swift */; };
		0AFE042C28B92E7A0036CCC9 /* Logger+Extensions.swift in Sources */ = {isa = PBXBuildFile; fileRef = AFDA2CE927DE0B2C00CE26B8 /* Logger+Extensions.swift */; };
		550ACC1827E0FC8C00B477F3 /* ForgotPasswordView.swift in Sources */ = {isa = PBXBuildFile; fileRef = 550ACC1727E0FC8C00B477F3 /* ForgotPasswordView.swift */; };
		550C91822899855000654C47 /* SnappyLogo.swift in Sources */ = {isa = PBXBuildFile; fileRef = 550C91812899855000654C47 /* SnappyLogo.swift */; };
		550CD31C2844D70900F36D58 /* TemporaryImageCache.swift in Sources */ = {isa = PBXBuildFile; fileRef = 550CD31B2844D70900F36D58 /* TemporaryImageCache.swift */; };
		550CD31E2844D73600F36D58 /* ImageLoader.swift in Sources */ = {isa = PBXBuildFile; fileRef = 550CD31D2844D73600F36D58 /* ImageLoader.swift */; };
		550CD3202844D74E00F36D58 /* AsyncImage.swift in Sources */ = {isa = PBXBuildFile; fileRef = 550CD31F2844D74E00F36D58 /* AsyncImage.swift */; };
		550CD3222844D7C500F36D58 /* EnvironmentValues+Extensions.swift in Sources */ = {isa = PBXBuildFile; fileRef = 550CD3212844D7C500F36D58 /* EnvironmentValues+Extensions.swift */; };
		550CD324284509AF00F36D58 /* SnappyTextFieldWithButton.swift in Sources */ = {isa = PBXBuildFile; fileRef = 550CD323284509AF00F36D58 /* SnappyTextFieldWithButton.swift */; };
		550CD3272845277000F36D58 /* FulfilmentTypeSelectionToggle.swift in Sources */ = {isa = PBXBuildFile; fileRef = 550CD3262845277000F36D58 /* FulfilmentTypeSelectionToggle.swift */; };
		550CD32928464D4000F36D58 /* StoreReviewPill.swift in Sources */ = {isa = PBXBuildFile; fileRef = 550CD32828464D4000F36D58 /* StoreReviewPill.swift */; };
		550F39C4288594F50013DC4B /* CheckoutRootViewModelTests.swift in Sources */ = {isa = PBXBuildFile; fileRef = 550F39C3288594F50013DC4B /* CheckoutRootViewModelTests.swift */; };
		550F39C62885D5F10013DC4B /* EditAddressViewModelTests.swift in Sources */ = {isa = PBXBuildFile; fileRef = 550F39C52885D5F10013DC4B /* EditAddressViewModelTests.swift */; };
		550F39C82885F9800013DC4B /* SavedAddressSelectionViewModeltests.swift in Sources */ = {isa = PBXBuildFile; fileRef = 550F39C72885F9800013DC4B /* SavedAddressSelectionViewModeltests.swift */; };
		550F9601282E68CB00020970 /* PaymentCard.swift in Sources */ = {isa = PBXBuildFile; fileRef = 550F9600282E68CB00020970 /* PaymentCard.swift */; };
		550F960A282E9A1B00020970 /* PaymentCardTests.swift in Sources */ = {isa = PBXBuildFile; fileRef = 550F9609282E9A1B00020970 /* PaymentCardTests.swift */; };
		55101EF12809D40E002E51C2 /* MemberDashboardMyDetailsView.swift in Sources */ = {isa = PBXBuildFile; fileRef = 55101EF02809D40E002E51C2 /* MemberDashboardMyDetailsView.swift */; };
		551A638E2851EA4A007E0E78 /* MapIcons.swift in Sources */ = {isa = PBXBuildFile; fileRef = 551A638D2851EA4A007E0E78 /* MapIcons.swift */; };
		551A639028525861007E0E78 /* StoreUnavailableView.swift in Sources */ = {isa = PBXBuildFile; fileRef = 551A638F28525861007E0E78 /* StoreUnavailableView.swift */; };
		551A639428529435007E0E78 /* ExpandableText.swift in Sources */ = {isa = PBXBuildFile; fileRef = 551A639328529435007E0E78 /* ExpandableText.swift */; };
		551A6396285360CA007E0E78 /* StoreInfoBar.swift in Sources */ = {isa = PBXBuildFile; fileRef = 551A6395285360CA007E0E78 /* StoreInfoBar.swift */; };
		551A63982853A223007E0E78 /* StoreUnavailableViewTests.swift in Sources */ = {isa = PBXBuildFile; fileRef = 551A63972853A223007E0E78 /* StoreUnavailableViewTests.swift */; };
		551A639A2853FFDB007E0E78 /* ExpandableTextViewTests.swift in Sources */ = {isa = PBXBuildFile; fileRef = 551A63992853FFDB007E0E78 /* ExpandableTextViewTests.swift */; };
		551A639C28540204007E0E78 /* StoreInfoBarTests.swift in Sources */ = {isa = PBXBuildFile; fileRef = 551A639B28540204007E0E78 /* StoreInfoBarTests.swift */; };
		551A639E2857446A007E0E78 /* ProductsNavigationAndSearch.swift in Sources */ = {isa = PBXBuildFile; fileRef = 551A639D2857446A007E0E78 /* ProductsNavigationAndSearch.swift */; };
		55229DF728991317006E2CFE /* EditableCardContainerViewModelTests.swift in Sources */ = {isa = PBXBuildFile; fileRef = 55229DF628991317006E2CFE /* EditableCardContainerViewModelTests.swift */; };
		552605CA2850D915003EDF0F /* GoogleSignIn in Frameworks */ = {isa = PBXBuildFile; productRef = 552605C92850D915003EDF0F /* GoogleSignIn */; };
		552C9AFF2893F53F00D4D6DF /* EmailField.swift in Sources */ = {isa = PBXBuildFile; fileRef = 552C9AFE2893F53F00D4D6DF /* EmailField.swift */; };
		552E574D2832A88500296A7D /* SnappyTextfield.swift in Sources */ = {isa = PBXBuildFile; fileRef = 552E574C2832A88500296A7D /* SnappyTextfield.swift */; };
		552E6677279EF8E2006D28EE /* MockedUtilityService.swift in Sources */ = {isa = PBXBuildFile; fileRef = 552E6676279EF8E2006D28EE /* MockedUtilityService.swift */; };
		552E667A279F017B006D28EE /* MockedUtilityWebRepository.swift in Sources */ = {isa = PBXBuildFile; fileRef = 552E6679279F017B006D28EE /* MockedUtilityWebRepository.swift */; };
		552E667F279F134F006D28EE /* UtilityWebRepositoryTests.swift in Sources */ = {isa = PBXBuildFile; fileRef = 552E667E279F134F006D28EE /* UtilityWebRepositoryTests.swift */; };
		552F518B27CD173F00EADEF8 /* OrderSummaryCard.swift in Sources */ = {isa = PBXBuildFile; fileRef = 552F518A27CD173E00EADEF8 /* OrderSummaryCard.swift */; };
		552F518D27CE276C00EADEF8 /* CreateAccountCard.swift in Sources */ = {isa = PBXBuildFile; fileRef = 552F518C27CE276C00EADEF8 /* CreateAccountCard.swift */; };
		552F519127CF818900EADEF8 /* Date+ExtensionsTests.swift in Sources */ = {isa = PBXBuildFile; fileRef = 552F519027CF818900EADEF8 /* Date+ExtensionsTests.swift */; };
		5531611927E4915200D55329 /* AccountButton.swift in Sources */ = {isa = PBXBuildFile; fileRef = 5531611827E4915200D55329 /* AccountButton.swift */; };
		5531611C27E4CF0200D55329 /* MemberDashboardView.swift in Sources */ = {isa = PBXBuildFile; fileRef = 5531611B27E4CF0200D55329 /* MemberDashboardView.swift */; };
		5531611E27E4CF3D00D55329 /* MemberDashboardViewModel.swift in Sources */ = {isa = PBXBuildFile; fileRef = 5531611D27E4CF3D00D55329 /* MemberDashboardViewModel.swift */; };
		5534699C28901E0E0091DA04 /* CountrySelectorViewModelTests.swift in Sources */ = {isa = PBXBuildFile; fileRef = 5534699B28901E0E0091DA04 /* CountrySelectorViewModelTests.swift */; };
		5534699E2890A1750091DA04 /* ManualInputAddressViewModel.swift in Sources */ = {isa = PBXBuildFile; fileRef = 5534699D2890A1750091DA04 /* ManualInputAddressViewModel.swift */; };
		553469A02891A8880091DA04 /* Collection+Extensions.swift in Sources */ = {isa = PBXBuildFile; fileRef = 5534699F2891A8880091DA04 /* Collection+Extensions.swift */; };
		553469A22891A8B60091DA04 /* StringProtocol+Extensions.swift in Sources */ = {isa = PBXBuildFile; fileRef = 553469A12891A8B60091DA04 /* StringProtocol+Extensions.swift */; };
		553469A52891A9700091DA04 /* CountrySelectorViewModel.swift in Sources */ = {isa = PBXBuildFile; fileRef = 553469A42891A9700091DA04 /* CountrySelectorViewModel.swift */; };
		553469A72891F2AF0091DA04 /* Boolean+Extensions.swift in Sources */ = {isa = PBXBuildFile; fileRef = 553469A62891F2AF0091DA04 /* Boolean+Extensions.swift */; };
		553469A9289291670091DA04 /* MemberDashboardSettingsView.swift in Sources */ = {isa = PBXBuildFile; fileRef = 553469A8289291670091DA04 /* MemberDashboardSettingsView.swift */; };
		553469AB2892C0850091DA04 /* MemberDashboardSettingsViewModelTests.swift in Sources */ = {isa = PBXBuildFile; fileRef = 553469AA2892C0850091DA04 /* MemberDashboardSettingsViewModelTests.swift */; };
		5534C06C28C1FFC9008E0AAF /* OrderSummaryCardDetailsButton.swift in Sources */ = {isa = PBXBuildFile; fileRef = 5534C06B28C1FFC9008E0AAF /* OrderSummaryCardDetailsButton.swift */; };
		553B78CD27D77D2100B955AB /* LoginView.swift in Sources */ = {isa = PBXBuildFile; fileRef = 553B78CC27D77D2100B955AB /* LoginView.swift */; };
		553B78D127D8BD0900B955AB /* LoginViewModel.swift in Sources */ = {isa = PBXBuildFile; fileRef = 553B78D027D8BD0900B955AB /* LoginViewModel.swift */; };
		553B78D527DB96C900B955AB /* LoginHomeView.swift in Sources */ = {isa = PBXBuildFile; fileRef = 553B78D427DB96C900B955AB /* LoginHomeView.swift */; };
		553B78D727DB97BB00B955AB /* LoginButton.swift in Sources */ = {isa = PBXBuildFile; fileRef = 553B78D627DB97BB00B955AB /* LoginButton.swift */; };
		553B78D927DB9B0000B955AB /* CreateAccountView.swift in Sources */ = {isa = PBXBuildFile; fileRef = 553B78D827DB9B0000B955AB /* CreateAccountView.swift */; };
		553B78DF27DF224700B955AB /* MarketingPreferencesView.swift in Sources */ = {isa = PBXBuildFile; fileRef = 553B78DE27DF224700B955AB /* MarketingPreferencesView.swift */; };
		553B78E127DF9B2F00B955AB /* CreateAccountViewModel.swift in Sources */ = {isa = PBXBuildFile; fileRef = 553B78E027DF9B2F00B955AB /* CreateAccountViewModel.swift */; };
		553B78E727E0E1D700B955AB /* LoadingView.swift in Sources */ = {isa = PBXBuildFile; fileRef = 553B78E627E0E1D700B955AB /* LoadingView.swift */; };
		553DA367288EE17200EBEC76 /* SavedPaymentCardCard.swift in Sources */ = {isa = PBXBuildFile; fileRef = 553DA366288EE17200EBEC76 /* SavedPaymentCardCard.swift */; };
		553DA369288F26E800EBEC76 /* EditableCardContainer.swift in Sources */ = {isa = PBXBuildFile; fileRef = 553DA368288F26E800EBEC76 /* EditableCardContainer.swift */; };
		553DA36B288F384C00EBEC76 /* AddressContentView.swift in Sources */ = {isa = PBXBuildFile; fileRef = 553DA36A288F384C00EBEC76 /* AddressContentView.swift */; };
		553E129628C5C6C8006533A6 /* CheckoutSuccessViewModelTests.swift in Sources */ = {isa = PBXBuildFile; fileRef = 553E129528C5C6C8006533A6 /* CheckoutSuccessViewModelTests.swift */; };
		553E129828C5CCA3006533A6 /* OrderSummaryCardViewModelTests.swift in Sources */ = {isa = PBXBuildFile; fileRef = 553E129728C5CCA3006533A6 /* OrderSummaryCardViewModelTests.swift */; };
		553E129A28C62E71006533A6 /* CreateAccountCardViewModelTests.swift in Sources */ = {isa = PBXBuildFile; fileRef = 553E129928C62E71006533A6 /* CreateAccountCardViewModelTests.swift */; };
		553E131628CB780A006533A6 /* InfoButtonWithText.swift in Sources */ = {isa = PBXBuildFile; fileRef = 553E131528CB780A006533A6 /* InfoButtonWithText.swift */; };
		553E131928CF67A7006533A6 /* BasketAndPastOrderItemBannerViewModel.swift in Sources */ = {isa = PBXBuildFile; fileRef = 553E131828CF67A7006533A6 /* BasketAndPastOrderItemBannerViewModel.swift */; };
		553E131C28CF6904006533A6 /* BasketAndPastOrderItemBannerViewModelTests.swift in Sources */ = {isa = PBXBuildFile; fileRef = 553E131B28CF6904006533A6 /* BasketAndPastOrderItemBannerViewModelTests.swift */; };
		553E132228D05034006533A6 /* OrderListViewModel.swift in Sources */ = {isa = PBXBuildFile; fileRef = 553E132128D05034006533A6 /* OrderListViewModel.swift */; };
		553EE99B2836572C00E06DC5 /* SnappyTextfieldTests.swift in Sources */ = {isa = PBXBuildFile; fileRef = 553EE99A2836572C00E06DC5 /* SnappyTextfieldTests.swift */; };
		55436C7827E229310055DB56 /* OrderSummaryCardViewModel.swift in Sources */ = {isa = PBXBuildFile; fileRef = 55436C7727E229310055DB56 /* OrderSummaryCardViewModel.swift */; };
		55436C7A27E22A5C0055DB56 /* RemoteImageViewModel.swift in Sources */ = {isa = PBXBuildFile; fileRef = 55436C7927E22A5C0055DB56 /* RemoteImageViewModel.swift */; };
		55436C7C27E232D50055DB56 /* ForgotPasswordViewModelTests.swift in Sources */ = {isa = PBXBuildFile; fileRef = 55436C7B27E232D50055DB56 /* ForgotPasswordViewModelTests.swift */; };
		55436C8027E263420055DB56 /* LoginButtonTests.swift in Sources */ = {isa = PBXBuildFile; fileRef = 55436C7F27E263420055DB56 /* LoginButtonTests.swift */; };
		554F1FE527A89DEC00D24C6E /* MockedImageService.swift in Sources */ = {isa = PBXBuildFile; fileRef = 554F1FE427A89DEC00D24C6E /* MockedImageService.swift */; };
		554F200E27B283C600D24C6E /* PostcodeSearchBarWithButton.swift in Sources */ = {isa = PBXBuildFile; fileRef = 554F200D27B283C600D24C6E /* PostcodeSearchBarWithButton.swift */; };
		554F201127B2846F00D24C6E /* AddressSearchViewModel.swift in Sources */ = {isa = PBXBuildFile; fileRef = 554F201027B2846F00D24C6E /* AddressSearchViewModel.swift */; };
		554F201327B2860D00D24C6E /* AddressSearchViewModelTests.swift in Sources */ = {isa = PBXBuildFile; fileRef = 554F201227B2860D00D24C6E /* AddressSearchViewModelTests.swift */; };
		5555CB14283C3A16005CB41F /* UIScreen+Extensions.swift in Sources */ = {isa = PBXBuildFile; fileRef = 5555CB13283C3A16005CB41F /* UIScreen+Extensions.swift */; };
		5555CB18283C3EF2005CB41F /* AppLaunchScreen.storyboard in Resources */ = {isa = PBXBuildFile; fileRef = 5555CB17283C3EF2005CB41F /* AppLaunchScreen.storyboard */; };
		555C125127F460CC0096EE5D /* MarketingPreferencesViewModel.swift in Sources */ = {isa = PBXBuildFile; fileRef = 555C125027F460CC0096EE5D /* MarketingPreferencesViewModel.swift */; };
		555C89C327872848007AA575 /* Strings.swift in Sources */ = {isa = PBXBuildFile; fileRef = 555C89C227872848007AA575 /* Strings.swift */; };
		555C89C527872BFF007AA575 /* LocalisationHelper.swift in Sources */ = {isa = PBXBuildFile; fileRef = 555C89C427872BFF007AA575 /* LocalisationHelper.swift */; };
		555C89CE27874528007AA575 /* Localizable.strings in Resources */ = {isa = PBXBuildFile; fileRef = 555C89D027874528007AA575 /* Localizable.strings */; };
		5560BE0E27887A6B00630137 /* StringsTests.swift in Sources */ = {isa = PBXBuildFile; fileRef = 5560BE0D27887A6B00630137 /* StringsTests.swift */; };
		5560BE122788A84C00630137 /* Images.swift in Sources */ = {isa = PBXBuildFile; fileRef = 5560BE112788A84C00630137 /* Images.swift */; };
		55678435286310FC00423E65 /* String+ExtensionsTests.swift in Sources */ = {isa = PBXBuildFile; fileRef = 55678434286310FC00423E65 /* String+ExtensionsTests.swift */; };
		55696F81289C14EC00609C85 /* ItemDetailsView.swift in Sources */ = {isa = PBXBuildFile; fileRef = 55696F80289C14EC00609C85 /* ItemDetailsView.swift */; };
		5569A5DA283FDA2B00BD67BF /* SocialMediaLoginView.swift in Sources */ = {isa = PBXBuildFile; fileRef = 5569A5D9283FDA2B00BD67BF /* SocialMediaLoginView.swift */; };
		5569A5DC283FDA5E00BD67BF /* SocialMediaLoginViewModel.swift in Sources */ = {isa = PBXBuildFile; fileRef = 5569A5DB283FDA5D00BD67BF /* SocialMediaLoginViewModel.swift */; };
		5569A5DE2840215800BD67BF /* AdaptableText.swift in Sources */ = {isa = PBXBuildFile; fileRef = 5569A5DD2840215800BD67BF /* AdaptableText.swift */; };
		556A31B9278CA22300794E3F /* SpecialOfferPill.swift in Sources */ = {isa = PBXBuildFile; fileRef = 556A31B8278CA22300794E3F /* SpecialOfferPill.swift */; };
		556A31BB278EAEDD00794E3F /* MultiBuyBanner.swift in Sources */ = {isa = PBXBuildFile; fileRef = 556A31BA278EAEDD00794E3F /* MultiBuyBanner.swift */; };
		556A31BD27908DC600794E3F /* SpecialOfferPillViewTests.swift in Sources */ = {isa = PBXBuildFile; fileRef = 556A31BC27908DC600794E3F /* SpecialOfferPillViewTests.swift */; };
		556A31BF27908E5900794E3F /* MultiBuyBannerViewTests.swift in Sources */ = {isa = PBXBuildFile; fileRef = 556A31BE27908E5900794E3F /* MultiBuyBannerViewTests.swift */; };
		5584934828328B5A00F84AC1 /* DayChipTests.swift in Sources */ = {isa = PBXBuildFile; fileRef = 5584934728328B5A00F84AC1 /* DayChipTests.swift */; };
		558CEC3E27A409CC0003756C /* ImageWebRepository.swift in Sources */ = {isa = PBXBuildFile; fileRef = 558CEC3D27A409CC0003756C /* ImageWebRepository.swift */; };
		558CEC4027A40CEA0003756C /* ImageService.swift in Sources */ = {isa = PBXBuildFile; fileRef = 558CEC3F27A40CEA0003756C /* ImageService.swift */; };
		558CEC4227A40F520003756C /* RemoteImageView.swift in Sources */ = {isa = PBXBuildFile; fileRef = 558CEC4127A40F520003756C /* RemoteImageView.swift */; };
		55962B4B284DF72100C2A124 /* SnappyTextFieldWithButtonTests.swift in Sources */ = {isa = PBXBuildFile; fileRef = 55962B4A284DF72100C2A124 /* SnappyTextFieldWithButtonTests.swift */; };
		55962B4D284DF9C800C2A124 /* FulfilmentTypeSelectionToggleTests.swift in Sources */ = {isa = PBXBuildFile; fileRef = 55962B4C284DF9C800C2A124 /* FulfilmentTypeSelectionToggleTests.swift */; };
		55962B4F284DFDE200C2A124 /* StoreReviewPillTests.swift in Sources */ = {isa = PBXBuildFile; fileRef = 55962B4E284DFDE200C2A124 /* StoreReviewPillTests.swift */; };
		55962B53284EAA9F00C2A124 /* CheckoutProgressView.swift in Sources */ = {isa = PBXBuildFile; fileRef = 55962B52284EAA9F00C2A124 /* CheckoutProgressView.swift */; };
		559A43DB2798276200281034 /* UtilityService.swift in Sources */ = {isa = PBXBuildFile; fileRef = 559A43DA2798276200281034 /* UtilityService.swift */; };
		559A43DE2798A1F900281034 /* UtilityWebRepository.swift in Sources */ = {isa = PBXBuildFile; fileRef = 559A43DD2798A1F900281034 /* UtilityWebRepository.swift */; };
		559A43E0279987F200281034 /* NetworkMonitor.swift in Sources */ = {isa = PBXBuildFile; fileRef = 559A43DF279987F200281034 /* NetworkMonitor.swift */; };
		55ADF22427E1CDEC00A65CDC /* LoginViewModelTests.swift in Sources */ = {isa = PBXBuildFile; fileRef = 55ADF22327E1CDEC00A65CDC /* LoginViewModelTests.swift */; };
		55ADF22627E1DB9100A65CDC /* CreateAccountViewModelTests.swift in Sources */ = {isa = PBXBuildFile; fileRef = 55ADF22527E1DB9100A65CDC /* CreateAccountViewModelTests.swift */; };
		55AE2032285935E300155E10 /* GlobalSearchCategoryCard.swift in Sources */ = {isa = PBXBuildFile; fileRef = 55AE2031285935E300155E10 /* GlobalSearchCategoryCard.swift */; };
		55AE2034285A790600155E10 /* Array+Extensions.swift in Sources */ = {isa = PBXBuildFile; fileRef = 55AE2033285A790600155E10 /* Array+Extensions.swift */; };
		55AE2036285A794400155E10 /* Array+ExtensionsTests.swift in Sources */ = {isa = PBXBuildFile; fileRef = 55AE2035285A794400155E10 /* Array+ExtensionsTests.swift */; };
		55AE2038285A7D6F00155E10 /* SnappyTopNavigationTests.swift in Sources */ = {isa = PBXBuildFile; fileRef = 55AE2037285A7D6F00155E10 /* SnappyTopNavigationTests.swift */; };
		55AE203A285A81CF00155E10 /* GlobalSearchCategoryCardTests.swift in Sources */ = {isa = PBXBuildFile; fileRef = 55AE2039285A81CF00155E10 /* GlobalSearchCategoryCardTests.swift */; };
		55AE203C285A849800155E10 /* SearchBarViewTests.swift in Sources */ = {isa = PBXBuildFile; fileRef = 55AE203B285A849800155E10 /* SearchBarViewTests.swift */; };
		55AE2046285C907400155E10 /* DriverMapViewModelTests.swift in Sources */ = {isa = PBXBuildFile; fileRef = 55AE2045285C907400155E10 /* DriverMapViewModelTests.swift */; };
		55AE39D72795B968005AC447 /* BasketListItemViewModel.swift in Sources */ = {isa = PBXBuildFile; fileRef = 55AE39D62795B968005AC447 /* BasketListItemViewModel.swift */; };
		55AE39D92795C4B3005AC447 /* BasketAndPastOrderItemBannerTests.swift in Sources */ = {isa = PBXBuildFile; fileRef = 55AE39D82795C4B3005AC447 /* BasketAndPastOrderItemBannerTests.swift */; };
		55B252AB27FC6B9C00131426 /* MemberDashboardOrdersView.swift in Sources */ = {isa = PBXBuildFile; fileRef = 55B252AA27FC6B9C00131426 /* MemberDashboardOrdersView.swift */; };
		55B252AD27FC6BBD00131426 /* MemberDashboardOrdersViewModel.swift in Sources */ = {isa = PBXBuildFile; fileRef = 55B252AC27FC6BBD00131426 /* MemberDashboardOrdersViewModel.swift */; };
		55B252B027FC727600131426 /* OrderDetailsView.swift in Sources */ = {isa = PBXBuildFile; fileRef = 55B252AF27FC727600131426 /* OrderDetailsView.swift */; };
		55B252B227FC728700131426 /* OrderDetailsViewModel.swift in Sources */ = {isa = PBXBuildFile; fileRef = 55B252B127FC728700131426 /* OrderDetailsViewModel.swift */; };
		55B252B427FCA63100131426 /* OrderStoreView.swift in Sources */ = {isa = PBXBuildFile; fileRef = 55B252B327FCA63100131426 /* OrderStoreView.swift */; };
		55B252F827FCD92A00131426 /* OrderListView.swift in Sources */ = {isa = PBXBuildFile; fileRef = 55B252F727FCD92A00131426 /* OrderListView.swift */; };
		55B252FE280547C700131426 /* MemberDashboardOrdersViewModelTests.swift in Sources */ = {isa = PBXBuildFile; fileRef = 55B252FD280547C700131426 /* MemberDashboardOrdersViewModelTests.swift */; };
		55B25300280557C900131426 /* OrderDetailsViewModelTests.swift in Sources */ = {isa = PBXBuildFile; fileRef = 55B252FF280557C900131426 /* OrderDetailsViewModelTests.swift */; };
		55B945E6288F475900CFC254 /* IsDefaultLabelView.swift in Sources */ = {isa = PBXBuildFile; fileRef = 55B945E5288F475900CFC254 /* IsDefaultLabelView.swift */; };
		55B945E8288FEED100CFC254 /* MemberDashboardMyDetailsViewModel.swift in Sources */ = {isa = PBXBuildFile; fileRef = 55B945E7288FEED100CFC254 /* MemberDashboardMyDetailsViewModel.swift */; };
		55B945EB288FEF6500CFC254 /* MemberDashboardMyDetailsViewModelTests.swift in Sources */ = {isa = PBXBuildFile; fileRef = 55B945E9288FEF3A00CFC254 /* MemberDashboardMyDetailsViewModelTests.swift */; };
		55B945ED2890013700CFC254 /* ManualInputAddressView.swift in Sources */ = {isa = PBXBuildFile; fileRef = 55B945EC2890013700CFC254 /* ManualInputAddressView.swift */; };
		55B945EF2890038900CFC254 /* ManualInputAddressViewModelTests.swift in Sources */ = {isa = PBXBuildFile; fileRef = 55B945EE2890038900CFC254 /* ManualInputAddressViewModelTests.swift */; };
		55B945F12890070500CFC254 /* CountrySelector.swift in Sources */ = {isa = PBXBuildFile; fileRef = 55B945F02890070400CFC254 /* CountrySelector.swift */; };
		55C815D127E4EACB0028851F /* MemberDashboardOptionsView.swift in Sources */ = {isa = PBXBuildFile; fileRef = 55C815D027E4EACB0028851F /* MemberDashboardOptionsView.swift */; };
		55C815D627E52D130028851F /* ClipboardReferralCodeField.swift in Sources */ = {isa = PBXBuildFile; fileRef = 55C815D527E52D130028851F /* ClipboardReferralCodeField.swift */; };
		55C815D827E69B440028851F /* LoyaltyView.swift in Sources */ = {isa = PBXBuildFile; fileRef = 55C815D727E69B440028851F /* LoyaltyView.swift */; };
		55C815DC27E7DA3E0028851F /* MemberDashboardViewModelTests.swift in Sources */ = {isa = PBXBuildFile; fileRef = 55C815DB27E7DA3E0028851F /* MemberDashboardViewModelTests.swift */; };
		55C815DF27E7E74C0028851F /* MemberDashboardOptionsViewModel.swift in Sources */ = {isa = PBXBuildFile; fileRef = 55C815DE27E7E74C0028851F /* MemberDashboardOptionsViewModel.swift */; };
		55C815E327E7E7EE0028851F /* MemberDashboardLoyaltyViewModel.swift in Sources */ = {isa = PBXBuildFile; fileRef = 55C815E227E7E7EE0028851F /* MemberDashboardLoyaltyViewModel.swift */; };
		55C815E527E7E84A0028851F /* MemberDashboardOptionsViewModelTests.swift in Sources */ = {isa = PBXBuildFile; fileRef = 55C815E427E7E84A0028851F /* MemberDashboardOptionsViewModelTests.swift */; };
		55C815E927E7EDD40028851F /* LoyaltyViewModelTests.swift in Sources */ = {isa = PBXBuildFile; fileRef = 55C815E827E7EDD40028851F /* LoyaltyViewModelTests.swift */; };
		55C86D7628254C7E00A62A6D /* SocialButton.swift in Sources */ = {isa = PBXBuildFile; fileRef = 55C86D7528254C7E00A62A6D /* SocialButton.swift */; };
		55CF89BC28229F4200CDCDA6 /* ColorPaletteTests.swift in Sources */ = {isa = PBXBuildFile; fileRef = 55CF89BB28229F4200CDCDA6 /* ColorPaletteTests.swift */; };
		55CF89BE2822A7E100CDCDA6 /* Color+Extensions.swift in Sources */ = {isa = PBXBuildFile; fileRef = 55CF89BD2822A7E100CDCDA6 /* Color+Extensions.swift */; };
		55CF89C32823E36D00CDCDA6 /* SnappyButton.swift in Sources */ = {isa = PBXBuildFile; fileRef = 55CF89C22823E36D00CDCDA6 /* SnappyButton.swift */; };
		55D4F9C1280576FB0002D995 /* OrderStoreViewModelTests.swift in Sources */ = {isa = PBXBuildFile; fileRef = 55D4F9C0280576FB0002D995 /* OrderStoreViewModelTests.swift */; };
		55D4F9C328057BB90002D995 /* OrderListViewModelTests.swift in Sources */ = {isa = PBXBuildFile; fileRef = 55D4F9C228057BB90002D995 /* OrderListViewModelTests.swift */; };
		55DAA15F281AA5A100BF3F16 /* TabBarView.swift in Sources */ = {isa = PBXBuildFile; fileRef = 55DAA15E281AA5A100BF3F16 /* TabBarView.swift */; };
		55DAA162281F2E2500BF3F16 /* TabBarBadgeView.swift in Sources */ = {isa = PBXBuildFile; fileRef = 55DAA161281F2E2500BF3F16 /* TabBarBadgeView.swift */; };
		55DE108C282656EE00654260 /* Modifiers.swift in Sources */ = {isa = PBXBuildFile; fileRef = 55DE108B282656EE00654260 /* Modifiers.swift */; };
		55DE108E2827A71500654260 /* ProductIncrementButton.swift in Sources */ = {isa = PBXBuildFile; fileRef = 55DE108D2827A71500654260 /* ProductIncrementButton.swift */; };
		55DE1090282923E900654260 /* DriverTipsButton.swift in Sources */ = {isa = PBXBuildFile; fileRef = 55DE108F282923E900654260 /* DriverTipsButton.swift */; };
		55DE1092282971EB00654260 /* SnappyButtonTests.swift in Sources */ = {isa = PBXBuildFile; fileRef = 55DE1091282971EB00654260 /* SnappyButtonTests.swift */; };
		55DE1094282973F700654260 /* SocialButtonTests.swift in Sources */ = {isa = PBXBuildFile; fileRef = 55DE1093282973F700654260 /* SocialButtonTests.swift */; };
		55DE109628297C3300654260 /* ProductIncrementButtonTests.swift in Sources */ = {isa = PBXBuildFile; fileRef = 55DE109528297C3300654260 /* ProductIncrementButtonTests.swift */; };
		55DE109828297D6A00654260 /* DriverTipsButtonTests.swift in Sources */ = {isa = PBXBuildFile; fileRef = 55DE109728297D6A00654260 /* DriverTipsButtonTests.swift */; };
		55DE109A282D00ED00654260 /* ProductCardTests.swift in Sources */ = {isa = PBXBuildFile; fileRef = 55DE1099282D00ED00654260 /* ProductCardTests.swift */; };
		55DE10A0282D42E500654260 /* DayChip.swift in Sources */ = {isa = PBXBuildFile; fileRef = 55DE109F282D42E500654260 /* DayChip.swift */; };
		55DE10A2282E534600654260 /* TimeSlotViewTests.swift in Sources */ = {isa = PBXBuildFile; fileRef = 55DE10A1282E534600654260 /* TimeSlotViewTests.swift */; };
		55DE10A4282E548200654260 /* DaySelectionViewTests.swift in Sources */ = {isa = PBXBuildFile; fileRef = 55DE10A3282E548200654260 /* DaySelectionViewTests.swift */; };
		55E61CCC286B4DF50032B464 /* FulfilmentInfoCardViewModelTests.swift in Sources */ = {isa = PBXBuildFile; fileRef = 55E61CCB286B4DF50032B464 /* FulfilmentInfoCardViewModelTests.swift */; };
		55E61CCE286B644B0032B464 /* FulfilmentInfoCardTests.swift in Sources */ = {isa = PBXBuildFile; fileRef = 55E61CCD286B644B0032B464 /* FulfilmentInfoCardTests.swift */; };
		55E69F33283CE96200F795D1 /* GoogleSignIn in Frameworks */ = {isa = PBXBuildFile; productRef = 55E69F32283CE96200F795D1 /* GoogleSignIn */; };
		55E69F35283E5DF900F795D1 /* ContentSizeCategory+Extensions.swift in Sources */ = {isa = PBXBuildFile; fileRef = 55E69F34283E5DF900F795D1 /* ContentSizeCategory+Extensions.swift */; };
		55E8051327EE2C7900111D58 /* MemberDashboardProfileView.swift in Sources */ = {isa = PBXBuildFile; fileRef = 55E8051227EE2C7900111D58 /* MemberDashboardProfileView.swift */; };
		55E8051527EE2C9800111D58 /* MemberDashboardProfileViewModel.swift in Sources */ = {isa = PBXBuildFile; fileRef = 55E8051427EE2C9800111D58 /* MemberDashboardProfileViewModel.swift */; };
		55E8051927F26E3600111D58 /* MemberDashboardProfileViewModelTests.swift in Sources */ = {isa = PBXBuildFile; fileRef = 55E8051827F26E3600111D58 /* MemberDashboardProfileViewModelTests.swift */; };
		55E8051B27F2DAA500111D58 /* MarketingPreferencesViewModelTests.swift in Sources */ = {isa = PBXBuildFile; fileRef = 55E8051A27F2DAA400111D58 /* MarketingPreferencesViewModelTests.swift */; };
		55EEAFA2282EAF0700F87C0B /* UserStatusCard.swift in Sources */ = {isa = PBXBuildFile; fileRef = 55EEAFA1282EAF0700F87C0B /* UserStatusCard.swift */; };
		55EEAFA4282EB75100F87C0B /* UserStatusCardTests.swift in Sources */ = {isa = PBXBuildFile; fileRef = 55EEAFA3282EB75100F87C0B /* UserStatusCardTests.swift */; };
		55EEAFAA282EC24300F87C0B /* OrderStatusPill.swift in Sources */ = {isa = PBXBuildFile; fileRef = 55EEAFA9282EC24300F87C0B /* OrderStatusPill.swift */; };
		55EEAFAC2830FED800F87C0B /* StoreTypeCard.swift in Sources */ = {isa = PBXBuildFile; fileRef = 55EEAFAB2830FED800F87C0B /* StoreTypeCard.swift */; };
		55EEAFAE2831023F00F87C0B /* StoreTypeCardTests.swift in Sources */ = {isa = PBXBuildFile; fileRef = 55EEAFAD2831023F00F87C0B /* StoreTypeCardTests.swift */; };
		55EEAFB02831033F00F87C0B /* OrderSummaryCardTests.swift in Sources */ = {isa = PBXBuildFile; fileRef = 55EEAFAF2831033F00F87C0B /* OrderSummaryCardTests.swift */; };
		55EEAFB22831AD0D00F87C0B /* CreateAccountCardTests.swift in Sources */ = {isa = PBXBuildFile; fileRef = 55EEAFB12831AD0D00F87C0B /* CreateAccountCardTests.swift */; };
		55EEAFB62831B32400F87C0B /* MemberDashboardOptionButtonTests.swift in Sources */ = {isa = PBXBuildFile; fileRef = 55EEAFB52831B32400F87C0B /* MemberDashboardOptionButtonTests.swift */; };
		55F4E2EC281F3C3E0018E108 /* TabBarViewModel.swift in Sources */ = {isa = PBXBuildFile; fileRef = 55F4E2EB281F3C3D0018E108 /* TabBarViewModel.swift */; };
		55F4E2EE282163E60018E108 /* ColorPalette.swift in Sources */ = {isa = PBXBuildFile; fileRef = 55F4E2ED282163E60018E108 /* ColorPalette.swift */; };
		55F4E2F1282186200018E108 /* TabBarViewModelTests.swift in Sources */ = {isa = PBXBuildFile; fileRef = 55F4E2F0282186200018E108 /* TabBarViewModelTests.swift */; };
		55F883F128D9BED40086D50F /* PastOrderLineTab.swift in Sources */ = {isa = PBXBuildFile; fileRef = 55F883F028D9BED40086D50F /* PastOrderLineTab.swift */; };
		55F957B228744C7500A99BA3 /* CheckoutOrderSummaryBanner.swift in Sources */ = {isa = PBXBuildFile; fileRef = 55F957B128744C7500A99BA3 /* CheckoutOrderSummaryBanner.swift */; };
		55F957B82875C37A00A99BA3 /* CheckoutOrderSummaryBannerTests.swift in Sources */ = {isa = PBXBuildFile; fileRef = 55F957B72875C37A00A99BA3 /* CheckoutOrderSummaryBannerTests.swift */; };
		55F957BA2876DB2B00A99BA3 /* CheckoutRootView.swift in Sources */ = {isa = PBXBuildFile; fileRef = 55F957B92876DB2B00A99BA3 /* CheckoutRootView.swift */; };
		55F957BC2876DB9F00A99BA3 /* CheckoutRootViewModel.swift in Sources */ = {isa = PBXBuildFile; fileRef = 55F957BB2876DB9F00A99BA3 /* CheckoutRootViewModel.swift */; };
		55F957BE2877811E00A99BA3 /* AddressSelectionView.swift in Sources */ = {isa = PBXBuildFile; fileRef = 55F957BD2877811E00A99BA3 /* AddressSelectionView.swift */; };
		55F957C028788BC300A99BA3 /* SavedAddressesSelectionView.swift in Sources */ = {isa = PBXBuildFile; fileRef = 55F957BF28788BC300A99BA3 /* SavedAddressesSelectionView.swift */; };
		55F957C42878DCCA00A99BA3 /* AddressDisplayCard.swift in Sources */ = {isa = PBXBuildFile; fileRef = 55F957C32878DCCA00A99BA3 /* AddressDisplayCard.swift */; };
		55F957C6287C32DD00A99BA3 /* AddressSelectionViewModel.swift in Sources */ = {isa = PBXBuildFile; fileRef = 55F957C5287C32DD00A99BA3 /* AddressSelectionViewModel.swift */; };
		55F957C8287C394200A99BA3 /* SavedAddressSelectionViewModel.swift in Sources */ = {isa = PBXBuildFile; fileRef = 55F957C7287C394200A99BA3 /* SavedAddressSelectionViewModel.swift */; };
		55F957CC287E9E2700A99BA3 /* SnappyMultilineTextField.swift in Sources */ = {isa = PBXBuildFile; fileRef = 55F957C9287E9A4700A99BA3 /* SnappyMultilineTextField.swift */; };
		55F957CE287F5CFD00A99BA3 /* EditAddressView.swift in Sources */ = {isa = PBXBuildFile; fileRef = 55F957CD287F5CFD00A99BA3 /* EditAddressView.swift */; };
		55F957D0288011B900A99BA3 /* EditAddressViewModel.swift in Sources */ = {isa = PBXBuildFile; fileRef = 55F957CF288011B900A99BA3 /* EditAddressViewModel.swift */; };
		55FC7C4928856776000B1A2B /* AddressDisplayCardTests.swift in Sources */ = {isa = PBXBuildFile; fileRef = 55FC7C4828856776000B1A2B /* AddressDisplayCardTests.swift */; };
		55FEC3B7286CFC0C00E30232 /* FulfilmentSelectionToggleViewModelTests.swift in Sources */ = {isa = PBXBuildFile; fileRef = 55FEC3B6286CFC0C00E30232 /* FulfilmentSelectionToggleViewModelTests.swift */; };
		AF00E20F28D38928001B8184 /* ExpandableContentView.swift in Sources */ = {isa = PBXBuildFile; fileRef = AF00E20E28D38928001B8184 /* ExpandableContentView.swift */; };
		AF02442D281ADAE5004A2E28 /* LocationManager.swift in Sources */ = {isa = PBXBuildFile; fileRef = AF02442C281ADAE5004A2E28 /* LocationManager.swift */; };
		AF04333C26A07A0F00135634 /* ProgressBarView.swift in Sources */ = {isa = PBXBuildFile; fileRef = AF04333B26A07A0F00135634 /* ProgressBarView.swift */; };
		AF04333E26A6DCC100135634 /* ProductOptionsView.swift in Sources */ = {isa = PBXBuildFile; fileRef = AF04333D26A6DCC100135634 /* ProductOptionsView.swift */; };
		AF0719E927BBD07D00CA9532 /* FulfilmentInfoCard.swift in Sources */ = {isa = PBXBuildFile; fileRef = AF0719E827BBD07D00CA9532 /* FulfilmentInfoCard.swift */; };
		AF0719EC27BBF28200CA9532 /* FulfilmentInfoCardViewModel.swift in Sources */ = {isa = PBXBuildFile; fileRef = AF0719EB27BBF28200CA9532 /* FulfilmentInfoCardViewModel.swift */; };
		AF0719EE27BE5BF100CA9532 /* Date+Extensions.swift in Sources */ = {isa = PBXBuildFile; fileRef = AF0719ED27BE5BF100CA9532 /* Date+Extensions.swift */; };
		AF0800C62770CBCC00AB51AF /* BasketViewModel.swift in Sources */ = {isa = PBXBuildFile; fileRef = AF0800C52770CBCC00AB51AF /* BasketViewModel.swift */; };
		AF0800C9277478D900AB51AF /* BasketViewModelTests.swift in Sources */ = {isa = PBXBuildFile; fileRef = AF0800C8277478D900AB51AF /* BasketViewModelTests.swift */; };
		AF10AE4D270E041200FFCC34 /* FocusTextField.swift in Sources */ = {isa = PBXBuildFile; fileRef = AF10AE4C270E041200FFCC34 /* FocusTextField.swift */; };
		AF19041E275783A6008ED6D3 /* NavigationBarView.swift in Sources */ = {isa = PBXBuildFile; fileRef = AF19041D275783A6008ED6D3 /* NavigationBarView.swift */; };
		AF2BBB8727B5625D00990400 /* CheckoutFulfilmentInfoViewModel.swift in Sources */ = {isa = PBXBuildFile; fileRef = AF2BBB8627B5625D00990400 /* CheckoutFulfilmentInfoViewModel.swift */; };
		AF2DCC7E2721B3B10098FD41 /* DaySelectionViewModelTests.swift in Sources */ = {isa = PBXBuildFile; fileRef = AF2DCC7D2721B3B10098FD41 /* DaySelectionViewModelTests.swift */; };
		AF2DCC802721C4A30098FD41 /* TimeSlotViewModelTests.swift in Sources */ = {isa = PBXBuildFile; fileRef = AF2DCC7F2721C4A30098FD41 /* TimeSlotViewModelTests.swift */; };
		AF39567A26D0047100A5707A /* OptionValueCardViewModelTests.swift in Sources */ = {isa = PBXBuildFile; fileRef = AF39567926D0047100A5707A /* OptionValueCardViewModelTests.swift */; };
		AF397B672774BEA30045319E /* Double+Extensions.swift in Sources */ = {isa = PBXBuildFile; fileRef = AF397B662774BEA30045319E /* Double+Extensions.swift */; };
		AF397B692774C7160045319E /* Double+ExtensionsTests.swift in Sources */ = {isa = PBXBuildFile; fileRef = AF397B682774C7160045319E /* Double+ExtensionsTests.swift */; };
		AF40D7BB2758E2BE000F017D /* String+Extensions.swift in Sources */ = {isa = PBXBuildFile; fileRef = AF40D7BA2758E2BE000F017D /* String+Extensions.swift */; };
		AF40D7BE2758E693000F017D /* NavigationBarViewModelTests.swift in Sources */ = {isa = PBXBuildFile; fileRef = AF40D7BD2758E693000F017D /* NavigationBarViewModelTests.swift */; };
		AF43BFBE27DA27C800D87CFC /* CheckoutFulfilmentInfoViewModelTests.swift in Sources */ = {isa = PBXBuildFile; fileRef = AF43BFBD27DA27C800D87CFC /* CheckoutFulfilmentInfoViewModelTests.swift */; };
		AF4B61E4289EBE5700BF20D6 /* CardExpiryDateSelector.swift in Sources */ = {isa = PBXBuildFile; fileRef = AF4B61E3289EBE5700BF20D6 /* CardExpiryDateSelector.swift */; };
		AF4B61E628A141F000BF20D6 /* Checkoutcom3DSHandleView.swift in Sources */ = {isa = PBXBuildFile; fileRef = AF4B61E528A141F000BF20D6 /* Checkoutcom3DSHandleView.swift */; };
		AF4B7CC027E8C7E100D7D25C /* ProductDetailBottomSheetViewModel.swift in Sources */ = {isa = PBXBuildFile; fileRef = AF4B7CBF27E8C7E000D7D25C /* ProductDetailBottomSheetViewModel.swift */; };
		AF4B7CC227E8C86700D7D25C /* ProductDetailBottomSheetViewModelTests.swift in Sources */ = {isa = PBXBuildFile; fileRef = AF4B7CC127E8C86700D7D25C /* ProductDetailBottomSheetViewModelTests.swift */; };
		AF52AA3528257ABD00796E10 /* ErrorAlertHandler.swift in Sources */ = {isa = PBXBuildFile; fileRef = AF52AA3428257ABD00796E10 /* ErrorAlertHandler.swift */; };
		AF55501928887E3700492141 /* OTPPromptViewModel.swift in Sources */ = {isa = PBXBuildFile; fileRef = AF55501828887E3700492141 /* OTPPromptViewModel.swift */; };
		AF55501B28887E6200492141 /* OTPPromptView.swift in Sources */ = {isa = PBXBuildFile; fileRef = AF55501A28887E6200492141 /* OTPPromptView.swift */; };
		AF55501D288881FA00492141 /* OTPPromptViewTests.swift in Sources */ = {isa = PBXBuildFile; fileRef = AF55501C288881FA00492141 /* OTPPromptViewTests.swift */; };
		AF55501F2888839A00492141 /* OTPPromptViewModelTests.swift in Sources */ = {isa = PBXBuildFile; fileRef = AF55501E2888839A00492141 /* OTPPromptViewModelTests.swift */; };
		AF5B214027CD657A00FA0172 /* CheckoutPaymentHandlingViewModel.swift in Sources */ = {isa = PBXBuildFile; fileRef = AF5B213F27CD657A00FA0172 /* CheckoutPaymentHandlingViewModel.swift */; };
		AF5D8CD426C58998003C9C21 /* ProductsViewModel.swift in Sources */ = {isa = PBXBuildFile; fileRef = AF5D8CD326C58998003C9C21 /* ProductsViewModel.swift */; };
		AF5D8CD626C589E8003C9C21 /* ProductOptionsViewModel.swift in Sources */ = {isa = PBXBuildFile; fileRef = AF5D8CD526C589E8003C9C21 /* ProductOptionsViewModel.swift */; };
		AF5D8CD826C58A82003C9C21 /* OptionValueCardViewModel.swift in Sources */ = {isa = PBXBuildFile; fileRef = AF5D8CD726C58A82003C9C21 /* OptionValueCardViewModel.swift */; };
		AF5D8CDC26C58E2E003C9C21 /* StoreCardInfoViewModel.swift in Sources */ = {isa = PBXBuildFile; fileRef = AF5D8CDB26C58E2E003C9C21 /* StoreCardInfoViewModel.swift */; };
		AF60B48B26DE65CE00764A6D /* OptionControllerTests.swift in Sources */ = {isa = PBXBuildFile; fileRef = AF60B48A26DE65CE00764A6D /* OptionControllerTests.swift */; };
		AF60E497268A21BC0030AC4B /* Colours.swift in Sources */ = {isa = PBXBuildFile; fileRef = AF60E496268A21BC0030AC4B /* Colours.swift */; };
		AF60E4AB268B56560030AC4B /* Montserrat-Medium.ttf in Resources */ = {isa = PBXBuildFile; fileRef = AF60E499268B56530030AC4B /* Montserrat-Medium.ttf */; };
		AF60E4AC268B56570030AC4B /* Montserrat-Black.ttf in Resources */ = {isa = PBXBuildFile; fileRef = AF60E49A268B56530030AC4B /* Montserrat-Black.ttf */; };
		AF60E4AD268B56570030AC4B /* Montserrat-Bold.ttf in Resources */ = {isa = PBXBuildFile; fileRef = AF60E49B268B56540030AC4B /* Montserrat-Bold.ttf */; };
		AF60E4AE268B56570030AC4B /* Montserrat-ThinItalic.ttf in Resources */ = {isa = PBXBuildFile; fileRef = AF60E49C268B56540030AC4B /* Montserrat-ThinItalic.ttf */; };
		AF60E4AF268B56570030AC4B /* Montserrat-ExtraBold.ttf in Resources */ = {isa = PBXBuildFile; fileRef = AF60E49D268B56540030AC4B /* Montserrat-ExtraBold.ttf */; };
		AF60E4B0268B56570030AC4B /* Montserrat-Italic.ttf in Resources */ = {isa = PBXBuildFile; fileRef = AF60E49E268B56540030AC4B /* Montserrat-Italic.ttf */; };
		AF60E4B1268B56570030AC4B /* Montserrat-BlackItalic.ttf in Resources */ = {isa = PBXBuildFile; fileRef = AF60E49F268B56540030AC4B /* Montserrat-BlackItalic.ttf */; };
		AF60E4B2268B56570030AC4B /* Montserrat-ExtraLight.ttf in Resources */ = {isa = PBXBuildFile; fileRef = AF60E4A0268B56540030AC4B /* Montserrat-ExtraLight.ttf */; };
		AF60E4B3268B56570030AC4B /* Montserrat-ExtraLightItalic.ttf in Resources */ = {isa = PBXBuildFile; fileRef = AF60E4A1268B56540030AC4B /* Montserrat-ExtraLightItalic.ttf */; };
		AF60E4B4268B56570030AC4B /* Montserrat-Light.ttf in Resources */ = {isa = PBXBuildFile; fileRef = AF60E4A2268B56550030AC4B /* Montserrat-Light.ttf */; };
		AF60E4B5268B56570030AC4B /* Montserrat-BoldItalic.ttf in Resources */ = {isa = PBXBuildFile; fileRef = AF60E4A3268B56550030AC4B /* Montserrat-BoldItalic.ttf */; };
		AF60E4B6268B56570030AC4B /* Montserrat-LightItalic.ttf in Resources */ = {isa = PBXBuildFile; fileRef = AF60E4A4268B56550030AC4B /* Montserrat-LightItalic.ttf */; };
		AF60E4B7268B56570030AC4B /* Montserrat-MediumItalic.ttf in Resources */ = {isa = PBXBuildFile; fileRef = AF60E4A5268B56550030AC4B /* Montserrat-MediumItalic.ttf */; };
		AF60E4B8268B56570030AC4B /* Montserrat-Regular.ttf in Resources */ = {isa = PBXBuildFile; fileRef = AF60E4A6268B56560030AC4B /* Montserrat-Regular.ttf */; };
		AF60E4B9268B56570030AC4B /* Montserrat-SemiBoldItalic.ttf in Resources */ = {isa = PBXBuildFile; fileRef = AF60E4A7268B56560030AC4B /* Montserrat-SemiBoldItalic.ttf */; };
		AF60E4BA268B56570030AC4B /* Montserrat-ExtraBoldItalic.ttf in Resources */ = {isa = PBXBuildFile; fileRef = AF60E4A8268B56560030AC4B /* Montserrat-ExtraBoldItalic.ttf */; };
		AF60E4BB268B56570030AC4B /* Montserrat-SemiBold.ttf in Resources */ = {isa = PBXBuildFile; fileRef = AF60E4A9268B56560030AC4B /* Montserrat-SemiBold.ttf */; };
		AF60E4BC268B56570030AC4B /* Montserrat-Thin.ttf in Resources */ = {isa = PBXBuildFile; fileRef = AF60E4AA268B56560030AC4B /* Montserrat-Thin.ttf */; };
		AF60E4BE268B59FE0030AC4B /* Fonts.swift in Sources */ = {isa = PBXBuildFile; fileRef = AF60E4BD268B59FE0030AC4B /* Fonts.swift */; };
		AF6475082759159B004DE2C4 /* View+Snapshot.swift in Sources */ = {isa = PBXBuildFile; fileRef = AF6475072759159B004DE2C4 /* View+Snapshot.swift */; };
		AF64750A275915ED004DE2C4 /* XCTestCase+Snapshot.swift in Sources */ = {isa = PBXBuildFile; fileRef = AF647509275915ED004DE2C4 /* XCTestCase+Snapshot.swift */; };
		AF64750E27591844004DE2C4 /* NavigationBarViewTests.swift in Sources */ = {isa = PBXBuildFile; fileRef = AF64750D27591844004DE2C4 /* NavigationBarViewTests.swift */; };
		AF69E51C267A4743001F5B68 /* DaySelectionView.swift in Sources */ = {isa = PBXBuildFile; fileRef = AF69E51B267A4743001F5B68 /* DaySelectionView.swift */; };
		AF69E51E267A4B7A001F5B68 /* TimeSlotView.swift in Sources */ = {isa = PBXBuildFile; fileRef = AF69E51D267A4B7A001F5B68 /* TimeSlotView.swift */; };
		AF75A11127A40C52006BD6DA /* CheckoutFulfilmentInfoView.swift in Sources */ = {isa = PBXBuildFile; fileRef = AF75A11027A40C52006BD6DA /* CheckoutFulfilmentInfoView.swift */; };
		AF75A11727A43EA2006BD6DA /* CheckoutSuccessView.swift in Sources */ = {isa = PBXBuildFile; fileRef = AF75A11627A43EA2006BD6DA /* CheckoutSuccessView.swift */; };
		AF75A11927A44F49006BD6DA /* CheckoutPaymentHandlingView.swift in Sources */ = {isa = PBXBuildFile; fileRef = AF75A11827A44F49006BD6DA /* CheckoutPaymentHandlingView.swift */; };
		AF75FD3D27A1A4D5006428AF /* CheckoutView.swift in Sources */ = {isa = PBXBuildFile; fileRef = AF75FD3C27A1A4D5006428AF /* CheckoutView.swift */; };
		AF75FD3F27A2EF41006428AF /* CheckoutDetailsView.swift in Sources */ = {isa = PBXBuildFile; fileRef = AF75FD3E27A2EF41006428AF /* CheckoutDetailsView.swift */; };
		AF783D3226C18356008434B4 /* ProductOptionSectionView.swift in Sources */ = {isa = PBXBuildFile; fileRef = AF783D3126C18356008434B4 /* ProductOptionSectionView.swift */; };
		AF783D3526C2CAC4008434B4 /* ProductOptionSectionViewModelTests.swift in Sources */ = {isa = PBXBuildFile; fileRef = AF783D3426C2CAC4008434B4 /* ProductOptionSectionViewModelTests.swift */; };
		AF7939E42732B71A00C71164 /* AppStateTests.swift in Sources */ = {isa = PBXBuildFile; fileRef = AF7939E32732B71A00C71164 /* AppStateTests.swift */; };
		AF82E60328073C970020ADBE /* NotificationService.swift in Sources */ = {isa = PBXBuildFile; fileRef = AF82E60228073C970020ADBE /* NotificationService.swift */; };
		AF82E6052808A8540020ADBE /* MockNotificationService.swift in Sources */ = {isa = PBXBuildFile; fileRef = AF82E6042808A8540020ADBE /* MockNotificationService.swift */; };
		AF82E6072808A97C0020ADBE /* NotificationServiceTests.swift in Sources */ = {isa = PBXBuildFile; fileRef = AF82E6062808A97C0020ADBE /* NotificationServiceTests.swift */; };
		AF96587F26B9329F00021531 /* ProductOptionsViewModelTests.swift in Sources */ = {isa = PBXBuildFile; fileRef = AF96587E26B9329F00021531 /* ProductOptionsViewModelTests.swift */; };
		AF96588226BAEE9600021531 /* Publisher+Extensions.swift in Sources */ = {isa = PBXBuildFile; fileRef = AF96588126BAEE9600021531 /* Publisher+Extensions.swift */; };
		AF96588426BAEFBC00021531 /* Publisher+ExtensionsTests.swift in Sources */ = {isa = PBXBuildFile; fileRef = AF96588326BAEFBC00021531 /* Publisher+ExtensionsTests.swift */; };
		AF96588726BAF1D400021531 /* XCTestCase+Extensions.swift in Sources */ = {isa = PBXBuildFile; fileRef = AF96588626BAF1D400021531 /* XCTestCase+Extensions.swift */; };
		AF96778A2673973500BB4DC9 /* SnappyV2App.swift in Sources */ = {isa = PBXBuildFile; fileRef = AF9677892673973500BB4DC9 /* SnappyV2App.swift */; };
		AF96778C2673973500BB4DC9 /* RootView.swift in Sources */ = {isa = PBXBuildFile; fileRef = AF96778B2673973500BB4DC9 /* RootView.swift */; };
		AF96778E2673973600BB4DC9 /* Assets.xcassets in Resources */ = {isa = PBXBuildFile; fileRef = AF96778D2673973600BB4DC9 /* Assets.xcassets */; };
		AF9677912673973600BB4DC9 /* Preview Assets.xcassets in Resources */ = {isa = PBXBuildFile; fileRef = AF9677902673973600BB4DC9 /* Preview Assets.xcassets */; };
		AF9677A72673973600BB4DC9 /* SnappyV2UITests.swift in Sources */ = {isa = PBXBuildFile; fileRef = AF9677A62673973600BB4DC9 /* SnappyV2UITests.swift */; };
		AF99E3532680E93B00B988D6 /* InitialView.swift in Sources */ = {isa = PBXBuildFile; fileRef = AF99E3522680E93B00B988D6 /* InitialView.swift */; };
		AF99E3552683716700B988D6 /* ProductsView.swift in Sources */ = {isa = PBXBuildFile; fileRef = AF99E3542683716700B988D6 /* ProductsView.swift */; };
		AF9A392C28047AB400A7B30F /* BlurView.swift in Sources */ = {isa = PBXBuildFile; fileRef = AF9A392928047AB400A7B30F /* BlurView.swift */; };
		AF9A392D28047AB400A7B30F /* AlertToast.swift in Sources */ = {isa = PBXBuildFile; fileRef = AF9A392A28047AB400A7B30F /* AlertToast.swift */; };
		AF9A392E28047AB400A7B30F /* ActivityIndicator.swift in Sources */ = {isa = PBXBuildFile; fileRef = AF9A392B28047AB400A7B30F /* ActivityIndicator.swift */; };
		AFA02CB5288ED6EF00D9B12B /* Frames in Frameworks */ = {isa = PBXBuildFile; productRef = AFA02CB4288ED6EF00D9B12B /* Frames */; };
		AFA02CB7288ED76500D9B12B /* ApplePaymentHandler.swift in Sources */ = {isa = PBXBuildFile; fileRef = AFA02CB6288ED76500D9B12B /* ApplePaymentHandler.swift */; };
		AFA02CBA2891710D00D9B12B /* Sentry in Frameworks */ = {isa = PBXBuildFile; productRef = AFA02CB92891710D00D9B12B /* Sentry */; };
		AFA74873270B0643005F2D7D /* StoresViewModelTests.swift in Sources */ = {isa = PBXBuildFile; fileRef = AFA74872270B0643005F2D7D /* StoresViewModelTests.swift */; };
		AFA74875270B1AF8005F2D7D /* MockedDIContainer.Services.swift in Sources */ = {isa = PBXBuildFile; fileRef = AFA74874270B1AF8005F2D7D /* MockedDIContainer.Services.swift */; };
		AFA9F24C28BBDEB900040D8A /* PaymentCardEntryViewModelTests.swift in Sources */ = {isa = PBXBuildFile; fileRef = AFA9F24B28BBDEB900040D8A /* PaymentCardEntryViewModelTests.swift */; };
		AFAA25132709FB3C003A7D3D /* StoreCardInfoViewModelTests.swift in Sources */ = {isa = PBXBuildFile; fileRef = AFAA25122709FB3C003A7D3D /* StoreCardInfoViewModelTests.swift */; };
		AFAE479026F1F38500B4FEC3 /* AppDelegate.swift in Sources */ = {isa = PBXBuildFile; fileRef = AFAE478F26F1F38500B4FEC3 /* AppDelegate.swift */; };
		AFAE479326F225D100B4FEC3 /* RetailStore.swift in Sources */ = {isa = PBXBuildFile; fileRef = AFAE479226F225D100B4FEC3 /* RetailStore.swift */; };
		AFAE479526F22D0B00B4FEC3 /* Store.swift in Sources */ = {isa = PBXBuildFile; fileRef = AFAE479426F22D0B00B4FEC3 /* Store.swift */; };
		AFAE479726F22D7300B4FEC3 /* DependencyInjector.swift in Sources */ = {isa = PBXBuildFile; fileRef = AFAE479626F22D7300B4FEC3 /* DependencyInjector.swift */; };
		AFAE479926F22E4700B4FEC3 /* ServicesContainer.swift in Sources */ = {isa = PBXBuildFile; fileRef = AFAE479826F22E4700B4FEC3 /* ServicesContainer.swift */; };
		AFAE479B26F22F6700B4FEC3 /* AppState.swift in Sources */ = {isa = PBXBuildFile; fileRef = AFAE479A26F22F6700B4FEC3 /* AppState.swift */; };
		AFAE479D26F24DAD00B4FEC3 /* AppEnvironment.swift in Sources */ = {isa = PBXBuildFile; fileRef = AFAE479C26F24DAD00B4FEC3 /* AppEnvironment.swift */; };
		AFAE47A226F357BD00B4FEC3 /* NetworkAuthenticator.swift in Sources */ = {isa = PBXBuildFile; fileRef = AFAE47A126F357BD00B4FEC3 /* NetworkAuthenticator.swift */; };
		AFAE47A426F358AB00B4FEC3 /* NetworkHandler.swift in Sources */ = {isa = PBXBuildFile; fileRef = AFAE47A326F358AB00B4FEC3 /* NetworkHandler.swift */; };
		AFAE47A626F35ABA00B4FEC3 /* NetworkingHelpers.swift in Sources */ = {isa = PBXBuildFile; fileRef = AFAE47A526F35ABA00B4FEC3 /* NetworkingHelpers.swift */; };
		AFAE47A826F3825E00B4FEC3 /* RetailStoresWebRepository.swift in Sources */ = {isa = PBXBuildFile; fileRef = AFAE47A726F3825E00B4FEC3 /* RetailStoresWebRepository.swift */; };
		AFAE47AA26F3972800B4FEC3 /* InitialViewModel.swift in Sources */ = {isa = PBXBuildFile; fileRef = AFAE47A926F3972800B4FEC3 /* InitialViewModel.swift */; };
		AFAE47AC26F39D1800B4FEC3 /* RetailStoresService.swift in Sources */ = {isa = PBXBuildFile; fileRef = AFAE47AB26F39D1800B4FEC3 /* RetailStoresService.swift */; };
		AFAE47CD26FA241B00B4FEC3 /* RootViewModel.swift in Sources */ = {isa = PBXBuildFile; fileRef = AFAE47CC26FA241B00B4FEC3 /* RootViewModel.swift */; };
		AFAE47CF26FA296F00B4FEC3 /* SnappyV2AppViewModel.swift in Sources */ = {isa = PBXBuildFile; fileRef = AFAE47CE26FA296F00B4FEC3 /* SnappyV2AppViewModel.swift */; };
		AFAE47D226FA2DA800B4FEC3 /* SnappyV2AppViewModelTests.swift in Sources */ = {isa = PBXBuildFile; fileRef = AFAE47D126FA2DA800B4FEC3 /* SnappyV2AppViewModelTests.swift */; };
		AFAE47D526FB1FE300B4FEC3 /* RootViewModelTests.swift in Sources */ = {isa = PBXBuildFile; fileRef = AFAE47D426FB1FE300B4FEC3 /* RootViewModelTests.swift */; };
		AFB8FD382679E4ED009BC8F5 /* FulfilmentTimeSlotSelectionView.swift in Sources */ = {isa = PBXBuildFile; fileRef = AFB8FD372679E4EC009BC8F5 /* FulfilmentTimeSlotSelectionView.swift */; };
		AFBB1C282783586C002C5BBD /* BasketListItemView.swift in Sources */ = {isa = PBXBuildFile; fileRef = AFBB1C272783586C002C5BBD /* BasketListItemView.swift */; };
		AFBB1C2A2785A2EA002C5BBD /* BasketListItemViewModelTests.swift in Sources */ = {isa = PBXBuildFile; fileRef = AFBB1C292785A2EA002C5BBD /* BasketListItemViewModelTests.swift */; };
		AFBB1C2C278DEE72002C5BBD /* View+Extensions.swift in Sources */ = {isa = PBXBuildFile; fileRef = AFBB1C2B278DEE72002C5BBD /* View+Extensions.swift */; };
		AFBF9CB426C67142003CC427 /* ProductOptionSectionViewModel.swift in Sources */ = {isa = PBXBuildFile; fileRef = AFBF9CB326C67142003CC427 /* ProductOptionSectionViewModel.swift */; };
		AFC0795526776F9E00DD5F98 /* StoresView.swift in Sources */ = {isa = PBXBuildFile; fileRef = AFC0795426776F9E00DD5F98 /* StoresView.swift */; };
		AFC07957267774FB00DD5F98 /* MockData.swift in Sources */ = {isa = PBXBuildFile; fileRef = AFC07956267774FB00DD5F98 /* MockData.swift */; };
		AFC079592677B03B00DD5F98 /* StoreCardInfoView.swift in Sources */ = {isa = PBXBuildFile; fileRef = AFC079582677B03B00DD5F98 /* StoreCardInfoView.swift */; };
		AFC0CEDB27456EF9003DDB8B /* InitialViewModelTests.swift in Sources */ = {isa = PBXBuildFile; fileRef = AFC0CEDA27456EF9003DDB8B /* InitialViewModelTests.swift */; };
		AFC695912695F51900B62ED9 /* BottomSheetModifier.swift in Sources */ = {isa = PBXBuildFile; fileRef = AFC695902695F51900B62ED9 /* BottomSheetModifier.swift */; };
		AFC695932695F94F00B62ED9 /* ProductDetailBottomSheetView.swift in Sources */ = {isa = PBXBuildFile; fileRef = AFC695922695F94F00B62ED9 /* ProductDetailBottomSheetView.swift */; };
		AFC69595269756FF00B62ED9 /* RoundedCorner.swift in Sources */ = {isa = PBXBuildFile; fileRef = AFC69594269756FF00B62ED9 /* RoundedCorner.swift */; };
		AFC69598269C862200B62ED9 /* BasketView.swift in Sources */ = {isa = PBXBuildFile; fileRef = AFC69597269C862200B62ED9 /* BasketView.swift */; };
		AFC6959A269DD7A300B62ED9 /* ProductCarouselView.swift in Sources */ = {isa = PBXBuildFile; fileRef = AFC69599269DD7A300B62ED9 /* ProductCarouselView.swift */; };
		AFD128B526A83532001CC0BD /* ButtonStyles.swift in Sources */ = {isa = PBXBuildFile; fileRef = AFD128B426A83532001CC0BD /* ButtonStyles.swift */; };
		AFD128B726A86CD2001CC0BD /* OptionValueCardView.swift in Sources */ = {isa = PBXBuildFile; fileRef = AFD128B626A86CD2001CC0BD /* OptionValueCardView.swift */; };
		AFD47F592797034900F6EF05 /* ProductIncrementButtonViewModel.swift in Sources */ = {isa = PBXBuildFile; fileRef = AFD47F582797034900F6EF05 /* ProductIncrementButtonViewModel.swift */; };
		AFD47F5D27970B1200F6EF05 /* ProductIncrementButtonViewModelTests.swift in Sources */ = {isa = PBXBuildFile; fileRef = AFD47F5C27970B1200F6EF05 /* ProductIncrementButtonViewModelTests.swift */; };
		AFD6086026FE149D005315E2 /* FulfilmentTimeSlotSelectionViewModel.swift in Sources */ = {isa = PBXBuildFile; fileRef = AFD6085F26FE149D005315E2 /* FulfilmentTimeSlotSelectionViewModel.swift */; };
		AFD6086326FE1529005315E2 /* FulfilmentTimeSlotSelectionViewModelTests.swift in Sources */ = {isa = PBXBuildFile; fileRef = AFD6086226FE1529005315E2 /* FulfilmentTimeSlotSelectionViewModelTests.swift */; };
		AFD82AE527DF96D900400136 /* KeychainAccess in Frameworks */ = {isa = PBXBuildFile; productRef = AFD82AE427DF96D900400136 /* KeychainAccess */; };
		AFD82AE727DF9F8900400136 /* CheckoutPaymentHandlingViewModelTests.swift in Sources */ = {isa = PBXBuildFile; fileRef = AFD82AE627DF9F8900400136 /* CheckoutPaymentHandlingViewModelTests.swift */; };
		AFDA2CEA27DE0B2C00CE26B8 /* Logger+Extensions.swift in Sources */ = {isa = PBXBuildFile; fileRef = AFDA2CE927DE0B2C00CE26B8 /* Logger+Extensions.swift */; };
		AFE07FCC268F4B3100DE942C /* PreviewCases.swift in Sources */ = {isa = PBXBuildFile; fileRef = AFE07FCB268F4B3100DE942C /* PreviewCases.swift */; };
		AFE07FCE268F4CB000DE942C /* Shadows.swift in Sources */ = {isa = PBXBuildFile; fileRef = AFE07FCD268F4CB000DE942C /* Shadows.swift */; };
		AFE07FD1268F692900DE942C /* SearchBarView.swift in Sources */ = {isa = PBXBuildFile; fileRef = AFE07FD0268F692900DE942C /* SearchBarView.swift */; };
		AFE5728028AE86E7005F0FD6 /* SavedPaymentCardCardViewModelTests.swift in Sources */ = {isa = PBXBuildFile; fileRef = AFE5727F28AE86E7005F0FD6 /* SavedPaymentCardCardViewModelTests.swift */; };
		AFE7FB0627299343003FC4FB /* db_model_v1.xcdatamodeld in Sources */ = {isa = PBXBuildFile; fileRef = 0AA3AB8326F7F52B0055B4B0 /* db_model_v1.xcdatamodeld */; };
		AFEB1A1E27398D910087AECB /* ProductsViewModelTests.swift in Sources */ = {isa = PBXBuildFile; fileRef = AFEB1A1D27398D910087AECB /* ProductsViewModelTests.swift */; };
		AFEB1A20273D58720087AECB /* ProductCardViewModel.swift in Sources */ = {isa = PBXBuildFile; fileRef = AFEB1A1F273D58710087AECB /* ProductCardViewModel.swift */; };
		AFEB1A22273D86790087AECB /* ProductCardViewModelTests.swift in Sources */ = {isa = PBXBuildFile; fileRef = AFEB1A21273D86780087AECB /* ProductCardViewModelTests.swift */; };
		AFF078DF285B8C9B00F11087 /* Sequence+Extensions.swift in Sources */ = {isa = PBXBuildFile; fileRef = AFF078DE285B8C9B00F11087 /* Sequence+Extensions.swift */; };
		AFF1DE3728B3AF580026FFA2 /* CardCameraScanView.swift in Sources */ = {isa = PBXBuildFile; fileRef = AFF1DE3628B3AF580026FFA2 /* CardCameraScanView.swift */; };
		AFF1DE4728B502B70026FFA2 /* SharkCardScanViewController.swift in Sources */ = {isa = PBXBuildFile; fileRef = AFF1DE3A28B502B60026FFA2 /* SharkCardScanViewController.swift */; };
		AFF1DE4828B502B70026FFA2 /* CardScanViewModel.swift in Sources */ = {isa = PBXBuildFile; fileRef = AFF1DE3B28B502B60026FFA2 /* CardScanViewModel.swift */; };
		AFF1DE4928B502B70026FFA2 /* CameraAccess.swift in Sources */ = {isa = PBXBuildFile; fileRef = AFF1DE3C28B502B60026FFA2 /* CameraAccess.swift */; };
		AFF1DE4A28B502B70026FFA2 /* PixelBufferStream.swift in Sources */ = {isa = PBXBuildFile; fileRef = AFF1DE3D28B502B60026FFA2 /* PixelBufferStream.swift */; };
		AFF1DE4B28B502B70026FFA2 /* CardScannerExtensions.swift in Sources */ = {isa = PBXBuildFile; fileRef = AFF1DE3E28B502B60026FFA2 /* CardScannerExtensions.swift */; };
		AFF1DE4C28B502B70026FFA2 /* ScannedCardView.swift in Sources */ = {isa = PBXBuildFile; fileRef = AFF1DE3F28B502B60026FFA2 /* ScannedCardView.swift */; };
		AFF1DE4D28B502B70026FFA2 /* LayoutContentView.swift in Sources */ = {isa = PBXBuildFile; fileRef = AFF1DE4028B502B60026FFA2 /* LayoutContentView.swift */; };
		AFF1DE4F28B502B70026FFA2 /* Styling.swift in Sources */ = {isa = PBXBuildFile; fileRef = AFF1DE4328B502B60026FFA2 /* Styling.swift */; };
		AFF1DE5028B502B70026FFA2 /* CardScanner.swift in Sources */ = {isa = PBXBuildFile; fileRef = AFF1DE4428B502B60026FFA2 /* CardScanner.swift */; };
		AFF1DE5128B502B70026FFA2 /* DateExtensions.swift in Sources */ = {isa = PBXBuildFile; fileRef = AFF1DE4528B502B60026FFA2 /* DateExtensions.swift */; };
		AFF1DE5228B502B70026FFA2 /* CardCheck.swift in Sources */ = {isa = PBXBuildFile; fileRef = AFF1DE4628B502B60026FFA2 /* CardCheck.swift */; };
		AFF1DE5428B503480026FFA2 /* WeakClosure.swift in Sources */ = {isa = PBXBuildFile; fileRef = AFF1DE5328B503480026FFA2 /* WeakClosure.swift */; };
		AFF1DE5628B5038A0026FFA2 /* WriteSafe.swift in Sources */ = {isa = PBXBuildFile; fileRef = AFF1DE5528B5038A0026FFA2 /* WriteSafe.swift */; };
		AFF1DE5828B503980026FFA2 /* ThreadSafe.swift in Sources */ = {isa = PBXBuildFile; fileRef = AFF1DE5728B503980026FFA2 /* ThreadSafe.swift */; };
		AFF1DE5A28B503C30026FFA2 /* NSRegularExpressionExtensions.swift in Sources */ = {isa = PBXBuildFile; fileRef = AFF1DE5928B503C30026FFA2 /* NSRegularExpressionExtensions.swift */; };
		AFF1DE5C28B506630026FFA2 /* Chainable.swift in Sources */ = {isa = PBXBuildFile; fileRef = AFF1DE5B28B506630026FFA2 /* Chainable.swift */; };
		AFF1DE5E28B506920026FFA2 /* SizingConstraintHelpers.swift in Sources */ = {isa = PBXBuildFile; fileRef = AFF1DE5D28B506920026FFA2 /* SizingConstraintHelpers.swift */; };
		AFF1DE6028B506C00026FFA2 /* PinningConstraintHelpers.swift in Sources */ = {isa = PBXBuildFile; fileRef = AFF1DE5F28B506C00026FFA2 /* PinningConstraintHelpers.swift */; };
		AFF1DE6228B507520026FFA2 /* UIStackView+Extensions.swift in Sources */ = {isa = PBXBuildFile; fileRef = AFF1DE6128B507520026FFA2 /* UIStackView+Extensions.swift */; };
		AFF1DE6428B507900026FFA2 /* UIStackViewConstructor.swift in Sources */ = {isa = PBXBuildFile; fileRef = AFF1DE6328B507900026FFA2 /* UIStackViewConstructor.swift */; };
		AFF1DE6628B507BB0026FFA2 /* BasicUIActionHandler.swift in Sources */ = {isa = PBXBuildFile; fileRef = AFF1DE6528B507BB0026FFA2 /* BasicUIActionHandler.swift */; };
		AFF1DE6828B507E80026FFA2 /* AxesSet.swift in Sources */ = {isa = PBXBuildFile; fileRef = AFF1DE6728B507E80026FFA2 /* AxesSet.swift */; };
		AFF1DE6A28B5080E0026FFA2 /* LayoutGuideSource.swift in Sources */ = {isa = PBXBuildFile; fileRef = AFF1DE6928B5080E0026FFA2 /* LayoutGuideSource.swift */; };
		AFF1DE6C28B508640026FFA2 /* Associatable.swift in Sources */ = {isa = PBXBuildFile; fileRef = AFF1DE6B28B508640026FFA2 /* Associatable.swift */; };
		AFF1DE6E28B664620026FFA2 /* PaymentCardEntryView.swift in Sources */ = {isa = PBXBuildFile; fileRef = AFF1DE6D28B664610026FFA2 /* PaymentCardEntryView.swift */; };
		AFF1DE7028B664CA0026FFA2 /* PaymentCardEntryViewModel.swift in Sources */ = {isa = PBXBuildFile; fileRef = AFF1DE6F28B664CA0026FFA2 /* PaymentCardEntryViewModel.swift */; };
		AFF4FF2426946FEA002E11D8 /* ProductCategoryCardView.swift in Sources */ = {isa = PBXBuildFile; fileRef = AFF4FF2326946FEA002E11D8 /* ProductCategoryCardView.swift */; };
		AFF4FF2626949D5F002E11D8 /* ProductCardView.swift in Sources */ = {isa = PBXBuildFile; fileRef = AFF4FF2526949D5F002E11D8 /* ProductCardView.swift */; };
		AFF90B3F284A570400DD77F5 /* RetailStoreMenuServiceTests.swift in Sources */ = {isa = PBXBuildFile; fileRef = AFF90B3E284A570400DD77F5 /* RetailStoreMenuServiceTests.swift */; };
		AFF90B42284A5C9A00DD77F5 /* MockedRetailStoreMenuWebRepository.swift in Sources */ = {isa = PBXBuildFile; fileRef = AFF90B41284A5C9A00DD77F5 /* MockedRetailStoreMenuWebRepository.swift */; };
		AFF90B44284A5FDB00DD77F5 /* MockedRetailStoreMenuDBRepository.swift in Sources */ = {isa = PBXBuildFile; fileRef = AFF90B43284A5FDA00DD77F5 /* MockedRetailStoreMenuDBRepository.swift */; };
		AFFAC2292702008A00DFE9A8 /* StoresViewModel.swift in Sources */ = {isa = PBXBuildFile; fileRef = AFFAC2282702008A00DFE9A8 /* StoresViewModel.swift */; };
/* End PBXBuildFile section */

/* Begin PBXContainerItemProxy section */
		0AFE03F728B8C7D70036CCC9 /* PBXContainerItemProxy */ = {
			isa = PBXContainerItemProxy;
			containerPortal = AF96777E2673973500BB4DC9 /* Project object */;
			proxyType = 1;
			remoteGlobalIDString = 0AFE03F128B8C7D70036CCC9;
			remoteInfo = "Notification Service";
		};
		0AFE041D28B912680036CCC9 /* PBXContainerItemProxy */ = {
			isa = PBXContainerItemProxy;
			containerPortal = AF96777E2673973500BB4DC9 /* Project object */;
			proxyType = 1;
			remoteGlobalIDString = 0AFE041028B912670036CCC9;
			remoteInfo = "Notification Content";
		};
		AF64750127591542004DE2C4 /* PBXContainerItemProxy */ = {
			isa = PBXContainerItemProxy;
			containerPortal = AF96777E2673973500BB4DC9 /* Project object */;
			proxyType = 1;
			remoteGlobalIDString = AF9677852673973500BB4DC9;
			remoteInfo = SnappyV2;
		};
		AF9677A32673973600BB4DC9 /* PBXContainerItemProxy */ = {
			isa = PBXContainerItemProxy;
			containerPortal = AF96777E2673973500BB4DC9 /* Project object */;
			proxyType = 1;
			remoteGlobalIDString = AF9677852673973500BB4DC9;
			remoteInfo = SnappyV2Study;
		};
		AF9960ED27298AD50046EFCA /* PBXContainerItemProxy */ = {
			isa = PBXContainerItemProxy;
			containerPortal = AF96777E2673973500BB4DC9 /* Project object */;
			proxyType = 1;
			remoteGlobalIDString = AF9677852673973500BB4DC9;
			remoteInfo = SnappyV2;
		};
/* End PBXContainerItemProxy section */

/* Begin PBXCopyFilesBuildPhase section */
		0AFE03FE28B8C7D70036CCC9 /* Embed App Extensions */ = {
			isa = PBXCopyFilesBuildPhase;
			buildActionMask = 2147483647;
			dstPath = "";
			dstSubfolderSpec = 13;
			files = (
				0AFE041F28B912680036CCC9 /* Notification Content.appex in Embed App Extensions */,
				0AFE03F928B8C7D70036CCC9 /* Notification Service.appex in Embed App Extensions */,
			);
			name = "Embed App Extensions";
			runOnlyForDeploymentPostprocessing = 0;
		};
/* End PBXCopyFilesBuildPhase section */

/* Begin PBXFileReference section */
		0A0DBB7427C2C3BE00D99EDE /* Dictionary+Extensions.swift */ = {isa = PBXFileReference; lastKnownFileType = sourcecode.swift; path = "Dictionary+Extensions.swift"; sourceTree = "<group>"; };
		0A0DBB7627C3020100D99EDE /* Dictionary+Extensions.swift */ = {isa = PBXFileReference; lastKnownFileType = sourcecode.swift; path = "Dictionary+Extensions.swift"; sourceTree = "<group>"; };
		0A0DBB7827C36E6F00D99EDE /* NetworkingHelpers.swift */ = {isa = PBXFileReference; lastKnownFileType = sourcecode.swift; path = NetworkingHelpers.swift; sourceTree = "<group>"; };
		0A19F47D27A834C900D3F456 /* RetailStoreMenuMockedData.swift */ = {isa = PBXFileReference; lastKnownFileType = sourcecode.swift; path = RetailStoreMenuMockedData.swift; sourceTree = "<group>"; };
		0A27480428CA5A6100147CFC /* UserPermissionsUserDefaultsRepository.swift */ = {isa = PBXFileReference; lastKnownFileType = sourcecode.swift; path = UserPermissionsUserDefaultsRepository.swift; sourceTree = "<group>"; };
		0A27480728CB57FE00147CFC /* MockedUserPermissionsUserDefaultsRepository.swift */ = {isa = PBXFileReference; lastKnownFileType = sourcecode.swift; path = MockedUserPermissionsUserDefaultsRepository.swift; sourceTree = "<group>"; };
		0A27480A28CB82C900147CFC /* UserPermissionsUserDefaultsRepositoryTests.swift */ = {isa = PBXFileReference; lastKnownFileType = sourcecode.swift; path = UserPermissionsUserDefaultsRepositoryTests.swift; sourceTree = "<group>"; };
		0A27B98F28DDE12500D29DB5 /* VerifyMobileNumberViewModelTests.swift */ = {isa = PBXFileReference; lastKnownFileType = sourcecode.swift; path = VerifyMobileNumberViewModelTests.swift; sourceTree = "<group>"; };
		0A2E98BB2709A41F00F86EB7 /* APICall.swift */ = {isa = PBXFileReference; lastKnownFileType = sourcecode.swift; path = APICall.swift; sourceTree = "<group>"; };
		0A30A03E279422C6000C4E50 /* AddressWebRepositoryTests.swift */ = {isa = PBXFileReference; lastKnownFileType = sourcecode.swift; path = AddressWebRepositoryTests.swift; sourceTree = "<group>"; };
		0A30A040279422EA000C4E50 /* AddressDBRepositoryTests.swift */ = {isa = PBXFileReference; lastKnownFileType = sourcecode.swift; path = AddressDBRepositoryTests.swift; sourceTree = "<group>"; };
		0A30A04327942663000C4E50 /* AddressMockedData.swift */ = {isa = PBXFileReference; lastKnownFileType = sourcecode.swift; path = AddressMockedData.swift; sourceTree = "<group>"; };
		0A4EEBFE27A2CE750083BAA7 /* CurrentFulfilmentLocation+CoreData.swift */ = {isa = PBXFileReference; lastKnownFileType = sourcecode.swift; path = "CurrentFulfilmentLocation+CoreData.swift"; sourceTree = "<group>"; };
		0A4FA2D227A68A8300054ACA /* BasketServiceTests.swift */ = {isa = PBXFileReference; lastKnownFileType = sourcecode.swift; path = BasketServiceTests.swift; sourceTree = "<group>"; };
		0A4FA2D627A68B3900054ACA /* BasketWebRepositoryTests.swift */ = {isa = PBXFileReference; lastKnownFileType = sourcecode.swift; path = BasketWebRepositoryTests.swift; sourceTree = "<group>"; };
		0A4FA2D927A68B8400054ACA /* BasketDBRepositoryTests.swift */ = {isa = PBXFileReference; lastKnownFileType = sourcecode.swift; path = BasketDBRepositoryTests.swift; sourceTree = "<group>"; };
		0A4FA2DB27A68FF000054ACA /* BasketMockedData.swift */ = {isa = PBXFileReference; lastKnownFileType = sourcecode.swift; path = BasketMockedData.swift; sourceTree = "<group>"; };
		0A51B452271B8A7600CA3D96 /* RetailStoresDBRepositoryTests.swift */ = {isa = PBXFileReference; lastKnownFileType = sourcecode.swift; path = RetailStoresDBRepositoryTests.swift; sourceTree = "<group>"; };
		0A51B455271B8BBD00CA3D96 /* MockedPersistentStore.swift */ = {isa = PBXFileReference; lastKnownFileType = sourcecode.swift; path = MockedPersistentStore.swift; sourceTree = "<group>"; };
		0A57F93F272E7B9B00B1269D /* BasketWebRepository.swift */ = {isa = PBXFileReference; lastKnownFileType = sourcecode.swift; path = BasketWebRepository.swift; sourceTree = "<group>"; };
		0A57F941272E7BBD00B1269D /* BasketDBRepository.swift */ = {isa = PBXFileReference; lastKnownFileType = sourcecode.swift; path = BasketDBRepository.swift; sourceTree = "<group>"; };
		0A57F943272EA06C00B1269D /* Basket+CoreData.swift */ = {isa = PBXFileReference; lastKnownFileType = sourcecode.swift; path = "Basket+CoreData.swift"; sourceTree = "<group>"; };
		0A6546C8289189980097BC3F /* StartDriverShiftButton.swift */ = {isa = PBXFileReference; lastKnownFileType = sourcecode.swift; path = StartDriverShiftButton.swift; sourceTree = "<group>"; };
		0A6A3CB9276F1E9F00D77617 /* MockedRetailStoreService.swift */ = {isa = PBXFileReference; lastKnownFileType = sourcecode.swift; path = MockedRetailStoreService.swift; sourceTree = "<group>"; };
		0A6A3CBB276F251300D77617 /* MockedRetailStoreMenuService.swift */ = {isa = PBXFileReference; lastKnownFileType = sourcecode.swift; path = MockedRetailStoreMenuService.swift; sourceTree = "<group>"; };
		0A6A3CBD276F259800D77617 /* MockedBasketService.swift */ = {isa = PBXFileReference; lastKnownFileType = sourcecode.swift; path = MockedBasketService.swift; sourceTree = "<group>"; };
		0A6A3CBF276F262800D77617 /* MockedUserService.swift */ = {isa = PBXFileReference; lastKnownFileType = sourcecode.swift; path = MockedUserService.swift; sourceTree = "<group>"; };
		0A7253D627B085FF00CE5B1F /* CheckoutServiceTests.swift */ = {isa = PBXFileReference; lastKnownFileType = sourcecode.swift; path = CheckoutServiceTests.swift; sourceTree = "<group>"; };
		0A7253D827B0878800CE5B1F /* CheckoutDBRepository.swift */ = {isa = PBXFileReference; lastKnownFileType = sourcecode.swift; path = CheckoutDBRepository.swift; sourceTree = "<group>"; };
		0A7253DB27B08B6800CE5B1F /* CheckoutDBRepositoryTests.swift */ = {isa = PBXFileReference; lastKnownFileType = sourcecode.swift; path = CheckoutDBRepositoryTests.swift; sourceTree = "<group>"; };
		0A7253DD27B0FF0400CE5B1F /* MockedCheckoutService.swift */ = {isa = PBXFileReference; lastKnownFileType = sourcecode.swift; path = MockedCheckoutService.swift; sourceTree = "<group>"; };
		0A7253E127B103DF00CE5B1F /* MockedBasketDBRepository.swift */ = {isa = PBXFileReference; fileEncoding = 4; lastKnownFileType = sourcecode.swift; path = MockedBasketDBRepository.swift; sourceTree = "<group>"; };
		0A7253E227B103DF00CE5B1F /* MockedBasketWebRepository.swift */ = {isa = PBXFileReference; fileEncoding = 4; lastKnownFileType = sourcecode.swift; path = MockedBasketWebRepository.swift; sourceTree = "<group>"; };
		0A7253E527B103EB00CE5B1F /* MockedCheckoutDBRepository.swift */ = {isa = PBXFileReference; fileEncoding = 4; lastKnownFileType = sourcecode.swift; path = MockedCheckoutDBRepository.swift; sourceTree = "<group>"; };
		0A7253E627B103EB00CE5B1F /* MockedCheckoutWebRepository.swift */ = {isa = PBXFileReference; fileEncoding = 4; lastKnownFileType = sourcecode.swift; path = MockedCheckoutWebRepository.swift; sourceTree = "<group>"; };
		0A7976B128BFB928009B1FB6 /* AppDelegateTests.swift */ = {isa = PBXFileReference; lastKnownFileType = sourcecode.swift; path = AppDelegateTests.swift; sourceTree = "<group>"; };
		0A7976B328BFBF79009B1FB6 /* SystemEventsHandlerTests.swift */ = {isa = PBXFileReference; lastKnownFileType = sourcecode.swift; path = SystemEventsHandlerTests.swift; sourceTree = "<group>"; };
		0A7976B828BFC167009B1FB6 /* PushNotificationWebRepository.swift */ = {isa = PBXFileReference; lastKnownFileType = sourcecode.swift; path = PushNotificationWebRepository.swift; sourceTree = "<group>"; };
		0A7976BE28C49AEC009B1FB6 /* PushNotificationsEnablePromptViewModelTests.swift */ = {isa = PBXFileReference; lastKnownFileType = sourcecode.swift; path = PushNotificationsEnablePromptViewModelTests.swift; sourceTree = "<group>"; };
		0A7976C028C4B3EB009B1FB6 /* PushNotificationViewModelTests.swift */ = {isa = PBXFileReference; lastKnownFileType = sourcecode.swift; path = PushNotificationViewModelTests.swift; sourceTree = "<group>"; };
		0A7976C528C4D79A009B1FB6 /* PushNotificationSettingsViewModelTests.swift */ = {isa = PBXFileReference; lastKnownFileType = sourcecode.swift; path = PushNotificationSettingsViewModelTests.swift; sourceTree = "<group>"; };
		0A7E310028071CDA0008A647 /* EventLogger.swift */ = {isa = PBXFileReference; lastKnownFileType = sourcecode.swift; path = EventLogger.swift; sourceTree = "<group>"; };
		0A7E3108280838370008A647 /* MockedEventLogger.swift */ = {isa = PBXFileReference; lastKnownFileType = sourcecode.swift; path = MockedEventLogger.swift; sourceTree = "<group>"; };
		0A7E310A2809A81B0008A647 /* EventLoggerTests.swift */ = {isa = PBXFileReference; lastKnownFileType = sourcecode.swift; path = EventLoggerTests.swift; sourceTree = "<group>"; };
		0A86C8EB27004470008F16E1 /* RetailStoresServiceTests.swift */ = {isa = PBXFileReference; lastKnownFileType = sourcecode.swift; path = RetailStoresServiceTests.swift; sourceTree = "<group>"; };
		0A86C8EE270049A0008F16E1 /* MockedRetailStoresWebRepository.swift */ = {isa = PBXFileReference; lastKnownFileType = sourcecode.swift; path = MockedRetailStoresWebRepository.swift; sourceTree = "<group>"; };
		0A86C8F0270049FB008F16E1 /* MockedRetailStoresDBRepository.swift */ = {isa = PBXFileReference; lastKnownFileType = sourcecode.swift; path = MockedRetailStoresDBRepository.swift; sourceTree = "<group>"; };
		0A86C8F427004FD1008F16E1 /* Mock.swift */ = {isa = PBXFileReference; lastKnownFileType = sourcecode.swift; path = Mock.swift; sourceTree = "<group>"; };
		0A86C8F627005112008F16E1 /* TestWebRepository.swift */ = {isa = PBXFileReference; lastKnownFileType = sourcecode.swift; path = TestWebRepository.swift; sourceTree = "<group>"; };
		0A86C8F9270057CE008F16E1 /* TestHelpers.swift */ = {isa = PBXFileReference; lastKnownFileType = sourcecode.swift; path = TestHelpers.swift; sourceTree = "<group>"; };
		0A86C8FD2700626D008F16E1 /* RetailStoresMockedData.swift */ = {isa = PBXFileReference; lastKnownFileType = sourcecode.swift; path = RetailStoresMockedData.swift; sourceTree = "<group>"; };
		0A86C91927021210008F16E1 /* RequestMocking.swift */ = {isa = PBXFileReference; lastKnownFileType = sourcecode.swift; path = RequestMocking.swift; sourceTree = "<group>"; };
		0A86C91B27021226008F16E1 /* MockedResponse.swift */ = {isa = PBXFileReference; lastKnownFileType = sourcecode.swift; path = MockedResponse.swift; sourceTree = "<group>"; };
		0A86C91D27036C29008F16E1 /* RetailStoreMenuService.swift */ = {isa = PBXFileReference; lastKnownFileType = sourcecode.swift; path = RetailStoreMenuService.swift; sourceTree = "<group>"; };
		0A8CE0DE270B415D00B9AC43 /* RetailStoresWebRepositoryTests.swift */ = {isa = PBXFileReference; lastKnownFileType = sourcecode.swift; path = RetailStoresWebRepositoryTests.swift; sourceTree = "<group>"; };
		0A8D86EC28DB56A600F85184 /* VerifyMobileNumberView.swift */ = {isa = PBXFileReference; lastKnownFileType = sourcecode.swift; path = VerifyMobileNumberView.swift; sourceTree = "<group>"; };
		0A8D86EE28DB56CB00F85184 /* VerifyMobileNumberViewModel.swift */ = {isa = PBXFileReference; lastKnownFileType = sourcecode.swift; path = VerifyMobileNumberViewModel.swift; sourceTree = "<group>"; };
		0A957FD7285F058900B8C35E /* MentionMeWebView.swift */ = {isa = PBXFileReference; lastKnownFileType = sourcecode.swift; path = MentionMeWebView.swift; sourceTree = "<group>"; };
		0A957FD9285F05C100B8C35E /* MentionMeWebViewModel.swift */ = {isa = PBXFileReference; lastKnownFileType = sourcecode.swift; path = MentionMeWebViewModel.swift; sourceTree = "<group>"; };
		0A957FDB28604A8400B8C35E /* MentionMeRepresentableWebView.swift */ = {isa = PBXFileReference; lastKnownFileType = sourcecode.swift; path = MentionMeRepresentableWebView.swift; sourceTree = "<group>"; };
		0A957FDD2860E19700B8C35E /* MentionMeRepresentableWebViewModel.swift */ = {isa = PBXFileReference; lastKnownFileType = sourcecode.swift; path = MentionMeRepresentableWebViewModel.swift; sourceTree = "<group>"; };
		0A981D4128BD008700BC36F9 /* MockedUserPermissionsService.swift */ = {isa = PBXFileReference; lastKnownFileType = sourcecode.swift; path = MockedUserPermissionsService.swift; sourceTree = "<group>"; };
		0A981D4328BD0C4B00BC36F9 /* PushNotificationsHandlerTests.swift */ = {isa = PBXFileReference; lastKnownFileType = sourcecode.swift; path = PushNotificationsHandlerTests.swift; sourceTree = "<group>"; };
		0A981D4628BD0E2600BC36F9 /* MockedSystemEventsHandler.swift */ = {isa = PBXFileReference; lastKnownFileType = sourcecode.swift; path = MockedSystemEventsHandler.swift; sourceTree = "<group>"; };
		0A981D4828BD0E5000BC36F9 /* MockedDeepLinksHandler.swift */ = {isa = PBXFileReference; lastKnownFileType = sourcecode.swift; path = MockedDeepLinksHandler.swift; sourceTree = "<group>"; };
		0A9D8CD9279618C600E94B06 /* AddressServiceTests.swift */ = {isa = PBXFileReference; lastKnownFileType = sourcecode.swift; path = AddressServiceTests.swift; sourceTree = "<group>"; };
		0A9D8CDD2796990500E94B06 /* MockedAddressWebRepository.swift */ = {isa = PBXFileReference; lastKnownFileType = sourcecode.swift; path = MockedAddressWebRepository.swift; sourceTree = "<group>"; };
		0A9D8CDF2796993700E94B06 /* MockedAddressDBRepository.swift */ = {isa = PBXFileReference; lastKnownFileType = sourcecode.swift; path = MockedAddressDBRepository.swift; sourceTree = "<group>"; };
		0A9F2ED628AEA12200F6B0BE /* PushNotificationsEnablePromptViewModel.swift */ = {isa = PBXFileReference; lastKnownFileType = sourcecode.swift; path = PushNotificationsEnablePromptViewModel.swift; sourceTree = "<group>"; };
		0AA3AB7B26F7F1780055B4B0 /* RetailStoresDBRepository.swift */ = {isa = PBXFileReference; lastKnownFileType = sourcecode.swift; path = RetailStoresDBRepository.swift; sourceTree = "<group>"; };
		0AA3AB7F26F7F4D60055B4B0 /* CoreDataStack.swift */ = {isa = PBXFileReference; lastKnownFileType = sourcecode.swift; path = CoreDataStack.swift; sourceTree = "<group>"; };
		0AA3AB8126F7F4FF0055B4B0 /* CoreDataHelpers.swift */ = {isa = PBXFileReference; lastKnownFileType = sourcecode.swift; path = CoreDataHelpers.swift; sourceTree = "<group>"; };
		0AA3AB8426F7F52B0055B4B0 /* db_model_v1.xcdatamodel */ = {isa = PBXFileReference; lastKnownFileType = wrapper.xcdatamodel; path = db_model_v1.xcdatamodel; sourceTree = "<group>"; };
		0AA3AB8626F7F5BB0055B4B0 /* LazyList.swift */ = {isa = PBXFileReference; lastKnownFileType = sourcecode.swift; path = LazyList.swift; sourceTree = "<group>"; };
		0AA3C56726FCF28D00CF379A /* Loadable.swift */ = {isa = PBXFileReference; lastKnownFileType = sourcecode.swift; path = Loadable.swift; sourceTree = "<group>"; };
		0AA3C56926FCF2E900CF379A /* CancelBag.swift */ = {isa = PBXFileReference; lastKnownFileType = sourcecode.swift; path = CancelBag.swift; sourceTree = "<group>"; };
		0AA3C56B26FDE22500CF379A /* Helpers.swift */ = {isa = PBXFileReference; lastKnownFileType = sourcecode.swift; path = Helpers.swift; sourceTree = "<group>"; };
		0AA6292027BFF325005BFDD6 /* Location.swift */ = {isa = PBXFileReference; lastKnownFileType = sourcecode.swift; path = Location.swift; sourceTree = "<group>"; };
		0AA70C6628ACB46700DE409F /* PushNotificationView.swift */ = {isa = PBXFileReference; lastKnownFileType = sourcecode.swift; path = PushNotificationView.swift; sourceTree = "<group>"; };
		0AA70C6828ACB75B00DE409F /* PushNotificationViewModel.swift */ = {isa = PBXFileReference; lastKnownFileType = sourcecode.swift; path = PushNotificationViewModel.swift; sourceTree = "<group>"; };
		0AA70C6A28AD517F00DE409F /* PushNotificationsEnablePromptView.swift */ = {isa = PBXFileReference; lastKnownFileType = sourcecode.swift; path = PushNotificationsEnablePromptView.swift; sourceTree = "<group>"; };
		0AA7B8BD283E7E8300D4DFF1 /* DriverMapView.swift */ = {isa = PBXFileReference; lastKnownFileType = sourcecode.swift; path = DriverMapView.swift; sourceTree = "<group>"; };
		0AA7B8BF283E7EF600D4DFF1 /* DriverMapViewModel.swift */ = {isa = PBXFileReference; lastKnownFileType = sourcecode.swift; path = DriverMapViewModel.swift; sourceTree = "<group>"; };
		0AA856D827CF8DC300038072 /* BusinessProfileService.swift */ = {isa = PBXFileReference; lastKnownFileType = sourcecode.swift; path = BusinessProfileService.swift; sourceTree = "<group>"; };
		0AA856DB27CF938100038072 /* BusinessProfileWebRepository.swift */ = {isa = PBXFileReference; lastKnownFileType = sourcecode.swift; path = BusinessProfileWebRepository.swift; sourceTree = "<group>"; };
		0AA856DD27CF939F00038072 /* BusinessProfileDBRepository.swift */ = {isa = PBXFileReference; lastKnownFileType = sourcecode.swift; path = BusinessProfileDBRepository.swift; sourceTree = "<group>"; };
		0AA856E027CF94E700038072 /* BusinessProfile.swift */ = {isa = PBXFileReference; lastKnownFileType = sourcecode.swift; path = BusinessProfile.swift; sourceTree = "<group>"; };
		0AA856E227CF9EB500038072 /* BusinessProfile+CoreData.swift */ = {isa = PBXFileReference; lastKnownFileType = sourcecode.swift; path = "BusinessProfile+CoreData.swift"; sourceTree = "<group>"; };
		0AA856E427CFDDB400038072 /* MockedBusinessProfileService.swift */ = {isa = PBXFileReference; lastKnownFileType = sourcecode.swift; path = MockedBusinessProfileService.swift; sourceTree = "<group>"; };
		0AA856E727CFE0EC00038072 /* BusinessProfileMockedData.swift */ = {isa = PBXFileReference; lastKnownFileType = sourcecode.swift; path = BusinessProfileMockedData.swift; sourceTree = "<group>"; };
		0AA856E927CFE11700038072 /* BusinessProfileWebRepositoryTests.swift */ = {isa = PBXFileReference; lastKnownFileType = sourcecode.swift; path = BusinessProfileWebRepositoryTests.swift; sourceTree = "<group>"; };
		0AA856EB27CFE13400038072 /* BusinessProfileDBRepositoryTests.swift */ = {isa = PBXFileReference; lastKnownFileType = sourcecode.swift; path = BusinessProfileDBRepositoryTests.swift; sourceTree = "<group>"; };
		0AA856ED27D036E600038072 /* BusinessProfileServiceTests.swift */ = {isa = PBXFileReference; lastKnownFileType = sourcecode.swift; path = BusinessProfileServiceTests.swift; sourceTree = "<group>"; };
		0AA856F027D0385000038072 /* MockedBusinessProfileWebRepository.swift */ = {isa = PBXFileReference; lastKnownFileType = sourcecode.swift; path = MockedBusinessProfileWebRepository.swift; sourceTree = "<group>"; };
		0AA856F227D0388400038072 /* MockedBusinessProfileDBRepository.swift */ = {isa = PBXFileReference; lastKnownFileType = sourcecode.swift; path = MockedBusinessProfileDBRepository.swift; sourceTree = "<group>"; };
		0AAB40AA271E988400C6153B /* RetailStoreMenuDBRepository.swift */ = {isa = PBXFileReference; lastKnownFileType = sourcecode.swift; path = RetailStoreMenuDBRepository.swift; sourceTree = "<group>"; };
		0AAB40AC271EE3BA00C6153B /* RetailStoreMenu.swift */ = {isa = PBXFileReference; lastKnownFileType = sourcecode.swift; path = RetailStoreMenu.swift; sourceTree = "<group>"; };
		0AAB40AF271F76FE00C6153B /* ImagePath+CoreData.swift */ = {isa = PBXFileReference; lastKnownFileType = sourcecode.swift; path = "ImagePath+CoreData.swift"; sourceTree = "<group>"; };
		0AAB40B1271F788C00C6153B /* RetailStoreMenu+CoreData.swift */ = {isa = PBXFileReference; lastKnownFileType = sourcecode.swift; path = "RetailStoreMenu+CoreData.swift"; sourceTree = "<group>"; };
		0AABD1D52796E2CF005F9373 /* BasketAndPastOrderItemBanner.swift */ = {isa = PBXFileReference; fileEncoding = 4; lastKnownFileType = sourcecode.swift; path = BasketAndPastOrderItemBanner.swift; sourceTree = "<group>"; };
		0AAE72A527BA8EB60001AE33 /* RealexRemote.swift */ = {isa = PBXFileReference; fileEncoding = 4; lastKnownFileType = sourcecode.swift; path = RealexRemote.swift; sourceTree = "<group>"; };
		0AAE72A727BA8EC30001AE33 /* HPPManagerError.swift */ = {isa = PBXFileReference; fileEncoding = 4; lastKnownFileType = sourcecode.swift; path = HPPManagerError.swift; sourceTree = "<group>"; };
		0AAE72A827BA8EC30001AE33 /* HPPManager.swift */ = {isa = PBXFileReference; fileEncoding = 4; lastKnownFileType = sourcecode.swift; path = HPPManager.swift; sourceTree = "<group>"; };
		0AAE72A927BA8EC30001AE33 /* Dictionary+URLDictionary.swift */ = {isa = PBXFileReference; fileEncoding = 4; lastKnownFileType = sourcecode.swift; path = "Dictionary+URLDictionary.swift"; sourceTree = "<group>"; };
		0AAE72AA27BA8EC30001AE33 /* HPPViewController.swift */ = {isa = PBXFileReference; fileEncoding = 4; lastKnownFileType = sourcecode.swift; path = HPPViewController.swift; sourceTree = "<group>"; };
		0AAE72AB27BA8EC40001AE33 /* String+URLString.swift */ = {isa = PBXFileReference; fileEncoding = 4; lastKnownFileType = sourcecode.swift; path = "String+URLString.swift"; sourceTree = "<group>"; };
		0AAE72AC27BA8EC40001AE33 /* NSDictionary+Decoding.swift */ = {isa = PBXFileReference; fileEncoding = 4; lastKnownFileType = sourcecode.swift; path = "NSDictionary+Decoding.swift"; sourceTree = "<group>"; };
		0AAE72B727BC6C2D0001AE33 /* GlobalpaymentsWebView.swift */ = {isa = PBXFileReference; lastKnownFileType = sourcecode.swift; path = GlobalpaymentsWebView.swift; sourceTree = "<group>"; };
		0AAE72B927BC6C7C0001AE33 /* GlobalpaymentsHPPViewModel.swift */ = {isa = PBXFileReference; lastKnownFileType = sourcecode.swift; path = GlobalpaymentsHPPViewModel.swift; sourceTree = "<group>"; };
		0AAE72BC27BCDA930001AE33 /* GlobalpaymentsHPPView.swift */ = {isa = PBXFileReference; lastKnownFileType = sourcecode.swift; path = GlobalpaymentsHPPView.swift; sourceTree = "<group>"; };
		0AAE72BE27BCE4E50001AE33 /* GlobalpaymentsLoadingView.swift */ = {isa = PBXFileReference; lastKnownFileType = sourcecode.swift; path = GlobalpaymentsLoadingView.swift; sourceTree = "<group>"; };
		0AAFF968283CD0F0000BFB58 /* Checkout+CoreData.swift */ = {isa = PBXFileReference; lastKnownFileType = sourcecode.swift; path = "Checkout+CoreData.swift"; sourceTree = "<group>"; };
		0AB2B5A427AD926A00BE3FBF /* CheckoutService.swift */ = {isa = PBXFileReference; lastKnownFileType = sourcecode.swift; path = CheckoutService.swift; sourceTree = "<group>"; };
		0AB2B5A727AD9D8400BE3FBF /* CheckoutWebRepository.swift */ = {isa = PBXFileReference; lastKnownFileType = sourcecode.swift; path = CheckoutWebRepository.swift; sourceTree = "<group>"; };
		0AB2B5AA27AD9ED500BE3FBF /* Checkout.swift */ = {isa = PBXFileReference; lastKnownFileType = sourcecode.swift; path = Checkout.swift; sourceTree = "<group>"; };
		0AB2B5B527AFC34D00BE3FBF /* DecodingContainer+AnyCollection.swift */ = {isa = PBXFileReference; fileEncoding = 4; lastKnownFileType = sourcecode.swift; path = "DecodingContainer+AnyCollection.swift"; sourceTree = "<group>"; };
		0AB2B5B627AFC34D00BE3FBF /* EncodingContainer+AnyCollection.swift */ = {isa = PBXFileReference; fileEncoding = 4; lastKnownFileType = sourcecode.swift; path = "EncodingContainer+AnyCollection.swift"; sourceTree = "<group>"; };
		0AB2B5BA27AFC3C800BE3FBF /* AnyCodingKeyTests.swift */ = {isa = PBXFileReference; fileEncoding = 4; lastKnownFileType = sourcecode.swift; path = AnyCodingKeyTests.swift; sourceTree = "<group>"; };
		0AB2B5BB27AFC3C800BE3FBF /* MockCodableIfPresentObject.swift */ = {isa = PBXFileReference; fileEncoding = 4; lastKnownFileType = sourcecode.swift; path = MockCodableIfPresentObject.swift; sourceTree = "<group>"; };
		0AB2B5BC27AFC3C800BE3FBF /* MockCodableObject.swift */ = {isa = PBXFileReference; fileEncoding = 4; lastKnownFileType = sourcecode.swift; path = MockCodableObject.swift; sourceTree = "<group>"; };
		0AB2B5BD27AFC3C800BE3FBF /* DecodingContainer+AnyCollectionTests.swift */ = {isa = PBXFileReference; fileEncoding = 4; lastKnownFileType = sourcecode.swift; path = "DecodingContainer+AnyCollectionTests.swift"; sourceTree = "<group>"; };
		0AB2B5BE27AFC3C800BE3FBF /* EncodingContainer+AnyCollectionTests.swift */ = {isa = PBXFileReference; fileEncoding = 4; lastKnownFileType = sourcecode.swift; path = "EncodingContainer+AnyCollectionTests.swift"; sourceTree = "<group>"; };
		0ABC5AAE27D7A9A900D49BE1 /* SnappyV2.entitlements */ = {isa = PBXFileReference; lastKnownFileType = text.plist.entitlements; path = SnappyV2.entitlements; sourceTree = "<group>"; };
		0ABC5AB027D8C7A100D49BE1 /* GoogleService-Info.plist */ = {isa = PBXFileReference; fileEncoding = 4; lastKnownFileType = text.plist.xml; path = "GoogleService-Info.plist"; sourceTree = "<group>"; };
		0ABCADB7271C77E500BDFBCD /* RetailStoreMenuWebRepository.swift */ = {isa = PBXFileReference; lastKnownFileType = sourcecode.swift; path = RetailStoreMenuWebRepository.swift; sourceTree = "<group>"; };
		0AD05B8028D19CB800A182FA /* StoreReviewViewModelTests.swift */ = {isa = PBXFileReference; lastKnownFileType = sourcecode.swift; path = StoreReviewViewModelTests.swift; sourceTree = "<group>"; };
		0AD17BE828C5F6C900ED69B0 /* UserPermissionsServiceTests.swift */ = {isa = PBXFileReference; lastKnownFileType = sourcecode.swift; path = UserPermissionsServiceTests.swift; sourceTree = "<group>"; };
		0AD6649127B436AC00DEB5E7 /* MockedUserWebRepository.swift */ = {isa = PBXFileReference; lastKnownFileType = sourcecode.swift; path = MockedUserWebRepository.swift; sourceTree = "<group>"; };
		0AD6649327B436CB00DEB5E7 /* MockedUserDBRepository.swift */ = {isa = PBXFileReference; lastKnownFileType = sourcecode.swift; path = MockedUserDBRepository.swift; sourceTree = "<group>"; };
		0AD6649827B495E800DEB5E7 /* UserServiceTests.swift */ = {isa = PBXFileReference; lastKnownFileType = sourcecode.swift; path = UserServiceTests.swift; sourceTree = "<group>"; };
		0AD6649B27B496E900DEB5E7 /* UserDBRepositoryTests.swift */ = {isa = PBXFileReference; lastKnownFileType = sourcecode.swift; path = UserDBRepositoryTests.swift; sourceTree = "<group>"; };
		0AD6649D27B531B400DEB5E7 /* UserMockedData.swift */ = {isa = PBXFileReference; lastKnownFileType = sourcecode.swift; path = UserMockedData.swift; sourceTree = "<group>"; };
		0AD6649F27B5ACD600DEB5E7 /* CheckoutWebRepositoryTests.swift */ = {isa = PBXFileReference; lastKnownFileType = sourcecode.swift; path = CheckoutWebRepositoryTests.swift; sourceTree = "<group>"; };
		0AD664A127B5ACF800DEB5E7 /* UserWebRepositoryTests.swift */ = {isa = PBXFileReference; lastKnownFileType = sourcecode.swift; path = UserWebRepositoryTests.swift; sourceTree = "<group>"; };
		0AD664A327B5DA2100DEB5E7 /* CheckoutMockedData.swift */ = {isa = PBXFileReference; lastKnownFileType = sourcecode.swift; path = CheckoutMockedData.swift; sourceTree = "<group>"; };
		0AD7810228BF310700873C21 /* PushNotificationWebRepositoryTests.swift */ = {isa = PBXFileReference; lastKnownFileType = sourcecode.swift; path = PushNotificationWebRepositoryTests.swift; sourceTree = "<group>"; };
		0AD7810528BF340000873C21 /* PushNotificationMockedData.swift */ = {isa = PBXFileReference; lastKnownFileType = sourcecode.swift; path = PushNotificationMockedData.swift; sourceTree = "<group>"; };
		0ADA490B277C66FE00C1B0F3 /* User.swift */ = {isa = PBXFileReference; lastKnownFileType = sourcecode.swift; path = User.swift; sourceTree = "<group>"; };
		0ADA490D277C69E300C1B0F3 /* User+CoreData.swift */ = {isa = PBXFileReference; lastKnownFileType = sourcecode.swift; path = "User+CoreData.swift"; sourceTree = "<group>"; };
		0ADB1D2C28C75FD8008EBA11 /* StoreReviewView.swift */ = {isa = PBXFileReference; lastKnownFileType = sourcecode.swift; path = StoreReviewView.swift; sourceTree = "<group>"; };
		0ADB1D2E28C75FF1008EBA11 /* StoreReviewViewModel.swift */ = {isa = PBXFileReference; lastKnownFileType = sourcecode.swift; path = StoreReviewViewModel.swift; sourceTree = "<group>"; };
		0ADDC71F276B3BC200D5EB24 /* UserService.swift */ = {isa = PBXFileReference; lastKnownFileType = sourcecode.swift; path = UserService.swift; sourceTree = "<group>"; };
		0ADDC722276B3E2300D5EB24 /* UserWebRepository.swift */ = {isa = PBXFileReference; lastKnownFileType = sourcecode.swift; path = UserWebRepository.swift; sourceTree = "<group>"; };
		0ADDC724276B3E4000D5EB24 /* UserDBRepository.swift */ = {isa = PBXFileReference; lastKnownFileType = sourcecode.swift; path = UserDBRepository.swift; sourceTree = "<group>"; };
		0AE37BE526F9EB6500DEED30 /* RetailStore+CoreData.swift */ = {isa = PBXFileReference; lastKnownFileType = sourcecode.swift; path = "RetailStore+CoreData.swift"; sourceTree = "<group>"; };
		0AE83A26286D9DCE00D9216F /* UtilityMockedData.swift */ = {isa = PBXFileReference; lastKnownFileType = sourcecode.swift; path = UtilityMockedData.swift; sourceTree = "<group>"; };
		0AE83A28286E0B3900D9216F /* UtilityServiceTests.swift */ = {isa = PBXFileReference; lastKnownFileType = sourcecode.swift; path = UtilityServiceTests.swift; sourceTree = "<group>"; };
		0AE83A2A286F441D00D9216F /* CheckoutSuccessViewModel.swift */ = {isa = PBXFileReference; lastKnownFileType = sourcecode.swift; path = CheckoutSuccessViewModel.swift; sourceTree = "<group>"; };
		0AEA00D428A39BCC00D48E10 /* PushNotificationsHandler.swift */ = {isa = PBXFileReference; lastKnownFileType = sourcecode.swift; path = PushNotificationsHandler.swift; sourceTree = "<group>"; };
		0AEA00D628A39E1900D48E10 /* DeepLinksHandler.swift */ = {isa = PBXFileReference; lastKnownFileType = sourcecode.swift; path = DeepLinksHandler.swift; sourceTree = "<group>"; };
		0AEA00F928A4FDF000D48E10 /* SystemEventsHandler.swift */ = {isa = PBXFileReference; lastKnownFileType = sourcecode.swift; path = SystemEventsHandler.swift; sourceTree = "<group>"; };
		0AEA00FC28A500BD00D48E10 /* PushNotificationWebRepository.swift */ = {isa = PBXFileReference; lastKnownFileType = sourcecode.swift; path = PushNotificationWebRepository.swift; sourceTree = "<group>"; };
		0AEA00FF28A503E100D48E10 /* PushNotification.swift */ = {isa = PBXFileReference; lastKnownFileType = sourcecode.swift; path = PushNotification.swift; sourceTree = "<group>"; };
		0AEA010128A569EC00D48E10 /* UserPermissionsService.swift */ = {isa = PBXFileReference; lastKnownFileType = sourcecode.swift; path = UserPermissionsService.swift; sourceTree = "<group>"; };
		0AF16A732727178B0020A2CF /* BasketService.swift */ = {isa = PBXFileReference; lastKnownFileType = sourcecode.swift; path = BasketService.swift; sourceTree = "<group>"; };
		0AF16A762727189E0020A2CF /* Basket.swift */ = {isa = PBXFileReference; lastKnownFileType = sourcecode.swift; path = Basket.swift; sourceTree = "<group>"; };
		0AF2A4AC26F48F8B00E5C238 /* AppV2Constants.swift */ = {isa = PBXFileReference; lastKnownFileType = sourcecode.swift; path = AppV2Constants.swift; sourceTree = "<group>"; };
		0AF2A4AE26F710A200E5C238 /* WebRepository.swift */ = {isa = PBXFileReference; lastKnownFileType = sourcecode.swift; path = WebRepository.swift; sourceTree = "<group>"; };
		0AF72F192791A6940055ECFD /* AddressService.swift */ = {isa = PBXFileReference; lastKnownFileType = sourcecode.swift; path = AddressService.swift; sourceTree = "<group>"; };
		0AF72F1C2791A9330055ECFD /* AddressWebRepository.swift */ = {isa = PBXFileReference; lastKnownFileType = sourcecode.swift; path = AddressWebRepository.swift; sourceTree = "<group>"; };
		0AF72F1E2791A94D0055ECFD /* AddressDBRepository.swift */ = {isa = PBXFileReference; lastKnownFileType = sourcecode.swift; path = AddressDBRepository.swift; sourceTree = "<group>"; };
		0AF72F212791ACF20055ECFD /* Address.swift */ = {isa = PBXFileReference; lastKnownFileType = sourcecode.swift; path = Address.swift; sourceTree = "<group>"; };
		0AF72F232791AD060055ECFD /* Address+CoreData.swift */ = {isa = PBXFileReference; lastKnownFileType = sourcecode.swift; path = "Address+CoreData.swift"; sourceTree = "<group>"; };
		0AF72F252792C4AF0055ECFD /* MockedAddressService.swift */ = {isa = PBXFileReference; lastKnownFileType = sourcecode.swift; path = MockedAddressService.swift; sourceTree = "<group>"; };
		0AF8E66B2830D30A00A26CE9 /* RetailStoreMenuWebRepositoryTests.swift */ = {isa = PBXFileReference; lastKnownFileType = sourcecode.swift; path = RetailStoreMenuWebRepositoryTests.swift; sourceTree = "<group>"; };
		0AF8E66D2830D34700A26CE9 /* RetailStoreMenuDBRepositoryTests.swift */ = {isa = PBXFileReference; lastKnownFileType = sourcecode.swift; path = RetailStoreMenuDBRepositoryTests.swift; sourceTree = "<group>"; };
		0AFCE6F62859A25B00BC8325 /* MapKit+Extensions.swift */ = {isa = PBXFileReference; lastKnownFileType = sourcecode.swift; path = "MapKit+Extensions.swift"; sourceTree = "<group>"; };
		0AFCE6F82859B18200BC8325 /* MapKit+ExtensionsTests.swift */ = {isa = PBXFileReference; lastKnownFileType = sourcecode.swift; path = "MapKit+ExtensionsTests.swift"; sourceTree = "<group>"; };
		0AFCE6FB285B018A00BC8325 /* mentionme.html */ = {isa = PBXFileReference; fileEncoding = 4; lastKnownFileType = text.html; path = mentionme.html; sourceTree = "<group>"; };
		0AFCE6FD285B021900BC8325 /* MentionMeHandler.swift */ = {isa = PBXFileReference; lastKnownFileType = sourcecode.swift; path = MentionMeHandler.swift; sourceTree = "<group>"; };
		0AFCE700285B676100BC8325 /* Utility.swift */ = {isa = PBXFileReference; lastKnownFileType = sourcecode.swift; path = Utility.swift; sourceTree = "<group>"; };
		0AFCE702285C9EE600BC8325 /* URLSession+Extensions.swift */ = {isa = PBXFileReference; lastKnownFileType = sourcecode.swift; path = "URLSession+Extensions.swift"; sourceTree = "<group>"; };
		0AFE03E828B40BC00036CCC9 /* PushNotificationSettingsView.swift */ = {isa = PBXFileReference; lastKnownFileType = sourcecode.swift; path = PushNotificationSettingsView.swift; sourceTree = "<group>"; };
		0AFE03EA28B40DBA0036CCC9 /* PushNotificationSettingsViewModel.swift */ = {isa = PBXFileReference; lastKnownFileType = sourcecode.swift; path = PushNotificationSettingsViewModel.swift; sourceTree = "<group>"; };
		0AFE03EC28B4C7EC0036CCC9 /* UIApplication+Extensions.swift */ = {isa = PBXFileReference; lastKnownFileType = sourcecode.swift; path = "UIApplication+Extensions.swift"; sourceTree = "<group>"; };
		0AFE03F228B8C7D70036CCC9 /* Notification Service.appex */ = {isa = PBXFileReference; explicitFileType = "wrapper.app-extension"; includeInIndex = 0; path = "Notification Service.appex"; sourceTree = BUILT_PRODUCTS_DIR; };
		0AFE03F428B8C7D70036CCC9 /* NotificationService.swift */ = {isa = PBXFileReference; lastKnownFileType = sourcecode.swift; path = NotificationService.swift; sourceTree = "<group>"; };
		0AFE03F628B8C7D70036CCC9 /* Info.plist */ = {isa = PBXFileReference; lastKnownFileType = text.plist.xml; path = Info.plist; sourceTree = "<group>"; };
		0AFE040A28B8DE2B0036CCC9 /* AppV2PushNotificationConstants.swift */ = {isa = PBXFileReference; lastKnownFileType = sourcecode.swift; path = AppV2PushNotificationConstants.swift; sourceTree = "<group>"; };
		0AFE041128B912670036CCC9 /* Notification Content.appex */ = {isa = PBXFileReference; explicitFileType = "wrapper.app-extension"; includeInIndex = 0; path = "Notification Content.appex"; sourceTree = BUILT_PRODUCTS_DIR; };
		0AFE041228B912670036CCC9 /* UserNotifications.framework */ = {isa = PBXFileReference; lastKnownFileType = wrapper.framework; name = UserNotifications.framework; path = System/Library/Frameworks/UserNotifications.framework; sourceTree = SDKROOT; };
		0AFE041428B912670036CCC9 /* UserNotificationsUI.framework */ = {isa = PBXFileReference; lastKnownFileType = wrapper.framework; name = UserNotificationsUI.framework; path = System/Library/Frameworks/UserNotificationsUI.framework; sourceTree = SDKROOT; };
		0AFE041728B912670036CCC9 /* NotificationViewController.swift */ = {isa = PBXFileReference; lastKnownFileType = sourcecode.swift; path = NotificationViewController.swift; sourceTree = "<group>"; };
		0AFE041A28B912670036CCC9 /* Base */ = {isa = PBXFileReference; lastKnownFileType = file.storyboard; name = Base; path = Base.lproj/MainInterface.storyboard; sourceTree = "<group>"; };
		0AFE041C28B912670036CCC9 /* Info.plist */ = {isa = PBXFileReference; lastKnownFileType = text.plist.xml; path = Info.plist; sourceTree = "<group>"; };
		0AFE042428B921220036CCC9 /* NotificationContentView.swift */ = {isa = PBXFileReference; lastKnownFileType = sourcecode.swift; path = NotificationContentView.swift; sourceTree = "<group>"; };
		0AFE042628B9215B0036CCC9 /* NotificationContentViewModel.swift */ = {isa = PBXFileReference; lastKnownFileType = sourcecode.swift; path = NotificationContentViewModel.swift; sourceTree = "<group>"; };
		550ACC1727E0FC8C00B477F3 /* ForgotPasswordView.swift */ = {isa = PBXFileReference; lastKnownFileType = sourcecode.swift; path = ForgotPasswordView.swift; sourceTree = "<group>"; };
		550C91812899855000654C47 /* SnappyLogo.swift */ = {isa = PBXFileReference; lastKnownFileType = sourcecode.swift; path = SnappyLogo.swift; sourceTree = "<group>"; };
		550CD31B2844D70900F36D58 /* TemporaryImageCache.swift */ = {isa = PBXFileReference; lastKnownFileType = sourcecode.swift; path = TemporaryImageCache.swift; sourceTree = "<group>"; };
		550CD31D2844D73600F36D58 /* ImageLoader.swift */ = {isa = PBXFileReference; lastKnownFileType = sourcecode.swift; path = ImageLoader.swift; sourceTree = "<group>"; };
		550CD31F2844D74E00F36D58 /* AsyncImage.swift */ = {isa = PBXFileReference; lastKnownFileType = sourcecode.swift; path = AsyncImage.swift; sourceTree = "<group>"; };
		550CD3212844D7C500F36D58 /* EnvironmentValues+Extensions.swift */ = {isa = PBXFileReference; lastKnownFileType = sourcecode.swift; path = "EnvironmentValues+Extensions.swift"; sourceTree = "<group>"; };
		550CD323284509AF00F36D58 /* SnappyTextFieldWithButton.swift */ = {isa = PBXFileReference; lastKnownFileType = sourcecode.swift; path = SnappyTextFieldWithButton.swift; sourceTree = "<group>"; };
		550CD3262845277000F36D58 /* FulfilmentTypeSelectionToggle.swift */ = {isa = PBXFileReference; lastKnownFileType = sourcecode.swift; path = FulfilmentTypeSelectionToggle.swift; sourceTree = "<group>"; };
		550CD32828464D4000F36D58 /* StoreReviewPill.swift */ = {isa = PBXFileReference; lastKnownFileType = sourcecode.swift; path = StoreReviewPill.swift; sourceTree = "<group>"; };
		550F39C3288594F50013DC4B /* CheckoutRootViewModelTests.swift */ = {isa = PBXFileReference; lastKnownFileType = sourcecode.swift; path = CheckoutRootViewModelTests.swift; sourceTree = "<group>"; };
		550F39C52885D5F10013DC4B /* EditAddressViewModelTests.swift */ = {isa = PBXFileReference; lastKnownFileType = sourcecode.swift; path = EditAddressViewModelTests.swift; sourceTree = "<group>"; };
		550F39C72885F9800013DC4B /* SavedAddressSelectionViewModeltests.swift */ = {isa = PBXFileReference; lastKnownFileType = sourcecode.swift; path = SavedAddressSelectionViewModeltests.swift; sourceTree = "<group>"; };
		550F9600282E68CB00020970 /* PaymentCard.swift */ = {isa = PBXFileReference; lastKnownFileType = sourcecode.swift; path = PaymentCard.swift; sourceTree = "<group>"; };
		550F9609282E9A1B00020970 /* PaymentCardTests.swift */ = {isa = PBXFileReference; lastKnownFileType = sourcecode.swift; path = PaymentCardTests.swift; sourceTree = "<group>"; };
		55101EF02809D40E002E51C2 /* MemberDashboardMyDetailsView.swift */ = {isa = PBXFileReference; lastKnownFileType = sourcecode.swift; path = MemberDashboardMyDetailsView.swift; sourceTree = "<group>"; };
		551A638D2851EA4A007E0E78 /* MapIcons.swift */ = {isa = PBXFileReference; lastKnownFileType = sourcecode.swift; path = MapIcons.swift; sourceTree = "<group>"; };
		551A638F28525861007E0E78 /* StoreUnavailableView.swift */ = {isa = PBXFileReference; lastKnownFileType = sourcecode.swift; path = StoreUnavailableView.swift; sourceTree = "<group>"; };
		551A639328529435007E0E78 /* ExpandableText.swift */ = {isa = PBXFileReference; lastKnownFileType = sourcecode.swift; path = ExpandableText.swift; sourceTree = "<group>"; };
		551A6395285360CA007E0E78 /* StoreInfoBar.swift */ = {isa = PBXFileReference; lastKnownFileType = sourcecode.swift; path = StoreInfoBar.swift; sourceTree = "<group>"; };
		551A63972853A223007E0E78 /* StoreUnavailableViewTests.swift */ = {isa = PBXFileReference; lastKnownFileType = sourcecode.swift; path = StoreUnavailableViewTests.swift; sourceTree = "<group>"; };
		551A63992853FFDB007E0E78 /* ExpandableTextViewTests.swift */ = {isa = PBXFileReference; lastKnownFileType = sourcecode.swift; path = ExpandableTextViewTests.swift; sourceTree = "<group>"; };
		551A639B28540204007E0E78 /* StoreInfoBarTests.swift */ = {isa = PBXFileReference; lastKnownFileType = sourcecode.swift; path = StoreInfoBarTests.swift; sourceTree = "<group>"; };
		551A639D2857446A007E0E78 /* ProductsNavigationAndSearch.swift */ = {isa = PBXFileReference; lastKnownFileType = sourcecode.swift; path = ProductsNavigationAndSearch.swift; sourceTree = "<group>"; };
		55229DF628991317006E2CFE /* EditableCardContainerViewModelTests.swift */ = {isa = PBXFileReference; lastKnownFileType = sourcecode.swift; path = EditableCardContainerViewModelTests.swift; sourceTree = "<group>"; };
		552C9AFE2893F53F00D4D6DF /* EmailField.swift */ = {isa = PBXFileReference; lastKnownFileType = sourcecode.swift; path = EmailField.swift; sourceTree = "<group>"; };
		552E574C2832A88500296A7D /* SnappyTextfield.swift */ = {isa = PBXFileReference; lastKnownFileType = sourcecode.swift; path = SnappyTextfield.swift; sourceTree = "<group>"; };
		552E6676279EF8E2006D28EE /* MockedUtilityService.swift */ = {isa = PBXFileReference; lastKnownFileType = sourcecode.swift; path = MockedUtilityService.swift; sourceTree = "<group>"; };
		552E6679279F017B006D28EE /* MockedUtilityWebRepository.swift */ = {isa = PBXFileReference; lastKnownFileType = sourcecode.swift; path = MockedUtilityWebRepository.swift; sourceTree = "<group>"; };
		552E667E279F134F006D28EE /* UtilityWebRepositoryTests.swift */ = {isa = PBXFileReference; lastKnownFileType = sourcecode.swift; path = UtilityWebRepositoryTests.swift; sourceTree = "<group>"; };
		552F518A27CD173E00EADEF8 /* OrderSummaryCard.swift */ = {isa = PBXFileReference; lastKnownFileType = sourcecode.swift; path = OrderSummaryCard.swift; sourceTree = "<group>"; };
		552F518C27CE276C00EADEF8 /* CreateAccountCard.swift */ = {isa = PBXFileReference; lastKnownFileType = sourcecode.swift; path = CreateAccountCard.swift; sourceTree = "<group>"; };
		552F519027CF818900EADEF8 /* Date+ExtensionsTests.swift */ = {isa = PBXFileReference; lastKnownFileType = sourcecode.swift; path = "Date+ExtensionsTests.swift"; sourceTree = "<group>"; };
		5531611827E4915200D55329 /* AccountButton.swift */ = {isa = PBXFileReference; lastKnownFileType = sourcecode.swift; path = AccountButton.swift; sourceTree = "<group>"; };
		5531611B27E4CF0200D55329 /* MemberDashboardView.swift */ = {isa = PBXFileReference; lastKnownFileType = sourcecode.swift; path = MemberDashboardView.swift; sourceTree = "<group>"; };
		5531611D27E4CF3D00D55329 /* MemberDashboardViewModel.swift */ = {isa = PBXFileReference; lastKnownFileType = sourcecode.swift; path = MemberDashboardViewModel.swift; sourceTree = "<group>"; };
		5534699B28901E0E0091DA04 /* CountrySelectorViewModelTests.swift */ = {isa = PBXFileReference; lastKnownFileType = sourcecode.swift; path = CountrySelectorViewModelTests.swift; sourceTree = "<group>"; };
		5534699D2890A1750091DA04 /* ManualInputAddressViewModel.swift */ = {isa = PBXFileReference; lastKnownFileType = sourcecode.swift; path = ManualInputAddressViewModel.swift; sourceTree = "<group>"; };
		5534699F2891A8880091DA04 /* Collection+Extensions.swift */ = {isa = PBXFileReference; lastKnownFileType = sourcecode.swift; path = "Collection+Extensions.swift"; sourceTree = "<group>"; };
		553469A12891A8B60091DA04 /* StringProtocol+Extensions.swift */ = {isa = PBXFileReference; lastKnownFileType = sourcecode.swift; path = "StringProtocol+Extensions.swift"; sourceTree = "<group>"; };
		553469A42891A9700091DA04 /* CountrySelectorViewModel.swift */ = {isa = PBXFileReference; lastKnownFileType = sourcecode.swift; path = CountrySelectorViewModel.swift; sourceTree = "<group>"; };
		553469A62891F2AF0091DA04 /* Boolean+Extensions.swift */ = {isa = PBXFileReference; lastKnownFileType = sourcecode.swift; path = "Boolean+Extensions.swift"; sourceTree = "<group>"; };
		553469A8289291670091DA04 /* MemberDashboardSettingsView.swift */ = {isa = PBXFileReference; lastKnownFileType = sourcecode.swift; path = MemberDashboardSettingsView.swift; sourceTree = "<group>"; };
		553469AA2892C0850091DA04 /* MemberDashboardSettingsViewModelTests.swift */ = {isa = PBXFileReference; lastKnownFileType = sourcecode.swift; path = MemberDashboardSettingsViewModelTests.swift; sourceTree = "<group>"; };
		5534C06B28C1FFC9008E0AAF /* OrderSummaryCardDetailsButton.swift */ = {isa = PBXFileReference; lastKnownFileType = sourcecode.swift; path = OrderSummaryCardDetailsButton.swift; sourceTree = "<group>"; };
		553B78CC27D77D2100B955AB /* LoginView.swift */ = {isa = PBXFileReference; lastKnownFileType = sourcecode.swift; path = LoginView.swift; sourceTree = "<group>"; };
		553B78D027D8BD0900B955AB /* LoginViewModel.swift */ = {isa = PBXFileReference; lastKnownFileType = sourcecode.swift; path = LoginViewModel.swift; sourceTree = "<group>"; };
		553B78D227DA022300B955AB /* en-US */ = {isa = PBXFileReference; lastKnownFileType = text.plist.strings; name = "en-US"; path = "en-US.lproj/Localizable.strings"; sourceTree = "<group>"; };
		553B78D427DB96C900B955AB /* LoginHomeView.swift */ = {isa = PBXFileReference; lastKnownFileType = sourcecode.swift; path = LoginHomeView.swift; sourceTree = "<group>"; };
		553B78D627DB97BB00B955AB /* LoginButton.swift */ = {isa = PBXFileReference; lastKnownFileType = sourcecode.swift; path = LoginButton.swift; sourceTree = "<group>"; };
		553B78D827DB9B0000B955AB /* CreateAccountView.swift */ = {isa = PBXFileReference; lastKnownFileType = sourcecode.swift; path = CreateAccountView.swift; sourceTree = "<group>"; };
		553B78DE27DF224700B955AB /* MarketingPreferencesView.swift */ = {isa = PBXFileReference; lastKnownFileType = sourcecode.swift; path = MarketingPreferencesView.swift; sourceTree = "<group>"; };
		553B78E027DF9B2F00B955AB /* CreateAccountViewModel.swift */ = {isa = PBXFileReference; lastKnownFileType = sourcecode.swift; path = CreateAccountViewModel.swift; sourceTree = "<group>"; };
		553B78E627E0E1D700B955AB /* LoadingView.swift */ = {isa = PBXFileReference; lastKnownFileType = sourcecode.swift; path = LoadingView.swift; sourceTree = "<group>"; };
		553DA366288EE17200EBEC76 /* SavedPaymentCardCard.swift */ = {isa = PBXFileReference; lastKnownFileType = sourcecode.swift; path = SavedPaymentCardCard.swift; sourceTree = "<group>"; };
		553DA368288F26E800EBEC76 /* EditableCardContainer.swift */ = {isa = PBXFileReference; lastKnownFileType = sourcecode.swift; path = EditableCardContainer.swift; sourceTree = "<group>"; };
		553DA36A288F384C00EBEC76 /* AddressContentView.swift */ = {isa = PBXFileReference; lastKnownFileType = sourcecode.swift; path = AddressContentView.swift; sourceTree = "<group>"; };
		553E129528C5C6C8006533A6 /* CheckoutSuccessViewModelTests.swift */ = {isa = PBXFileReference; lastKnownFileType = sourcecode.swift; path = CheckoutSuccessViewModelTests.swift; sourceTree = "<group>"; };
		553E129728C5CCA3006533A6 /* OrderSummaryCardViewModelTests.swift */ = {isa = PBXFileReference; lastKnownFileType = sourcecode.swift; path = OrderSummaryCardViewModelTests.swift; sourceTree = "<group>"; };
		553E129928C62E71006533A6 /* CreateAccountCardViewModelTests.swift */ = {isa = PBXFileReference; lastKnownFileType = sourcecode.swift; path = CreateAccountCardViewModelTests.swift; sourceTree = "<group>"; };
		553E131528CB780A006533A6 /* InfoButtonWithText.swift */ = {isa = PBXFileReference; lastKnownFileType = sourcecode.swift; path = InfoButtonWithText.swift; sourceTree = "<group>"; };
		553E131828CF67A7006533A6 /* BasketAndPastOrderItemBannerViewModel.swift */ = {isa = PBXFileReference; lastKnownFileType = sourcecode.swift; path = BasketAndPastOrderItemBannerViewModel.swift; sourceTree = "<group>"; };
		553E131B28CF6904006533A6 /* BasketAndPastOrderItemBannerViewModelTests.swift */ = {isa = PBXFileReference; lastKnownFileType = sourcecode.swift; path = BasketAndPastOrderItemBannerViewModelTests.swift; sourceTree = "<group>"; };
		553E132128D05034006533A6 /* OrderListViewModel.swift */ = {isa = PBXFileReference; lastKnownFileType = sourcecode.swift; path = OrderListViewModel.swift; sourceTree = "<group>"; };
		553EE99A2836572C00E06DC5 /* SnappyTextfieldTests.swift */ = {isa = PBXFileReference; lastKnownFileType = sourcecode.swift; path = SnappyTextfieldTests.swift; sourceTree = "<group>"; };
		55436C7727E229310055DB56 /* OrderSummaryCardViewModel.swift */ = {isa = PBXFileReference; lastKnownFileType = sourcecode.swift; path = OrderSummaryCardViewModel.swift; sourceTree = "<group>"; };
		55436C7927E22A5C0055DB56 /* RemoteImageViewModel.swift */ = {isa = PBXFileReference; lastKnownFileType = sourcecode.swift; path = RemoteImageViewModel.swift; sourceTree = "<group>"; };
		55436C7B27E232D50055DB56 /* ForgotPasswordViewModelTests.swift */ = {isa = PBXFileReference; lastKnownFileType = sourcecode.swift; path = ForgotPasswordViewModelTests.swift; sourceTree = "<group>"; };
		55436C7F27E263420055DB56 /* LoginButtonTests.swift */ = {isa = PBXFileReference; lastKnownFileType = sourcecode.swift; path = LoginButtonTests.swift; sourceTree = "<group>"; };
		554F1FE427A89DEC00D24C6E /* MockedImageService.swift */ = {isa = PBXFileReference; lastKnownFileType = sourcecode.swift; path = MockedImageService.swift; sourceTree = "<group>"; };
		554F200D27B283C600D24C6E /* PostcodeSearchBarWithButton.swift */ = {isa = PBXFileReference; lastKnownFileType = sourcecode.swift; path = PostcodeSearchBarWithButton.swift; sourceTree = "<group>"; };
		554F201027B2846F00D24C6E /* AddressSearchViewModel.swift */ = {isa = PBXFileReference; lastKnownFileType = sourcecode.swift; path = AddressSearchViewModel.swift; sourceTree = "<group>"; };
		554F201227B2860D00D24C6E /* AddressSearchViewModelTests.swift */ = {isa = PBXFileReference; lastKnownFileType = sourcecode.swift; path = AddressSearchViewModelTests.swift; sourceTree = "<group>"; };
		5555CB13283C3A16005CB41F /* UIScreen+Extensions.swift */ = {isa = PBXFileReference; lastKnownFileType = sourcecode.swift; path = "UIScreen+Extensions.swift"; sourceTree = "<group>"; };
		5555CB17283C3EF2005CB41F /* AppLaunchScreen.storyboard */ = {isa = PBXFileReference; lastKnownFileType = file.storyboard; path = AppLaunchScreen.storyboard; sourceTree = "<group>"; };
		555C125027F460CC0096EE5D /* MarketingPreferencesViewModel.swift */ = {isa = PBXFileReference; lastKnownFileType = sourcecode.swift; path = MarketingPreferencesViewModel.swift; sourceTree = "<group>"; };
		555C89C227872848007AA575 /* Strings.swift */ = {isa = PBXFileReference; lastKnownFileType = sourcecode.swift; path = Strings.swift; sourceTree = "<group>"; };
		555C89C427872BFF007AA575 /* LocalisationHelper.swift */ = {isa = PBXFileReference; lastKnownFileType = sourcecode.swift; path = LocalisationHelper.swift; sourceTree = "<group>"; };
		555C89D12787452B007AA575 /* en */ = {isa = PBXFileReference; lastKnownFileType = text.plist.strings; name = en; path = en.lproj/Localizable.strings; sourceTree = "<group>"; };
		5560BE0D27887A6B00630137 /* StringsTests.swift */ = {isa = PBXFileReference; lastKnownFileType = sourcecode.swift; path = StringsTests.swift; sourceTree = "<group>"; };
		5560BE112788A84C00630137 /* Images.swift */ = {isa = PBXFileReference; lastKnownFileType = sourcecode.swift; path = Images.swift; sourceTree = "<group>"; };
		55678434286310FC00423E65 /* String+ExtensionsTests.swift */ = {isa = PBXFileReference; lastKnownFileType = sourcecode.swift; path = "String+ExtensionsTests.swift"; sourceTree = "<group>"; };
		55696F80289C14EC00609C85 /* ItemDetailsView.swift */ = {isa = PBXFileReference; lastKnownFileType = sourcecode.swift; path = ItemDetailsView.swift; sourceTree = "<group>"; };
		5569A5D9283FDA2B00BD67BF /* SocialMediaLoginView.swift */ = {isa = PBXFileReference; lastKnownFileType = sourcecode.swift; path = SocialMediaLoginView.swift; sourceTree = "<group>"; };
		5569A5DB283FDA5D00BD67BF /* SocialMediaLoginViewModel.swift */ = {isa = PBXFileReference; lastKnownFileType = sourcecode.swift; path = SocialMediaLoginViewModel.swift; sourceTree = "<group>"; };
		5569A5DD2840215800BD67BF /* AdaptableText.swift */ = {isa = PBXFileReference; lastKnownFileType = sourcecode.swift; path = AdaptableText.swift; sourceTree = "<group>"; };
		556A31B8278CA22300794E3F /* SpecialOfferPill.swift */ = {isa = PBXFileReference; lastKnownFileType = sourcecode.swift; path = SpecialOfferPill.swift; sourceTree = "<group>"; };
		556A31BA278EAEDD00794E3F /* MultiBuyBanner.swift */ = {isa = PBXFileReference; lastKnownFileType = sourcecode.swift; path = MultiBuyBanner.swift; sourceTree = "<group>"; };
		556A31BC27908DC600794E3F /* SpecialOfferPillViewTests.swift */ = {isa = PBXFileReference; lastKnownFileType = sourcecode.swift; path = SpecialOfferPillViewTests.swift; sourceTree = "<group>"; };
		556A31BE27908E5900794E3F /* MultiBuyBannerViewTests.swift */ = {isa = PBXFileReference; lastKnownFileType = sourcecode.swift; path = MultiBuyBannerViewTests.swift; sourceTree = "<group>"; };
		5584934728328B5A00F84AC1 /* DayChipTests.swift */ = {isa = PBXFileReference; lastKnownFileType = sourcecode.swift; path = DayChipTests.swift; sourceTree = "<group>"; };
		558CEC3D27A409CC0003756C /* ImageWebRepository.swift */ = {isa = PBXFileReference; lastKnownFileType = sourcecode.swift; path = ImageWebRepository.swift; sourceTree = "<group>"; };
		558CEC3F27A40CEA0003756C /* ImageService.swift */ = {isa = PBXFileReference; lastKnownFileType = sourcecode.swift; path = ImageService.swift; sourceTree = "<group>"; };
		558CEC4127A40F520003756C /* RemoteImageView.swift */ = {isa = PBXFileReference; lastKnownFileType = sourcecode.swift; path = RemoteImageView.swift; sourceTree = "<group>"; };
		55962B4A284DF72100C2A124 /* SnappyTextFieldWithButtonTests.swift */ = {isa = PBXFileReference; lastKnownFileType = sourcecode.swift; path = SnappyTextFieldWithButtonTests.swift; sourceTree = "<group>"; };
		55962B4C284DF9C800C2A124 /* FulfilmentTypeSelectionToggleTests.swift */ = {isa = PBXFileReference; lastKnownFileType = sourcecode.swift; path = FulfilmentTypeSelectionToggleTests.swift; sourceTree = "<group>"; };
		55962B4E284DFDE200C2A124 /* StoreReviewPillTests.swift */ = {isa = PBXFileReference; lastKnownFileType = sourcecode.swift; path = StoreReviewPillTests.swift; sourceTree = "<group>"; };
		55962B52284EAA9F00C2A124 /* CheckoutProgressView.swift */ = {isa = PBXFileReference; lastKnownFileType = sourcecode.swift; path = CheckoutProgressView.swift; sourceTree = "<group>"; };
		559A43DA2798276200281034 /* UtilityService.swift */ = {isa = PBXFileReference; lastKnownFileType = sourcecode.swift; path = UtilityService.swift; sourceTree = "<group>"; };
		559A43DD2798A1F900281034 /* UtilityWebRepository.swift */ = {isa = PBXFileReference; lastKnownFileType = sourcecode.swift; path = UtilityWebRepository.swift; sourceTree = "<group>"; };
		559A43DF279987F200281034 /* NetworkMonitor.swift */ = {isa = PBXFileReference; lastKnownFileType = sourcecode.swift; path = NetworkMonitor.swift; sourceTree = "<group>"; };
		55ADF22327E1CDEC00A65CDC /* LoginViewModelTests.swift */ = {isa = PBXFileReference; lastKnownFileType = sourcecode.swift; path = LoginViewModelTests.swift; sourceTree = "<group>"; };
		55ADF22527E1DB9100A65CDC /* CreateAccountViewModelTests.swift */ = {isa = PBXFileReference; lastKnownFileType = sourcecode.swift; path = CreateAccountViewModelTests.swift; sourceTree = "<group>"; };
		55AE2031285935E300155E10 /* GlobalSearchCategoryCard.swift */ = {isa = PBXFileReference; lastKnownFileType = sourcecode.swift; path = GlobalSearchCategoryCard.swift; sourceTree = "<group>"; };
		55AE2033285A790600155E10 /* Array+Extensions.swift */ = {isa = PBXFileReference; lastKnownFileType = sourcecode.swift; path = "Array+Extensions.swift"; sourceTree = "<group>"; };
		55AE2035285A794400155E10 /* Array+ExtensionsTests.swift */ = {isa = PBXFileReference; lastKnownFileType = sourcecode.swift; path = "Array+ExtensionsTests.swift"; sourceTree = "<group>"; };
		55AE2037285A7D6F00155E10 /* SnappyTopNavigationTests.swift */ = {isa = PBXFileReference; lastKnownFileType = sourcecode.swift; path = SnappyTopNavigationTests.swift; sourceTree = "<group>"; };
		55AE2039285A81CF00155E10 /* GlobalSearchCategoryCardTests.swift */ = {isa = PBXFileReference; lastKnownFileType = sourcecode.swift; path = GlobalSearchCategoryCardTests.swift; sourceTree = "<group>"; };
		55AE203B285A849800155E10 /* SearchBarViewTests.swift */ = {isa = PBXFileReference; lastKnownFileType = sourcecode.swift; path = SearchBarViewTests.swift; sourceTree = "<group>"; };
		55AE2045285C907400155E10 /* DriverMapViewModelTests.swift */ = {isa = PBXFileReference; lastKnownFileType = sourcecode.swift; path = DriverMapViewModelTests.swift; sourceTree = "<group>"; };
		55AE39D62795B968005AC447 /* BasketListItemViewModel.swift */ = {isa = PBXFileReference; lastKnownFileType = sourcecode.swift; path = BasketListItemViewModel.swift; sourceTree = "<group>"; };
		55AE39D82795C4B3005AC447 /* BasketAndPastOrderItemBannerTests.swift */ = {isa = PBXFileReference; lastKnownFileType = sourcecode.swift; path = BasketAndPastOrderItemBannerTests.swift; sourceTree = "<group>"; };
		55B252AA27FC6B9C00131426 /* MemberDashboardOrdersView.swift */ = {isa = PBXFileReference; lastKnownFileType = sourcecode.swift; path = MemberDashboardOrdersView.swift; sourceTree = "<group>"; };
		55B252AC27FC6BBD00131426 /* MemberDashboardOrdersViewModel.swift */ = {isa = PBXFileReference; lastKnownFileType = sourcecode.swift; path = MemberDashboardOrdersViewModel.swift; sourceTree = "<group>"; };
		55B252AF27FC727600131426 /* OrderDetailsView.swift */ = {isa = PBXFileReference; lastKnownFileType = sourcecode.swift; path = OrderDetailsView.swift; sourceTree = "<group>"; };
		55B252B127FC728700131426 /* OrderDetailsViewModel.swift */ = {isa = PBXFileReference; lastKnownFileType = sourcecode.swift; path = OrderDetailsViewModel.swift; sourceTree = "<group>"; };
		55B252B327FCA63100131426 /* OrderStoreView.swift */ = {isa = PBXFileReference; lastKnownFileType = sourcecode.swift; path = OrderStoreView.swift; sourceTree = "<group>"; };
		55B252F727FCD92A00131426 /* OrderListView.swift */ = {isa = PBXFileReference; lastKnownFileType = sourcecode.swift; path = OrderListView.swift; sourceTree = "<group>"; };
		55B252FD280547C700131426 /* MemberDashboardOrdersViewModelTests.swift */ = {isa = PBXFileReference; lastKnownFileType = sourcecode.swift; path = MemberDashboardOrdersViewModelTests.swift; sourceTree = "<group>"; };
		55B252FF280557C900131426 /* OrderDetailsViewModelTests.swift */ = {isa = PBXFileReference; lastKnownFileType = sourcecode.swift; path = OrderDetailsViewModelTests.swift; sourceTree = "<group>"; };
		55B945E5288F475900CFC254 /* IsDefaultLabelView.swift */ = {isa = PBXFileReference; lastKnownFileType = sourcecode.swift; path = IsDefaultLabelView.swift; sourceTree = "<group>"; };
		55B945E7288FEED100CFC254 /* MemberDashboardMyDetailsViewModel.swift */ = {isa = PBXFileReference; lastKnownFileType = sourcecode.swift; path = MemberDashboardMyDetailsViewModel.swift; sourceTree = "<group>"; };
		55B945E9288FEF3A00CFC254 /* MemberDashboardMyDetailsViewModelTests.swift */ = {isa = PBXFileReference; lastKnownFileType = sourcecode.swift; path = MemberDashboardMyDetailsViewModelTests.swift; sourceTree = "<group>"; };
		55B945EC2890013700CFC254 /* ManualInputAddressView.swift */ = {isa = PBXFileReference; lastKnownFileType = sourcecode.swift; path = ManualInputAddressView.swift; sourceTree = "<group>"; };
		55B945EE2890038900CFC254 /* ManualInputAddressViewModelTests.swift */ = {isa = PBXFileReference; lastKnownFileType = sourcecode.swift; path = ManualInputAddressViewModelTests.swift; sourceTree = "<group>"; };
		55B945F02890070400CFC254 /* CountrySelector.swift */ = {isa = PBXFileReference; lastKnownFileType = sourcecode.swift; path = CountrySelector.swift; sourceTree = "<group>"; };
		55C815D027E4EACB0028851F /* MemberDashboardOptionsView.swift */ = {isa = PBXFileReference; lastKnownFileType = sourcecode.swift; path = MemberDashboardOptionsView.swift; sourceTree = "<group>"; };
		55C815D527E52D130028851F /* ClipboardReferralCodeField.swift */ = {isa = PBXFileReference; lastKnownFileType = sourcecode.swift; path = ClipboardReferralCodeField.swift; sourceTree = "<group>"; };
		55C815D727E69B440028851F /* LoyaltyView.swift */ = {isa = PBXFileReference; lastKnownFileType = sourcecode.swift; path = LoyaltyView.swift; sourceTree = "<group>"; };
		55C815DB27E7DA3E0028851F /* MemberDashboardViewModelTests.swift */ = {isa = PBXFileReference; lastKnownFileType = sourcecode.swift; path = MemberDashboardViewModelTests.swift; sourceTree = "<group>"; };
		55C815DE27E7E74C0028851F /* MemberDashboardOptionsViewModel.swift */ = {isa = PBXFileReference; lastKnownFileType = sourcecode.swift; path = MemberDashboardOptionsViewModel.swift; sourceTree = "<group>"; };
		55C815E227E7E7EE0028851F /* MemberDashboardLoyaltyViewModel.swift */ = {isa = PBXFileReference; lastKnownFileType = sourcecode.swift; path = MemberDashboardLoyaltyViewModel.swift; sourceTree = "<group>"; };
		55C815E427E7E84A0028851F /* MemberDashboardOptionsViewModelTests.swift */ = {isa = PBXFileReference; lastKnownFileType = sourcecode.swift; path = MemberDashboardOptionsViewModelTests.swift; sourceTree = "<group>"; };
		55C815E827E7EDD40028851F /* LoyaltyViewModelTests.swift */ = {isa = PBXFileReference; lastKnownFileType = sourcecode.swift; path = LoyaltyViewModelTests.swift; sourceTree = "<group>"; };
		55C86D7528254C7E00A62A6D /* SocialButton.swift */ = {isa = PBXFileReference; lastKnownFileType = sourcecode.swift; path = SocialButton.swift; sourceTree = "<group>"; };
		55CF89BB28229F4200CDCDA6 /* ColorPaletteTests.swift */ = {isa = PBXFileReference; lastKnownFileType = sourcecode.swift; path = ColorPaletteTests.swift; sourceTree = "<group>"; };
		55CF89BD2822A7E100CDCDA6 /* Color+Extensions.swift */ = {isa = PBXFileReference; lastKnownFileType = sourcecode.swift; path = "Color+Extensions.swift"; sourceTree = "<group>"; };
		55CF89C22823E36D00CDCDA6 /* SnappyButton.swift */ = {isa = PBXFileReference; lastKnownFileType = sourcecode.swift; path = SnappyButton.swift; sourceTree = "<group>"; };
		55D4F9C0280576FB0002D995 /* OrderStoreViewModelTests.swift */ = {isa = PBXFileReference; lastKnownFileType = sourcecode.swift; path = OrderStoreViewModelTests.swift; sourceTree = "<group>"; };
		55D4F9C228057BB90002D995 /* OrderListViewModelTests.swift */ = {isa = PBXFileReference; lastKnownFileType = sourcecode.swift; path = OrderListViewModelTests.swift; sourceTree = "<group>"; };
		55DAA15E281AA5A100BF3F16 /* TabBarView.swift */ = {isa = PBXFileReference; lastKnownFileType = sourcecode.swift; path = TabBarView.swift; sourceTree = "<group>"; };
		55DAA161281F2E2500BF3F16 /* TabBarBadgeView.swift */ = {isa = PBXFileReference; lastKnownFileType = sourcecode.swift; path = TabBarBadgeView.swift; sourceTree = "<group>"; };
		55DE108B282656EE00654260 /* Modifiers.swift */ = {isa = PBXFileReference; lastKnownFileType = sourcecode.swift; path = Modifiers.swift; sourceTree = "<group>"; };
		55DE108D2827A71500654260 /* ProductIncrementButton.swift */ = {isa = PBXFileReference; lastKnownFileType = sourcecode.swift; path = ProductIncrementButton.swift; sourceTree = "<group>"; };
		55DE108F282923E900654260 /* DriverTipsButton.swift */ = {isa = PBXFileReference; lastKnownFileType = sourcecode.swift; path = DriverTipsButton.swift; sourceTree = "<group>"; };
		55DE1091282971EB00654260 /* SnappyButtonTests.swift */ = {isa = PBXFileReference; lastKnownFileType = sourcecode.swift; path = SnappyButtonTests.swift; sourceTree = "<group>"; };
		55DE1093282973F700654260 /* SocialButtonTests.swift */ = {isa = PBXFileReference; lastKnownFileType = sourcecode.swift; path = SocialButtonTests.swift; sourceTree = "<group>"; };
		55DE109528297C3300654260 /* ProductIncrementButtonTests.swift */ = {isa = PBXFileReference; lastKnownFileType = sourcecode.swift; path = ProductIncrementButtonTests.swift; sourceTree = "<group>"; };
		55DE109728297D6A00654260 /* DriverTipsButtonTests.swift */ = {isa = PBXFileReference; lastKnownFileType = sourcecode.swift; path = DriverTipsButtonTests.swift; sourceTree = "<group>"; };
		55DE1099282D00ED00654260 /* ProductCardTests.swift */ = {isa = PBXFileReference; lastKnownFileType = sourcecode.swift; path = ProductCardTests.swift; sourceTree = "<group>"; };
		55DE109F282D42E500654260 /* DayChip.swift */ = {isa = PBXFileReference; lastKnownFileType = sourcecode.swift; path = DayChip.swift; sourceTree = "<group>"; };
		55DE10A1282E534600654260 /* TimeSlotViewTests.swift */ = {isa = PBXFileReference; lastKnownFileType = sourcecode.swift; path = TimeSlotViewTests.swift; sourceTree = "<group>"; };
		55DE10A3282E548200654260 /* DaySelectionViewTests.swift */ = {isa = PBXFileReference; lastKnownFileType = sourcecode.swift; path = DaySelectionViewTests.swift; sourceTree = "<group>"; };
		55E61CCB286B4DF50032B464 /* FulfilmentInfoCardViewModelTests.swift */ = {isa = PBXFileReference; lastKnownFileType = sourcecode.swift; path = FulfilmentInfoCardViewModelTests.swift; sourceTree = "<group>"; };
		55E61CCD286B644B0032B464 /* FulfilmentInfoCardTests.swift */ = {isa = PBXFileReference; lastKnownFileType = sourcecode.swift; path = FulfilmentInfoCardTests.swift; sourceTree = "<group>"; };
		55E69F34283E5DF900F795D1 /* ContentSizeCategory+Extensions.swift */ = {isa = PBXFileReference; lastKnownFileType = sourcecode.swift; path = "ContentSizeCategory+Extensions.swift"; sourceTree = "<group>"; };
		55E8051227EE2C7900111D58 /* MemberDashboardProfileView.swift */ = {isa = PBXFileReference; lastKnownFileType = sourcecode.swift; path = MemberDashboardProfileView.swift; sourceTree = "<group>"; };
		55E8051427EE2C9800111D58 /* MemberDashboardProfileViewModel.swift */ = {isa = PBXFileReference; lastKnownFileType = sourcecode.swift; path = MemberDashboardProfileViewModel.swift; sourceTree = "<group>"; };
		55E8051827F26E3600111D58 /* MemberDashboardProfileViewModelTests.swift */ = {isa = PBXFileReference; lastKnownFileType = sourcecode.swift; path = MemberDashboardProfileViewModelTests.swift; sourceTree = "<group>"; };
		55E8051A27F2DAA400111D58 /* MarketingPreferencesViewModelTests.swift */ = {isa = PBXFileReference; lastKnownFileType = sourcecode.swift; path = MarketingPreferencesViewModelTests.swift; sourceTree = "<group>"; };
		55EEAFA1282EAF0700F87C0B /* UserStatusCard.swift */ = {isa = PBXFileReference; lastKnownFileType = sourcecode.swift; path = UserStatusCard.swift; sourceTree = "<group>"; };
		55EEAFA3282EB75100F87C0B /* UserStatusCardTests.swift */ = {isa = PBXFileReference; lastKnownFileType = sourcecode.swift; path = UserStatusCardTests.swift; sourceTree = "<group>"; };
		55EEAFA9282EC24300F87C0B /* OrderStatusPill.swift */ = {isa = PBXFileReference; lastKnownFileType = sourcecode.swift; path = OrderStatusPill.swift; sourceTree = "<group>"; };
		55EEAFAB2830FED800F87C0B /* StoreTypeCard.swift */ = {isa = PBXFileReference; lastKnownFileType = sourcecode.swift; path = StoreTypeCard.swift; sourceTree = "<group>"; };
		55EEAFAD2831023F00F87C0B /* StoreTypeCardTests.swift */ = {isa = PBXFileReference; lastKnownFileType = sourcecode.swift; path = StoreTypeCardTests.swift; sourceTree = "<group>"; };
		55EEAFAF2831033F00F87C0B /* OrderSummaryCardTests.swift */ = {isa = PBXFileReference; lastKnownFileType = sourcecode.swift; path = OrderSummaryCardTests.swift; sourceTree = "<group>"; };
		55EEAFB12831AD0D00F87C0B /* CreateAccountCardTests.swift */ = {isa = PBXFileReference; lastKnownFileType = sourcecode.swift; path = CreateAccountCardTests.swift; sourceTree = "<group>"; };
		55EEAFB52831B32400F87C0B /* MemberDashboardOptionButtonTests.swift */ = {isa = PBXFileReference; lastKnownFileType = sourcecode.swift; path = MemberDashboardOptionButtonTests.swift; sourceTree = "<group>"; };
		55F4E2EB281F3C3D0018E108 /* TabBarViewModel.swift */ = {isa = PBXFileReference; lastKnownFileType = sourcecode.swift; path = TabBarViewModel.swift; sourceTree = "<group>"; };
		55F4E2ED282163E60018E108 /* ColorPalette.swift */ = {isa = PBXFileReference; lastKnownFileType = sourcecode.swift; path = ColorPalette.swift; sourceTree = "<group>"; };
		55F4E2F0282186200018E108 /* TabBarViewModelTests.swift */ = {isa = PBXFileReference; lastKnownFileType = sourcecode.swift; path = TabBarViewModelTests.swift; sourceTree = "<group>"; };
		55F883F028D9BED40086D50F /* PastOrderLineTab.swift */ = {isa = PBXFileReference; lastKnownFileType = sourcecode.swift; path = PastOrderLineTab.swift; sourceTree = "<group>"; };
		55F957B128744C7500A99BA3 /* CheckoutOrderSummaryBanner.swift */ = {isa = PBXFileReference; lastKnownFileType = sourcecode.swift; path = CheckoutOrderSummaryBanner.swift; sourceTree = "<group>"; };
		55F957B72875C37A00A99BA3 /* CheckoutOrderSummaryBannerTests.swift */ = {isa = PBXFileReference; lastKnownFileType = sourcecode.swift; path = CheckoutOrderSummaryBannerTests.swift; sourceTree = "<group>"; };
		55F957B92876DB2B00A99BA3 /* CheckoutRootView.swift */ = {isa = PBXFileReference; lastKnownFileType = sourcecode.swift; path = CheckoutRootView.swift; sourceTree = "<group>"; };
		55F957BB2876DB9F00A99BA3 /* CheckoutRootViewModel.swift */ = {isa = PBXFileReference; lastKnownFileType = sourcecode.swift; path = CheckoutRootViewModel.swift; sourceTree = "<group>"; };
		55F957BD2877811E00A99BA3 /* AddressSelectionView.swift */ = {isa = PBXFileReference; lastKnownFileType = sourcecode.swift; path = AddressSelectionView.swift; sourceTree = "<group>"; };
		55F957BF28788BC300A99BA3 /* SavedAddressesSelectionView.swift */ = {isa = PBXFileReference; lastKnownFileType = sourcecode.swift; path = SavedAddressesSelectionView.swift; sourceTree = "<group>"; };
		55F957C32878DCCA00A99BA3 /* AddressDisplayCard.swift */ = {isa = PBXFileReference; lastKnownFileType = sourcecode.swift; path = AddressDisplayCard.swift; sourceTree = "<group>"; };
		55F957C5287C32DD00A99BA3 /* AddressSelectionViewModel.swift */ = {isa = PBXFileReference; lastKnownFileType = sourcecode.swift; path = AddressSelectionViewModel.swift; sourceTree = "<group>"; };
		55F957C7287C394200A99BA3 /* SavedAddressSelectionViewModel.swift */ = {isa = PBXFileReference; lastKnownFileType = sourcecode.swift; path = SavedAddressSelectionViewModel.swift; sourceTree = "<group>"; };
		55F957C9287E9A4700A99BA3 /* SnappyMultilineTextField.swift */ = {isa = PBXFileReference; lastKnownFileType = sourcecode.swift; path = SnappyMultilineTextField.swift; sourceTree = "<group>"; };
		55F957CD287F5CFD00A99BA3 /* EditAddressView.swift */ = {isa = PBXFileReference; lastKnownFileType = sourcecode.swift; path = EditAddressView.swift; sourceTree = "<group>"; };
		55F957CF288011B900A99BA3 /* EditAddressViewModel.swift */ = {isa = PBXFileReference; lastKnownFileType = sourcecode.swift; path = EditAddressViewModel.swift; sourceTree = "<group>"; };
		55FC7C4828856776000B1A2B /* AddressDisplayCardTests.swift */ = {isa = PBXFileReference; lastKnownFileType = sourcecode.swift; path = AddressDisplayCardTests.swift; sourceTree = "<group>"; };
		55FEC3B6286CFC0C00E30232 /* FulfilmentSelectionToggleViewModelTests.swift */ = {isa = PBXFileReference; lastKnownFileType = sourcecode.swift; path = FulfilmentSelectionToggleViewModelTests.swift; sourceTree = "<group>"; };
		AF00E20E28D38928001B8184 /* ExpandableContentView.swift */ = {isa = PBXFileReference; lastKnownFileType = sourcecode.swift; path = ExpandableContentView.swift; sourceTree = "<group>"; };
		AF02442C281ADAE5004A2E28 /* LocationManager.swift */ = {isa = PBXFileReference; lastKnownFileType = sourcecode.swift; path = LocationManager.swift; sourceTree = "<group>"; };
		AF04333B26A07A0F00135634 /* ProgressBarView.swift */ = {isa = PBXFileReference; lastKnownFileType = sourcecode.swift; path = ProgressBarView.swift; sourceTree = "<group>"; };
		AF04333D26A6DCC100135634 /* ProductOptionsView.swift */ = {isa = PBXFileReference; lastKnownFileType = sourcecode.swift; path = ProductOptionsView.swift; sourceTree = "<group>"; };
		AF0719E827BBD07D00CA9532 /* FulfilmentInfoCard.swift */ = {isa = PBXFileReference; lastKnownFileType = sourcecode.swift; path = FulfilmentInfoCard.swift; sourceTree = "<group>"; };
		AF0719EB27BBF28200CA9532 /* FulfilmentInfoCardViewModel.swift */ = {isa = PBXFileReference; lastKnownFileType = sourcecode.swift; path = FulfilmentInfoCardViewModel.swift; sourceTree = "<group>"; };
		AF0719ED27BE5BF100CA9532 /* Date+Extensions.swift */ = {isa = PBXFileReference; lastKnownFileType = sourcecode.swift; path = "Date+Extensions.swift"; sourceTree = "<group>"; };
		AF0800C52770CBCC00AB51AF /* BasketViewModel.swift */ = {isa = PBXFileReference; lastKnownFileType = sourcecode.swift; path = BasketViewModel.swift; sourceTree = "<group>"; };
		AF0800C8277478D900AB51AF /* BasketViewModelTests.swift */ = {isa = PBXFileReference; lastKnownFileType = sourcecode.swift; path = BasketViewModelTests.swift; sourceTree = "<group>"; };
		AF10AE4C270E041200FFCC34 /* FocusTextField.swift */ = {isa = PBXFileReference; lastKnownFileType = sourcecode.swift; path = FocusTextField.swift; sourceTree = "<group>"; };
		AF19041D275783A6008ED6D3 /* NavigationBarView.swift */ = {isa = PBXFileReference; lastKnownFileType = sourcecode.swift; path = NavigationBarView.swift; sourceTree = "<group>"; };
		AF2BBB8627B5625D00990400 /* CheckoutFulfilmentInfoViewModel.swift */ = {isa = PBXFileReference; lastKnownFileType = sourcecode.swift; path = CheckoutFulfilmentInfoViewModel.swift; sourceTree = "<group>"; };
		AF2DCC7D2721B3B10098FD41 /* DaySelectionViewModelTests.swift */ = {isa = PBXFileReference; lastKnownFileType = sourcecode.swift; path = DaySelectionViewModelTests.swift; sourceTree = "<group>"; };
		AF2DCC7F2721C4A30098FD41 /* TimeSlotViewModelTests.swift */ = {isa = PBXFileReference; lastKnownFileType = sourcecode.swift; path = TimeSlotViewModelTests.swift; sourceTree = "<group>"; };
		AF39567926D0047100A5707A /* OptionValueCardViewModelTests.swift */ = {isa = PBXFileReference; lastKnownFileType = sourcecode.swift; path = OptionValueCardViewModelTests.swift; sourceTree = "<group>"; };
		AF397B662774BEA30045319E /* Double+Extensions.swift */ = {isa = PBXFileReference; lastKnownFileType = sourcecode.swift; path = "Double+Extensions.swift"; sourceTree = "<group>"; };
		AF397B682774C7160045319E /* Double+ExtensionsTests.swift */ = {isa = PBXFileReference; lastKnownFileType = sourcecode.swift; path = "Double+ExtensionsTests.swift"; sourceTree = "<group>"; };
		AF40D7BA2758E2BE000F017D /* String+Extensions.swift */ = {isa = PBXFileReference; lastKnownFileType = sourcecode.swift; path = "String+Extensions.swift"; sourceTree = "<group>"; };
		AF40D7BD2758E693000F017D /* NavigationBarViewModelTests.swift */ = {isa = PBXFileReference; lastKnownFileType = sourcecode.swift; path = NavigationBarViewModelTests.swift; sourceTree = "<group>"; };
		AF43BFBD27DA27C800D87CFC /* CheckoutFulfilmentInfoViewModelTests.swift */ = {isa = PBXFileReference; lastKnownFileType = sourcecode.swift; path = CheckoutFulfilmentInfoViewModelTests.swift; sourceTree = "<group>"; };
		AF4B61E3289EBE5700BF20D6 /* CardExpiryDateSelector.swift */ = {isa = PBXFileReference; lastKnownFileType = sourcecode.swift; path = CardExpiryDateSelector.swift; sourceTree = "<group>"; };
		AF4B61E528A141F000BF20D6 /* Checkoutcom3DSHandleView.swift */ = {isa = PBXFileReference; lastKnownFileType = sourcecode.swift; path = Checkoutcom3DSHandleView.swift; sourceTree = "<group>"; };
		AF4B7CBF27E8C7E000D7D25C /* ProductDetailBottomSheetViewModel.swift */ = {isa = PBXFileReference; lastKnownFileType = sourcecode.swift; path = ProductDetailBottomSheetViewModel.swift; sourceTree = "<group>"; };
		AF4B7CC127E8C86700D7D25C /* ProductDetailBottomSheetViewModelTests.swift */ = {isa = PBXFileReference; lastKnownFileType = sourcecode.swift; path = ProductDetailBottomSheetViewModelTests.swift; sourceTree = "<group>"; };
		AF52AA3428257ABD00796E10 /* ErrorAlertHandler.swift */ = {isa = PBXFileReference; lastKnownFileType = sourcecode.swift; path = ErrorAlertHandler.swift; sourceTree = "<group>"; };
		AF55501828887E3700492141 /* OTPPromptViewModel.swift */ = {isa = PBXFileReference; lastKnownFileType = sourcecode.swift; path = OTPPromptViewModel.swift; sourceTree = "<group>"; };
		AF55501A28887E6200492141 /* OTPPromptView.swift */ = {isa = PBXFileReference; lastKnownFileType = sourcecode.swift; path = OTPPromptView.swift; sourceTree = "<group>"; };
		AF55501C288881FA00492141 /* OTPPromptViewTests.swift */ = {isa = PBXFileReference; lastKnownFileType = sourcecode.swift; path = OTPPromptViewTests.swift; sourceTree = "<group>"; };
		AF55501E2888839A00492141 /* OTPPromptViewModelTests.swift */ = {isa = PBXFileReference; lastKnownFileType = sourcecode.swift; path = OTPPromptViewModelTests.swift; sourceTree = "<group>"; };
		AF5B213F27CD657A00FA0172 /* CheckoutPaymentHandlingViewModel.swift */ = {isa = PBXFileReference; lastKnownFileType = sourcecode.swift; path = CheckoutPaymentHandlingViewModel.swift; sourceTree = "<group>"; };
		AF5D8CD326C58998003C9C21 /* ProductsViewModel.swift */ = {isa = PBXFileReference; lastKnownFileType = sourcecode.swift; path = ProductsViewModel.swift; sourceTree = "<group>"; };
		AF5D8CD526C589E8003C9C21 /* ProductOptionsViewModel.swift */ = {isa = PBXFileReference; lastKnownFileType = sourcecode.swift; path = ProductOptionsViewModel.swift; sourceTree = "<group>"; };
		AF5D8CD726C58A82003C9C21 /* OptionValueCardViewModel.swift */ = {isa = PBXFileReference; lastKnownFileType = sourcecode.swift; path = OptionValueCardViewModel.swift; sourceTree = "<group>"; };
		AF5D8CDB26C58E2E003C9C21 /* StoreCardInfoViewModel.swift */ = {isa = PBXFileReference; lastKnownFileType = sourcecode.swift; path = StoreCardInfoViewModel.swift; sourceTree = "<group>"; };
		AF60B48A26DE65CE00764A6D /* OptionControllerTests.swift */ = {isa = PBXFileReference; lastKnownFileType = sourcecode.swift; path = OptionControllerTests.swift; sourceTree = "<group>"; };
		AF60E496268A21BC0030AC4B /* Colours.swift */ = {isa = PBXFileReference; lastKnownFileType = sourcecode.swift; path = Colours.swift; sourceTree = "<group>"; };
		AF60E499268B56530030AC4B /* Montserrat-Medium.ttf */ = {isa = PBXFileReference; lastKnownFileType = file; path = "Montserrat-Medium.ttf"; sourceTree = "<group>"; };
		AF60E49A268B56530030AC4B /* Montserrat-Black.ttf */ = {isa = PBXFileReference; lastKnownFileType = file; path = "Montserrat-Black.ttf"; sourceTree = "<group>"; };
		AF60E49B268B56540030AC4B /* Montserrat-Bold.ttf */ = {isa = PBXFileReference; lastKnownFileType = file; path = "Montserrat-Bold.ttf"; sourceTree = "<group>"; };
		AF60E49C268B56540030AC4B /* Montserrat-ThinItalic.ttf */ = {isa = PBXFileReference; lastKnownFileType = file; path = "Montserrat-ThinItalic.ttf"; sourceTree = "<group>"; };
		AF60E49D268B56540030AC4B /* Montserrat-ExtraBold.ttf */ = {isa = PBXFileReference; lastKnownFileType = file; path = "Montserrat-ExtraBold.ttf"; sourceTree = "<group>"; };
		AF60E49E268B56540030AC4B /* Montserrat-Italic.ttf */ = {isa = PBXFileReference; lastKnownFileType = file; path = "Montserrat-Italic.ttf"; sourceTree = "<group>"; };
		AF60E49F268B56540030AC4B /* Montserrat-BlackItalic.ttf */ = {isa = PBXFileReference; lastKnownFileType = file; path = "Montserrat-BlackItalic.ttf"; sourceTree = "<group>"; };
		AF60E4A0268B56540030AC4B /* Montserrat-ExtraLight.ttf */ = {isa = PBXFileReference; lastKnownFileType = file; path = "Montserrat-ExtraLight.ttf"; sourceTree = "<group>"; };
		AF60E4A1268B56540030AC4B /* Montserrat-ExtraLightItalic.ttf */ = {isa = PBXFileReference; lastKnownFileType = file; path = "Montserrat-ExtraLightItalic.ttf"; sourceTree = "<group>"; };
		AF60E4A2268B56550030AC4B /* Montserrat-Light.ttf */ = {isa = PBXFileReference; lastKnownFileType = file; path = "Montserrat-Light.ttf"; sourceTree = "<group>"; };
		AF60E4A3268B56550030AC4B /* Montserrat-BoldItalic.ttf */ = {isa = PBXFileReference; lastKnownFileType = file; path = "Montserrat-BoldItalic.ttf"; sourceTree = "<group>"; };
		AF60E4A4268B56550030AC4B /* Montserrat-LightItalic.ttf */ = {isa = PBXFileReference; lastKnownFileType = file; path = "Montserrat-LightItalic.ttf"; sourceTree = "<group>"; };
		AF60E4A5268B56550030AC4B /* Montserrat-MediumItalic.ttf */ = {isa = PBXFileReference; lastKnownFileType = file; path = "Montserrat-MediumItalic.ttf"; sourceTree = "<group>"; };
		AF60E4A6268B56560030AC4B /* Montserrat-Regular.ttf */ = {isa = PBXFileReference; lastKnownFileType = file; path = "Montserrat-Regular.ttf"; sourceTree = "<group>"; };
		AF60E4A7268B56560030AC4B /* Montserrat-SemiBoldItalic.ttf */ = {isa = PBXFileReference; lastKnownFileType = file; path = "Montserrat-SemiBoldItalic.ttf"; sourceTree = "<group>"; };
		AF60E4A8268B56560030AC4B /* Montserrat-ExtraBoldItalic.ttf */ = {isa = PBXFileReference; lastKnownFileType = file; path = "Montserrat-ExtraBoldItalic.ttf"; sourceTree = "<group>"; };
		AF60E4A9268B56560030AC4B /* Montserrat-SemiBold.ttf */ = {isa = PBXFileReference; lastKnownFileType = file; path = "Montserrat-SemiBold.ttf"; sourceTree = "<group>"; };
		AF60E4AA268B56560030AC4B /* Montserrat-Thin.ttf */ = {isa = PBXFileReference; lastKnownFileType = file; path = "Montserrat-Thin.ttf"; sourceTree = "<group>"; };
		AF60E4BD268B59FE0030AC4B /* Fonts.swift */ = {isa = PBXFileReference; lastKnownFileType = sourcecode.swift; path = Fonts.swift; sourceTree = "<group>"; };
		AF6474FD27591542004DE2C4 /* SnappyV2SnapshotTests.xctest */ = {isa = PBXFileReference; explicitFileType = wrapper.cfbundle; includeInIndex = 0; path = SnappyV2SnapshotTests.xctest; sourceTree = BUILT_PRODUCTS_DIR; };
		AF6475072759159B004DE2C4 /* View+Snapshot.swift */ = {isa = PBXFileReference; lastKnownFileType = sourcecode.swift; path = "View+Snapshot.swift"; sourceTree = "<group>"; };
		AF647509275915ED004DE2C4 /* XCTestCase+Snapshot.swift */ = {isa = PBXFileReference; lastKnownFileType = sourcecode.swift; path = "XCTestCase+Snapshot.swift"; sourceTree = "<group>"; };
		AF64750B275917B2004DE2C4 /* README.md */ = {isa = PBXFileReference; lastKnownFileType = net.daringfireball.markdown; path = README.md; sourceTree = "<group>"; };
		AF64750D27591844004DE2C4 /* NavigationBarViewTests.swift */ = {isa = PBXFileReference; lastKnownFileType = sourcecode.swift; path = NavigationBarViewTests.swift; sourceTree = "<group>"; };
		AF69E51B267A4743001F5B68 /* DaySelectionView.swift */ = {isa = PBXFileReference; lastKnownFileType = sourcecode.swift; path = DaySelectionView.swift; sourceTree = "<group>"; };
		AF69E51D267A4B7A001F5B68 /* TimeSlotView.swift */ = {isa = PBXFileReference; lastKnownFileType = sourcecode.swift; path = TimeSlotView.swift; sourceTree = "<group>"; };
		AF75A11027A40C52006BD6DA /* CheckoutFulfilmentInfoView.swift */ = {isa = PBXFileReference; lastKnownFileType = sourcecode.swift; path = CheckoutFulfilmentInfoView.swift; sourceTree = "<group>"; };
		AF75A11627A43EA2006BD6DA /* CheckoutSuccessView.swift */ = {isa = PBXFileReference; lastKnownFileType = sourcecode.swift; path = CheckoutSuccessView.swift; sourceTree = "<group>"; };
		AF75A11827A44F49006BD6DA /* CheckoutPaymentHandlingView.swift */ = {isa = PBXFileReference; lastKnownFileType = sourcecode.swift; path = CheckoutPaymentHandlingView.swift; sourceTree = "<group>"; };
		AF75FD3C27A1A4D5006428AF /* CheckoutView.swift */ = {isa = PBXFileReference; lastKnownFileType = sourcecode.swift; path = CheckoutView.swift; sourceTree = "<group>"; };
		AF75FD3E27A2EF41006428AF /* CheckoutDetailsView.swift */ = {isa = PBXFileReference; lastKnownFileType = sourcecode.swift; path = CheckoutDetailsView.swift; sourceTree = "<group>"; };
		AF783D3126C18356008434B4 /* ProductOptionSectionView.swift */ = {isa = PBXFileReference; lastKnownFileType = sourcecode.swift; path = ProductOptionSectionView.swift; sourceTree = "<group>"; };
		AF783D3426C2CAC4008434B4 /* ProductOptionSectionViewModelTests.swift */ = {isa = PBXFileReference; lastKnownFileType = sourcecode.swift; path = ProductOptionSectionViewModelTests.swift; sourceTree = "<group>"; };
		AF7939E32732B71A00C71164 /* AppStateTests.swift */ = {isa = PBXFileReference; lastKnownFileType = sourcecode.swift; path = AppStateTests.swift; sourceTree = "<group>"; };
		AF82E60228073C970020ADBE /* NotificationService.swift */ = {isa = PBXFileReference; lastKnownFileType = sourcecode.swift; path = NotificationService.swift; sourceTree = "<group>"; };
		AF82E6042808A8540020ADBE /* MockNotificationService.swift */ = {isa = PBXFileReference; lastKnownFileType = sourcecode.swift; path = MockNotificationService.swift; sourceTree = "<group>"; };
		AF82E6062808A97C0020ADBE /* NotificationServiceTests.swift */ = {isa = PBXFileReference; lastKnownFileType = sourcecode.swift; path = NotificationServiceTests.swift; sourceTree = "<group>"; };
		AF96587E26B9329F00021531 /* ProductOptionsViewModelTests.swift */ = {isa = PBXFileReference; lastKnownFileType = sourcecode.swift; path = ProductOptionsViewModelTests.swift; sourceTree = "<group>"; };
		AF96588126BAEE9600021531 /* Publisher+Extensions.swift */ = {isa = PBXFileReference; lastKnownFileType = sourcecode.swift; path = "Publisher+Extensions.swift"; sourceTree = "<group>"; };
		AF96588326BAEFBC00021531 /* Publisher+ExtensionsTests.swift */ = {isa = PBXFileReference; lastKnownFileType = sourcecode.swift; path = "Publisher+ExtensionsTests.swift"; sourceTree = "<group>"; };
		AF96588626BAF1D400021531 /* XCTestCase+Extensions.swift */ = {isa = PBXFileReference; lastKnownFileType = sourcecode.swift; path = "XCTestCase+Extensions.swift"; sourceTree = "<group>"; };
		AF9677862673973500BB4DC9 /* SnappyV2.app */ = {isa = PBXFileReference; explicitFileType = wrapper.application; includeInIndex = 0; path = SnappyV2.app; sourceTree = BUILT_PRODUCTS_DIR; };
		AF9677892673973500BB4DC9 /* SnappyV2App.swift */ = {isa = PBXFileReference; lastKnownFileType = sourcecode.swift; path = SnappyV2App.swift; sourceTree = "<group>"; };
		AF96778B2673973500BB4DC9 /* RootView.swift */ = {isa = PBXFileReference; lastKnownFileType = sourcecode.swift; path = RootView.swift; sourceTree = "<group>"; };
		AF96778D2673973600BB4DC9 /* Assets.xcassets */ = {isa = PBXFileReference; lastKnownFileType = folder.assetcatalog; path = Assets.xcassets; sourceTree = "<group>"; };
		AF9677902673973600BB4DC9 /* Preview Assets.xcassets */ = {isa = PBXFileReference; lastKnownFileType = folder.assetcatalog; path = "Preview Assets.xcassets"; sourceTree = "<group>"; };
		AF9677922673973600BB4DC9 /* Info.plist */ = {isa = PBXFileReference; lastKnownFileType = text.plist.xml; path = Info.plist; sourceTree = "<group>"; };
		AF9677972673973600BB4DC9 /* SnappyV2Tests.xctest */ = {isa = PBXFileReference; explicitFileType = wrapper.cfbundle; includeInIndex = 0; path = SnappyV2Tests.xctest; sourceTree = BUILT_PRODUCTS_DIR; };
		AF96779D2673973600BB4DC9 /* Info.plist */ = {isa = PBXFileReference; lastKnownFileType = text.plist.xml; path = Info.plist; sourceTree = "<group>"; };
		AF9677A22673973600BB4DC9 /* SnappyV2UITests.xctest */ = {isa = PBXFileReference; explicitFileType = wrapper.cfbundle; includeInIndex = 0; path = SnappyV2UITests.xctest; sourceTree = BUILT_PRODUCTS_DIR; };
		AF9677A62673973600BB4DC9 /* SnappyV2UITests.swift */ = {isa = PBXFileReference; lastKnownFileType = sourcecode.swift; path = SnappyV2UITests.swift; sourceTree = "<group>"; };
		AF9677A82673973600BB4DC9 /* Info.plist */ = {isa = PBXFileReference; lastKnownFileType = text.plist.xml; path = Info.plist; sourceTree = "<group>"; };
		AF99E3522680E93B00B988D6 /* InitialView.swift */ = {isa = PBXFileReference; lastKnownFileType = sourcecode.swift; path = InitialView.swift; sourceTree = "<group>"; };
		AF99E3542683716700B988D6 /* ProductsView.swift */ = {isa = PBXFileReference; lastKnownFileType = sourcecode.swift; path = ProductsView.swift; sourceTree = "<group>"; };
		AF9A392928047AB400A7B30F /* BlurView.swift */ = {isa = PBXFileReference; fileEncoding = 4; lastKnownFileType = sourcecode.swift; path = BlurView.swift; sourceTree = "<group>"; };
		AF9A392A28047AB400A7B30F /* AlertToast.swift */ = {isa = PBXFileReference; fileEncoding = 4; lastKnownFileType = sourcecode.swift; path = AlertToast.swift; sourceTree = "<group>"; };
		AF9A392B28047AB400A7B30F /* ActivityIndicator.swift */ = {isa = PBXFileReference; fileEncoding = 4; lastKnownFileType = sourcecode.swift; path = ActivityIndicator.swift; sourceTree = "<group>"; };
		AFA02CB6288ED76500D9B12B /* ApplePaymentHandler.swift */ = {isa = PBXFileReference; lastKnownFileType = sourcecode.swift; path = ApplePaymentHandler.swift; sourceTree = "<group>"; };
		AFA74872270B0643005F2D7D /* StoresViewModelTests.swift */ = {isa = PBXFileReference; lastKnownFileType = sourcecode.swift; path = StoresViewModelTests.swift; sourceTree = "<group>"; };
		AFA74874270B1AF8005F2D7D /* MockedDIContainer.Services.swift */ = {isa = PBXFileReference; lastKnownFileType = sourcecode.swift; path = MockedDIContainer.Services.swift; sourceTree = "<group>"; };
		AFA9F24B28BBDEB900040D8A /* PaymentCardEntryViewModelTests.swift */ = {isa = PBXFileReference; lastKnownFileType = sourcecode.swift; path = PaymentCardEntryViewModelTests.swift; sourceTree = "<group>"; };
		AFAA25122709FB3C003A7D3D /* StoreCardInfoViewModelTests.swift */ = {isa = PBXFileReference; lastKnownFileType = sourcecode.swift; path = StoreCardInfoViewModelTests.swift; sourceTree = "<group>"; };
		AFAE478F26F1F38500B4FEC3 /* AppDelegate.swift */ = {isa = PBXFileReference; lastKnownFileType = sourcecode.swift; path = AppDelegate.swift; sourceTree = "<group>"; };
		AFAE479226F225D100B4FEC3 /* RetailStore.swift */ = {isa = PBXFileReference; lastKnownFileType = sourcecode.swift; path = RetailStore.swift; sourceTree = "<group>"; };
		AFAE479426F22D0B00B4FEC3 /* Store.swift */ = {isa = PBXFileReference; lastKnownFileType = sourcecode.swift; path = Store.swift; sourceTree = "<group>"; };
		AFAE479626F22D7300B4FEC3 /* DependencyInjector.swift */ = {isa = PBXFileReference; lastKnownFileType = sourcecode.swift; path = DependencyInjector.swift; sourceTree = "<group>"; };
		AFAE479826F22E4700B4FEC3 /* ServicesContainer.swift */ = {isa = PBXFileReference; lastKnownFileType = sourcecode.swift; path = ServicesContainer.swift; sourceTree = "<group>"; };
		AFAE479A26F22F6700B4FEC3 /* AppState.swift */ = {isa = PBXFileReference; lastKnownFileType = sourcecode.swift; path = AppState.swift; sourceTree = "<group>"; };
		AFAE479C26F24DAD00B4FEC3 /* AppEnvironment.swift */ = {isa = PBXFileReference; lastKnownFileType = sourcecode.swift; path = AppEnvironment.swift; sourceTree = "<group>"; };
		AFAE47A126F357BD00B4FEC3 /* NetworkAuthenticator.swift */ = {isa = PBXFileReference; lastKnownFileType = sourcecode.swift; path = NetworkAuthenticator.swift; sourceTree = "<group>"; };
		AFAE47A326F358AB00B4FEC3 /* NetworkHandler.swift */ = {isa = PBXFileReference; lastKnownFileType = sourcecode.swift; path = NetworkHandler.swift; sourceTree = "<group>"; };
		AFAE47A526F35ABA00B4FEC3 /* NetworkingHelpers.swift */ = {isa = PBXFileReference; lastKnownFileType = sourcecode.swift; path = NetworkingHelpers.swift; sourceTree = "<group>"; };
		AFAE47A726F3825E00B4FEC3 /* RetailStoresWebRepository.swift */ = {isa = PBXFileReference; lastKnownFileType = sourcecode.swift; path = RetailStoresWebRepository.swift; sourceTree = "<group>"; };
		AFAE47A926F3972800B4FEC3 /* InitialViewModel.swift */ = {isa = PBXFileReference; lastKnownFileType = sourcecode.swift; path = InitialViewModel.swift; sourceTree = "<group>"; };
		AFAE47AB26F39D1800B4FEC3 /* RetailStoresService.swift */ = {isa = PBXFileReference; lastKnownFileType = sourcecode.swift; path = RetailStoresService.swift; sourceTree = "<group>"; };
		AFAE47CC26FA241B00B4FEC3 /* RootViewModel.swift */ = {isa = PBXFileReference; lastKnownFileType = sourcecode.swift; path = RootViewModel.swift; sourceTree = "<group>"; };
		AFAE47CE26FA296F00B4FEC3 /* SnappyV2AppViewModel.swift */ = {isa = PBXFileReference; lastKnownFileType = sourcecode.swift; path = SnappyV2AppViewModel.swift; sourceTree = "<group>"; };
		AFAE47D126FA2DA800B4FEC3 /* SnappyV2AppViewModelTests.swift */ = {isa = PBXFileReference; lastKnownFileType = sourcecode.swift; path = SnappyV2AppViewModelTests.swift; sourceTree = "<group>"; };
		AFAE47D426FB1FE300B4FEC3 /* RootViewModelTests.swift */ = {isa = PBXFileReference; lastKnownFileType = sourcecode.swift; path = RootViewModelTests.swift; sourceTree = "<group>"; };
		AFB82BC2282AAAA500FB7202 /* Roboto-Medium.ttf */ = {isa = PBXFileReference; lastKnownFileType = file; path = "Roboto-Medium.ttf"; sourceTree = "<group>"; };
		AFB8FD372679E4EC009BC8F5 /* FulfilmentTimeSlotSelectionView.swift */ = {isa = PBXFileReference; lastKnownFileType = sourcecode.swift; path = FulfilmentTimeSlotSelectionView.swift; sourceTree = "<group>"; };
		AFBB1C272783586C002C5BBD /* BasketListItemView.swift */ = {isa = PBXFileReference; lastKnownFileType = sourcecode.swift; path = BasketListItemView.swift; sourceTree = "<group>"; };
		AFBB1C292785A2EA002C5BBD /* BasketListItemViewModelTests.swift */ = {isa = PBXFileReference; lastKnownFileType = sourcecode.swift; path = BasketListItemViewModelTests.swift; sourceTree = "<group>"; };
		AFBB1C2B278DEE72002C5BBD /* View+Extensions.swift */ = {isa = PBXFileReference; lastKnownFileType = sourcecode.swift; path = "View+Extensions.swift"; sourceTree = "<group>"; };
		AFBF9CB326C67142003CC427 /* ProductOptionSectionViewModel.swift */ = {isa = PBXFileReference; lastKnownFileType = sourcecode.swift; path = ProductOptionSectionViewModel.swift; sourceTree = "<group>"; };
		AFC0795426776F9E00DD5F98 /* StoresView.swift */ = {isa = PBXFileReference; lastKnownFileType = sourcecode.swift; path = StoresView.swift; sourceTree = "<group>"; };
		AFC07956267774FB00DD5F98 /* MockData.swift */ = {isa = PBXFileReference; lastKnownFileType = sourcecode.swift; path = MockData.swift; sourceTree = "<group>"; };
		AFC079582677B03B00DD5F98 /* StoreCardInfoView.swift */ = {isa = PBXFileReference; lastKnownFileType = sourcecode.swift; path = StoreCardInfoView.swift; sourceTree = "<group>"; };
		AFC0CEDA27456EF9003DDB8B /* InitialViewModelTests.swift */ = {isa = PBXFileReference; lastKnownFileType = sourcecode.swift; path = InitialViewModelTests.swift; sourceTree = "<group>"; };
		AFC695902695F51900B62ED9 /* BottomSheetModifier.swift */ = {isa = PBXFileReference; lastKnownFileType = sourcecode.swift; path = BottomSheetModifier.swift; sourceTree = "<group>"; };
		AFC695922695F94F00B62ED9 /* ProductDetailBottomSheetView.swift */ = {isa = PBXFileReference; lastKnownFileType = sourcecode.swift; path = ProductDetailBottomSheetView.swift; sourceTree = "<group>"; };
		AFC69594269756FF00B62ED9 /* RoundedCorner.swift */ = {isa = PBXFileReference; lastKnownFileType = sourcecode.swift; path = RoundedCorner.swift; sourceTree = "<group>"; };
		AFC69597269C862200B62ED9 /* BasketView.swift */ = {isa = PBXFileReference; lastKnownFileType = sourcecode.swift; path = BasketView.swift; sourceTree = "<group>"; };
		AFC69599269DD7A300B62ED9 /* ProductCarouselView.swift */ = {isa = PBXFileReference; lastKnownFileType = sourcecode.swift; path = ProductCarouselView.swift; sourceTree = "<group>"; };
		AFD128B426A83532001CC0BD /* ButtonStyles.swift */ = {isa = PBXFileReference; lastKnownFileType = sourcecode.swift; path = ButtonStyles.swift; sourceTree = "<group>"; };
		AFD128B626A86CD2001CC0BD /* OptionValueCardView.swift */ = {isa = PBXFileReference; lastKnownFileType = sourcecode.swift; path = OptionValueCardView.swift; sourceTree = "<group>"; };
		AFD47F582797034900F6EF05 /* ProductIncrementButtonViewModel.swift */ = {isa = PBXFileReference; lastKnownFileType = sourcecode.swift; path = ProductIncrementButtonViewModel.swift; sourceTree = "<group>"; };
		AFD47F5C27970B1200F6EF05 /* ProductIncrementButtonViewModelTests.swift */ = {isa = PBXFileReference; lastKnownFileType = sourcecode.swift; path = ProductIncrementButtonViewModelTests.swift; sourceTree = "<group>"; };
		AFD6085F26FE149D005315E2 /* FulfilmentTimeSlotSelectionViewModel.swift */ = {isa = PBXFileReference; lastKnownFileType = sourcecode.swift; path = FulfilmentTimeSlotSelectionViewModel.swift; sourceTree = "<group>"; };
		AFD6086226FE1529005315E2 /* FulfilmentTimeSlotSelectionViewModelTests.swift */ = {isa = PBXFileReference; lastKnownFileType = sourcecode.swift; path = FulfilmentTimeSlotSelectionViewModelTests.swift; sourceTree = "<group>"; };
		AFD82AE627DF9F8900400136 /* CheckoutPaymentHandlingViewModelTests.swift */ = {isa = PBXFileReference; lastKnownFileType = sourcecode.swift; path = CheckoutPaymentHandlingViewModelTests.swift; sourceTree = "<group>"; };
		AFDA2CE927DE0B2C00CE26B8 /* Logger+Extensions.swift */ = {isa = PBXFileReference; lastKnownFileType = sourcecode.swift; path = "Logger+Extensions.swift"; sourceTree = "<group>"; };
		AFE07FCB268F4B3100DE942C /* PreviewCases.swift */ = {isa = PBXFileReference; lastKnownFileType = sourcecode.swift; path = PreviewCases.swift; sourceTree = "<group>"; };
		AFE07FCD268F4CB000DE942C /* Shadows.swift */ = {isa = PBXFileReference; lastKnownFileType = sourcecode.swift; path = Shadows.swift; sourceTree = "<group>"; };
		AFE07FD0268F692900DE942C /* SearchBarView.swift */ = {isa = PBXFileReference; lastKnownFileType = sourcecode.swift; path = SearchBarView.swift; sourceTree = "<group>"; };
		AFE5727F28AE86E7005F0FD6 /* SavedPaymentCardCardViewModelTests.swift */ = {isa = PBXFileReference; lastKnownFileType = sourcecode.swift; path = SavedPaymentCardCardViewModelTests.swift; sourceTree = "<group>"; };
		AFEB1A1D27398D910087AECB /* ProductsViewModelTests.swift */ = {isa = PBXFileReference; lastKnownFileType = sourcecode.swift; path = ProductsViewModelTests.swift; sourceTree = "<group>"; };
		AFEB1A1F273D58710087AECB /* ProductCardViewModel.swift */ = {isa = PBXFileReference; lastKnownFileType = sourcecode.swift; path = ProductCardViewModel.swift; sourceTree = "<group>"; };
		AFEB1A21273D86780087AECB /* ProductCardViewModelTests.swift */ = {isa = PBXFileReference; lastKnownFileType = sourcecode.swift; path = ProductCardViewModelTests.swift; sourceTree = "<group>"; };
		AFF078DE285B8C9B00F11087 /* Sequence+Extensions.swift */ = {isa = PBXFileReference; lastKnownFileType = sourcecode.swift; path = "Sequence+Extensions.swift"; sourceTree = "<group>"; };
		AFF1DE3628B3AF580026FFA2 /* CardCameraScanView.swift */ = {isa = PBXFileReference; lastKnownFileType = sourcecode.swift; path = CardCameraScanView.swift; sourceTree = "<group>"; };
		AFF1DE3A28B502B60026FFA2 /* SharkCardScanViewController.swift */ = {isa = PBXFileReference; fileEncoding = 4; lastKnownFileType = sourcecode.swift; path = SharkCardScanViewController.swift; sourceTree = "<group>"; };
		AFF1DE3B28B502B60026FFA2 /* CardScanViewModel.swift */ = {isa = PBXFileReference; fileEncoding = 4; lastKnownFileType = sourcecode.swift; path = CardScanViewModel.swift; sourceTree = "<group>"; };
		AFF1DE3C28B502B60026FFA2 /* CameraAccess.swift */ = {isa = PBXFileReference; fileEncoding = 4; lastKnownFileType = sourcecode.swift; path = CameraAccess.swift; sourceTree = "<group>"; };
		AFF1DE3D28B502B60026FFA2 /* PixelBufferStream.swift */ = {isa = PBXFileReference; fileEncoding = 4; lastKnownFileType = sourcecode.swift; path = PixelBufferStream.swift; sourceTree = "<group>"; };
		AFF1DE3E28B502B60026FFA2 /* CardScannerExtensions.swift */ = {isa = PBXFileReference; fileEncoding = 4; lastKnownFileType = sourcecode.swift; path = CardScannerExtensions.swift; sourceTree = "<group>"; };
		AFF1DE3F28B502B60026FFA2 /* ScannedCardView.swift */ = {isa = PBXFileReference; fileEncoding = 4; lastKnownFileType = sourcecode.swift; path = ScannedCardView.swift; sourceTree = "<group>"; };
		AFF1DE4028B502B60026FFA2 /* LayoutContentView.swift */ = {isa = PBXFileReference; fileEncoding = 4; lastKnownFileType = sourcecode.swift; path = LayoutContentView.swift; sourceTree = "<group>"; };
		AFF1DE4328B502B60026FFA2 /* Styling.swift */ = {isa = PBXFileReference; fileEncoding = 4; lastKnownFileType = sourcecode.swift; path = Styling.swift; sourceTree = "<group>"; };
		AFF1DE4428B502B60026FFA2 /* CardScanner.swift */ = {isa = PBXFileReference; fileEncoding = 4; lastKnownFileType = sourcecode.swift; path = CardScanner.swift; sourceTree = "<group>"; };
		AFF1DE4528B502B60026FFA2 /* DateExtensions.swift */ = {isa = PBXFileReference; fileEncoding = 4; lastKnownFileType = sourcecode.swift; path = DateExtensions.swift; sourceTree = "<group>"; };
		AFF1DE4628B502B60026FFA2 /* CardCheck.swift */ = {isa = PBXFileReference; fileEncoding = 4; lastKnownFileType = sourcecode.swift; path = CardCheck.swift; sourceTree = "<group>"; };
		AFF1DE5328B503480026FFA2 /* WeakClosure.swift */ = {isa = PBXFileReference; fileEncoding = 4; lastKnownFileType = sourcecode.swift; path = WeakClosure.swift; sourceTree = "<group>"; };
		AFF1DE5528B5038A0026FFA2 /* WriteSafe.swift */ = {isa = PBXFileReference; fileEncoding = 4; lastKnownFileType = sourcecode.swift; path = WriteSafe.swift; sourceTree = "<group>"; };
		AFF1DE5728B503980026FFA2 /* ThreadSafe.swift */ = {isa = PBXFileReference; fileEncoding = 4; lastKnownFileType = sourcecode.swift; path = ThreadSafe.swift; sourceTree = "<group>"; };
		AFF1DE5928B503C30026FFA2 /* NSRegularExpressionExtensions.swift */ = {isa = PBXFileReference; fileEncoding = 4; lastKnownFileType = sourcecode.swift; path = NSRegularExpressionExtensions.swift; sourceTree = "<group>"; };
		AFF1DE5B28B506630026FFA2 /* Chainable.swift */ = {isa = PBXFileReference; fileEncoding = 4; lastKnownFileType = sourcecode.swift; path = Chainable.swift; sourceTree = "<group>"; };
		AFF1DE5D28B506920026FFA2 /* SizingConstraintHelpers.swift */ = {isa = PBXFileReference; fileEncoding = 4; lastKnownFileType = sourcecode.swift; path = SizingConstraintHelpers.swift; sourceTree = "<group>"; };
		AFF1DE5F28B506C00026FFA2 /* PinningConstraintHelpers.swift */ = {isa = PBXFileReference; fileEncoding = 4; lastKnownFileType = sourcecode.swift; path = PinningConstraintHelpers.swift; sourceTree = "<group>"; };
		AFF1DE6128B507520026FFA2 /* UIStackView+Extensions.swift */ = {isa = PBXFileReference; fileEncoding = 4; lastKnownFileType = sourcecode.swift; path = "UIStackView+Extensions.swift"; sourceTree = "<group>"; };
		AFF1DE6328B507900026FFA2 /* UIStackViewConstructor.swift */ = {isa = PBXFileReference; fileEncoding = 4; lastKnownFileType = sourcecode.swift; path = UIStackViewConstructor.swift; sourceTree = "<group>"; };
		AFF1DE6528B507BB0026FFA2 /* BasicUIActionHandler.swift */ = {isa = PBXFileReference; fileEncoding = 4; lastKnownFileType = sourcecode.swift; path = BasicUIActionHandler.swift; sourceTree = "<group>"; };
		AFF1DE6728B507E80026FFA2 /* AxesSet.swift */ = {isa = PBXFileReference; fileEncoding = 4; lastKnownFileType = sourcecode.swift; path = AxesSet.swift; sourceTree = "<group>"; };
		AFF1DE6928B5080E0026FFA2 /* LayoutGuideSource.swift */ = {isa = PBXFileReference; fileEncoding = 4; lastKnownFileType = sourcecode.swift; path = LayoutGuideSource.swift; sourceTree = "<group>"; };
		AFF1DE6B28B508640026FFA2 /* Associatable.swift */ = {isa = PBXFileReference; fileEncoding = 4; lastKnownFileType = sourcecode.swift; path = Associatable.swift; sourceTree = "<group>"; };
		AFF1DE6D28B664610026FFA2 /* PaymentCardEntryView.swift */ = {isa = PBXFileReference; lastKnownFileType = sourcecode.swift; path = PaymentCardEntryView.swift; sourceTree = "<group>"; };
		AFF1DE6F28B664CA0026FFA2 /* PaymentCardEntryViewModel.swift */ = {isa = PBXFileReference; lastKnownFileType = sourcecode.swift; path = PaymentCardEntryViewModel.swift; sourceTree = "<group>"; };
		AFF4FF2326946FEA002E11D8 /* ProductCategoryCardView.swift */ = {isa = PBXFileReference; lastKnownFileType = sourcecode.swift; path = ProductCategoryCardView.swift; sourceTree = "<group>"; };
		AFF4FF2526949D5F002E11D8 /* ProductCardView.swift */ = {isa = PBXFileReference; lastKnownFileType = sourcecode.swift; path = ProductCardView.swift; sourceTree = "<group>"; };
		AFF90B3E284A570400DD77F5 /* RetailStoreMenuServiceTests.swift */ = {isa = PBXFileReference; lastKnownFileType = sourcecode.swift; path = RetailStoreMenuServiceTests.swift; sourceTree = "<group>"; };
		AFF90B41284A5C9A00DD77F5 /* MockedRetailStoreMenuWebRepository.swift */ = {isa = PBXFileReference; lastKnownFileType = sourcecode.swift; path = MockedRetailStoreMenuWebRepository.swift; sourceTree = "<group>"; };
		AFF90B43284A5FDA00DD77F5 /* MockedRetailStoreMenuDBRepository.swift */ = {isa = PBXFileReference; lastKnownFileType = sourcecode.swift; path = MockedRetailStoreMenuDBRepository.swift; sourceTree = "<group>"; };
		AFFAC2282702008A00DFE9A8 /* StoresViewModel.swift */ = {isa = PBXFileReference; lastKnownFileType = sourcecode.swift; path = StoresViewModel.swift; sourceTree = "<group>"; };
/* End PBXFileReference section */

/* Begin PBXFrameworksBuildPhase section */
		0AFE03EF28B8C7D70036CCC9 /* Frameworks */ = {
			isa = PBXFrameworksBuildPhase;
			buildActionMask = 2147483647;
			files = (
				0AFE040628B8CD6A0036CCC9 /* IterableAppExtensions in Frameworks */,
			);
			runOnlyForDeploymentPostprocessing = 0;
		};
		0AFE040E28B912670036CCC9 /* Frameworks */ = {
			isa = PBXFrameworksBuildPhase;
			buildActionMask = 2147483647;
			files = (
				0AFE041528B912670036CCC9 /* UserNotificationsUI.framework in Frameworks */,
				0AFE041328B912670036CCC9 /* UserNotifications.framework in Frameworks */,
			);
			runOnlyForDeploymentPostprocessing = 0;
		};
		AF6474FA27591542004DE2C4 /* Frameworks */ = {
			isa = PBXFrameworksBuildPhase;
			buildActionMask = 2147483647;
			files = (
			);
			runOnlyForDeploymentPostprocessing = 0;
		};
		AF9677832673973500BB4DC9 /* Frameworks */ = {
			isa = PBXFrameworksBuildPhase;
			buildActionMask = 2147483647;
			files = (
				0AFE040128B8C86E0036CCC9 /* IterableAppExtensions in Frameworks */,
				0A7E310428072E570008A647 /* AppsFlyerLib in Frameworks */,
				55E69F33283CE96200F795D1 /* GoogleSignIn in Frameworks */,
				AFA02CB5288ED6EF00D9B12B /* Frames in Frameworks */,
				0ABC5ABA27D8C8F400D49BE1 /* FacebookLogin in Frameworks */,
				0ABC5AB627D8C8F400D49BE1 /* FacebookBasics in Frameworks */,
				AFD82AE527DF96D900400136 /* KeychainAccess in Frameworks */,
				0AFE040328B8C86E0036CCC9 /* IterableSDK in Frameworks */,
				0ACBD9A1289BF42E00323A87 /* DriverInterface in Frameworks */,
				552605CA2850D915003EDF0F /* GoogleSignIn in Frameworks */,
				0ABC5ABC27D8C8F400D49BE1 /* FacebookShare in Frameworks */,
				0AAFF967283B8A8A000BFB58 /* PusherSwift in Frameworks */,
				0ABC5AB427D8C8F400D49BE1 /* FacebookAEM in Frameworks */,
				0ABC5AB827D8C8F400D49BE1 /* FacebookCore in Frameworks */,
				AFA02CBA2891710D00D9B12B /* Sentry in Frameworks */,
			);
			runOnlyForDeploymentPostprocessing = 0;
		};
		AF9677942673973600BB4DC9 /* Frameworks */ = {
			isa = PBXFrameworksBuildPhase;
			buildActionMask = 2147483647;
			files = (
			);
			runOnlyForDeploymentPostprocessing = 0;
		};
		AF96779F2673973600BB4DC9 /* Frameworks */ = {
			isa = PBXFrameworksBuildPhase;
			buildActionMask = 2147483647;
			files = (
			);
			runOnlyForDeploymentPostprocessing = 0;
		};
/* End PBXFrameworksBuildPhase section */

/* Begin PBXGroup section */
		0A19F47C27A8341F00D3F456 /* RetailStoreMenu */ = {
			isa = PBXGroup;
			children = (
				0A19F47D27A834C900D3F456 /* RetailStoreMenuMockedData.swift */,
				0AF8E66B2830D30A00A26CE9 /* RetailStoreMenuWebRepositoryTests.swift */,
				0AF8E66D2830D34700A26CE9 /* RetailStoreMenuDBRepositoryTests.swift */,
			);
			path = RetailStoreMenu;
			sourceTree = "<group>";
		};
		0A27480328CA56FA00147CFC /* UserPermisions */ = {
			isa = PBXGroup;
			children = (
				0A27480428CA5A6100147CFC /* UserPermissionsUserDefaultsRepository.swift */,
			);
			path = UserPermisions;
			sourceTree = "<group>";
		};
		0A27480628CB573F00147CFC /* UserPermissions */ = {
			isa = PBXGroup;
			children = (
				0A27480A28CB82C900147CFC /* UserPermissionsUserDefaultsRepositoryTests.swift */,
			);
			path = UserPermissions;
			sourceTree = "<group>";
		};
		0A27480928CB581D00147CFC /* UserPermissions */ = {
			isa = PBXGroup;
			children = (
				0A27480728CB57FE00147CFC /* MockedUserPermissionsUserDefaultsRepository.swift */,
			);
			path = UserPermissions;
			sourceTree = "<group>";
		};
		0A30A03D2794227E000C4E50 /* Address */ = {
			isa = PBXGroup;
			children = (
				0A30A04327942663000C4E50 /* AddressMockedData.swift */,
				0A30A03E279422C6000C4E50 /* AddressWebRepositoryTests.swift */,
				0A30A040279422EA000C4E50 /* AddressDBRepositoryTests.swift */,
			);
			path = Address;
			sourceTree = "<group>";
		};
		0A475A5D27A2CCBE00554388 /* CurrentFulfilmentLocation */ = {
			isa = PBXGroup;
			children = (
				0A4EEBFE27A2CE750083BAA7 /* CurrentFulfilmentLocation+CoreData.swift */,
			);
			path = CurrentFulfilmentLocation;
			sourceTree = "<group>";
		};
		0A4FA2D427A68AD800054ACA /* Basket */ = {
			isa = PBXGroup;
			children = (
				0A4FA2DB27A68FF000054ACA /* BasketMockedData.swift */,
				0A4FA2D627A68B3900054ACA /* BasketWebRepositoryTests.swift */,
				0A4FA2D927A68B8400054ACA /* BasketDBRepositoryTests.swift */,
			);
			path = Basket;
			sourceTree = "<group>";
		};
		0A51B454271B8B5B00CA3D96 /* Persistent Store */ = {
			isa = PBXGroup;
			children = (
				0A51B455271B8BBD00CA3D96 /* MockedPersistentStore.swift */,
			);
			path = "Persistent Store";
			sourceTree = "<group>";
		};
		0A57F93E272E7B4E00B1269D /* Basket */ = {
			isa = PBXGroup;
			children = (
				0A57F93F272E7B9B00B1269D /* BasketWebRepository.swift */,
				0A57F941272E7BBD00B1269D /* BasketDBRepository.swift */,
			);
			path = Basket;
			sourceTree = "<group>";
		};
		0A6A3CB8276F1DEE00D77617 /* Services */ = {
			isa = PBXGroup;
			children = (
				AFA74874270B1AF8005F2D7D /* MockedDIContainer.Services.swift */,
				0AF72F252792C4AF0055ECFD /* MockedAddressService.swift */,
				0A6A3CBD276F259800D77617 /* MockedBasketService.swift */,
				0AA856E427CFDDB400038072 /* MockedBusinessProfileService.swift */,
				0A7253DD27B0FF0400CE5B1F /* MockedCheckoutService.swift */,
				554F1FE427A89DEC00D24C6E /* MockedImageService.swift */,
				0A6A3CB9276F1E9F00D77617 /* MockedRetailStoreService.swift */,
				0A6A3CBB276F251300D77617 /* MockedRetailStoreMenuService.swift */,
				0A6A3CBF276F262800D77617 /* MockedUserService.swift */,
				552E6676279EF8E2006D28EE /* MockedUtilityService.swift */,
				AF82E6042808A8540020ADBE /* MockNotificationService.swift */,
				0A981D4128BD008700BC36F9 /* MockedUserPermissionsService.swift */,
			);
			path = Services;
			sourceTree = "<group>";
		};
		0A7253DA27B08B1500CE5B1F /* Checkout */ = {
			isa = PBXGroup;
			children = (
				0AD664A327B5DA2100DEB5E7 /* CheckoutMockedData.swift */,
				0AD6649F27B5ACD600DEB5E7 /* CheckoutWebRepositoryTests.swift */,
				0A7253DB27B08B6800CE5B1F /* CheckoutDBRepositoryTests.swift */,
			);
			path = Checkout;
			sourceTree = "<group>";
		};
		0A7253DF27B1032800CE5B1F /* Checkout */ = {
			isa = PBXGroup;
			children = (
				0A7253E627B103EB00CE5B1F /* MockedCheckoutWebRepository.swift */,
				0A7253E527B103EB00CE5B1F /* MockedCheckoutDBRepository.swift */,
			);
			path = Checkout;
			sourceTree = "<group>";
		};
		0A7253E027B1035E00CE5B1F /* Basket */ = {
			isa = PBXGroup;
			children = (
				0A7253E227B103DF00CE5B1F /* MockedBasketWebRepository.swift */,
				0A7253E127B103DF00CE5B1F /* MockedBasketDBRepository.swift */,
			);
			path = Basket;
			sourceTree = "<group>";
		};
		0A7976B728BFC148009B1FB6 /* PushNotification */ = {
			isa = PBXGroup;
			children = (
				0A7976B828BFC167009B1FB6 /* PushNotificationWebRepository.swift */,
			);
			path = PushNotification;
			sourceTree = "<group>";
		};
		0A7E30FF28071C4C0008A647 /* Event Loggers */ = {
			isa = PBXGroup;
			children = (
				0A7E310028071CDA0008A647 /* EventLogger.swift */,
			);
			path = "Event Loggers";
			sourceTree = "<group>";
		};
		0A7E3105280831C50008A647 /* Event Loggers */ = {
			isa = PBXGroup;
			children = (
				0A7E310A2809A81B0008A647 /* EventLoggerTests.swift */,
			);
			path = "Event Loggers";
			sourceTree = "<group>";
		};
		0A7E3106280837C60008A647 /* Utilities */ = {
			isa = PBXGroup;
			children = (
				0A7E3108280838370008A647 /* MockedEventLogger.swift */,
			);
			path = Utilities;
			sourceTree = "<group>";
		};
		0A86C8EA27004429008F16E1 /* Services */ = {
			isa = PBXGroup;
			children = (
				0A9D8CD9279618C600E94B06 /* AddressServiceTests.swift */,
				0A4FA2D227A68A8300054ACA /* BasketServiceTests.swift */,
				0AA856ED27D036E600038072 /* BusinessProfileServiceTests.swift */,
				0A7253D627B085FF00CE5B1F /* CheckoutServiceTests.swift */,
				0A86C8EB27004470008F16E1 /* RetailStoresServiceTests.swift */,
				0AD6649827B495E800DEB5E7 /* UserServiceTests.swift */,
				AF82E6062808A97C0020ADBE /* NotificationServiceTests.swift */,
				AFF90B3E284A570400DD77F5 /* RetailStoreMenuServiceTests.swift */,
				0AE83A28286E0B3900D9216F /* UtilityServiceTests.swift */,
				0AD17BE828C5F6C900ED69B0 /* UserPermissionsServiceTests.swift */,
			);
			path = Services;
			sourceTree = "<group>";
		};
		0A86C8ED2700491E008F16E1 /* Repositories */ = {
			isa = PBXGroup;
			children = (
				0A30A03D2794227E000C4E50 /* Address */,
				0A4FA2D427A68AD800054ACA /* Basket */,
				0AA856E627CFE0AD00038072 /* BusinessProfile */,
				0A7253DA27B08B1500CE5B1F /* Checkout */,
				0AD7810128BF30B100873C21 /* PushNotification */,
				0A19F47C27A8341F00D3F456 /* RetailStoreMenu */,
				0ABCADB6271C770500BDFBCD /* RetailStores */,
				0AD6649A27B4968C00DEB5E7 /* User */,
				0A27480628CB573F00147CFC /* UserPermissions */,
				552E667D279F1339006D28EE /* Utility */,
			);
			path = Repositories;
			sourceTree = "<group>";
		};
		0A86C8F227004F60008F16E1 /* Mocks */ = {
			isa = PBXGroup;
			children = (
				0A6A3CB8276F1DEE00D77617 /* Services */,
				0A981D4528BD0DC600BC36F9 /* System */,
				0A51B454271B8B5B00CA3D96 /* Persistent Store */,
				0A86C8F8270052BE008F16E1 /* Networking */,
				0A86C8F327004F7C008F16E1 /* Repositories */,
				0A7E3106280837C60008A647 /* Utilities */,
				0A86C8F427004FD1008F16E1 /* Mock.swift */,
			);
			path = Mocks;
			sourceTree = "<group>";
		};
		0A86C8F327004F7C008F16E1 /* Repositories */ = {
			isa = PBXGroup;
			children = (
				AFF90B40284A5C6C00DD77F5 /* RetailStoreMenu */,
				0A9D8CDC2796989D00E94B06 /* Address */,
				0A7253E027B1035E00CE5B1F /* Basket */,
				0AA856EF27D0382C00038072 /* BusinessProfile */,
				0A7253DF27B1032800CE5B1F /* Checkout */,
				0A7976B728BFC148009B1FB6 /* PushNotification */,
				0A9D8CDB2796986400E94B06 /* RetailStores */,
				0A27480928CB581D00147CFC /* UserPermissions */,
				552E6678279F0167006D28EE /* Utility */,
				0AD6649027B4359400DEB5E7 /* User */,
				0A86C8F627005112008F16E1 /* TestWebRepository.swift */,
			);
			path = Repositories;
			sourceTree = "<group>";
		};
		0A86C8F8270052BE008F16E1 /* Networking */ = {
			isa = PBXGroup;
			children = (
				0A86C91927021210008F16E1 /* RequestMocking.swift */,
				0A86C91B27021226008F16E1 /* MockedResponse.swift */,
			);
			path = Networking;
			sourceTree = "<group>";
		};
		0A86C8FC270061E6008F16E1 /* RetailStore */ = {
			isa = PBXGroup;
			children = (
				AFAE479226F225D100B4FEC3 /* RetailStore.swift */,
				0AE37BE526F9EB6500DEED30 /* RetailStore+CoreData.swift */,
			);
			path = RetailStore;
			sourceTree = "<group>";
		};
		0A8D86EB28DB565E00F85184 /* VerifyMobileNumber */ = {
			isa = PBXGroup;
			children = (
				0A8D86EE28DB56CB00F85184 /* VerifyMobileNumberViewModel.swift */,
				0A8D86EC28DB56A600F85184 /* VerifyMobileNumberView.swift */,
			);
			path = VerifyMobileNumber;
			sourceTree = "<group>";
		};
		0A981D4028BB571A00BC36F9 /* ViewModels */ = {
			isa = PBXGroup;
			children = (
				0AA70C6828ACB75B00DE409F /* PushNotificationViewModel.swift */,
				0A9F2ED628AEA12200F6B0BE /* PushNotificationsEnablePromptViewModel.swift */,
				0AFE03EA28B40DBA0036CCC9 /* PushNotificationSettingsViewModel.swift */,
			);
			path = ViewModels;
			sourceTree = "<group>";
		};
		0A981D4528BD0DC600BC36F9 /* System */ = {
			isa = PBXGroup;
			children = (
				0A981D4628BD0E2600BC36F9 /* MockedSystemEventsHandler.swift */,
				0A981D4828BD0E5000BC36F9 /* MockedDeepLinksHandler.swift */,
			);
			path = System;
			sourceTree = "<group>";
		};
		0A9D8CDB2796986400E94B06 /* RetailStores */ = {
			isa = PBXGroup;
			children = (
				0A86C8EE270049A0008F16E1 /* MockedRetailStoresWebRepository.swift */,
				0A86C8F0270049FB008F16E1 /* MockedRetailStoresDBRepository.swift */,
			);
			path = RetailStores;
			sourceTree = "<group>";
		};
		0A9D8CDC2796989D00E94B06 /* Address */ = {
			isa = PBXGroup;
			children = (
				0A9D8CDD2796990500E94B06 /* MockedAddressWebRepository.swift */,
				0A9D8CDF2796993700E94B06 /* MockedAddressDBRepository.swift */,
			);
			path = Address;
			sourceTree = "<group>";
		};
		0AA6291F27BFF2F5005BFDD6 /* Miscellaneous */ = {
			isa = PBXGroup;
			children = (
				0AA6292027BFF325005BFDD6 /* Location.swift */,
			);
			path = Miscellaneous;
			sourceTree = "<group>";
		};
		0AA70C6428ACB3F600DE409F /* PushNotifications */ = {
			isa = PBXGroup;
			children = (
				0A981D4028BB571A00BC36F9 /* ViewModels */,
				0AA70C6628ACB46700DE409F /* PushNotificationView.swift */,
				0AA70C6A28AD517F00DE409F /* PushNotificationsEnablePromptView.swift */,
				0AFE03E828B40BC00036CCC9 /* PushNotificationSettingsView.swift */,
			);
			path = PushNotifications;
			sourceTree = "<group>";
		};
		0AA7B8BA283E7DCB00D4DFF1 /* DriverMapView */ = {
			isa = PBXGroup;
			children = (
				0AA7B8BB283E7DF600D4DFF1 /* ViewModels */,
				0AA7B8BC283E7E0200D4DFF1 /* Views */,
			);
			path = DriverMapView;
			sourceTree = "<group>";
		};
		0AA7B8BB283E7DF600D4DFF1 /* ViewModels */ = {
			isa = PBXGroup;
			children = (
				0AA7B8BF283E7EF600D4DFF1 /* DriverMapViewModel.swift */,
			);
			path = ViewModels;
			sourceTree = "<group>";
		};
		0AA7B8BC283E7E0200D4DFF1 /* Views */ = {
			isa = PBXGroup;
			children = (
				0AA7B8BD283E7E8300D4DFF1 /* DriverMapView.swift */,
				551A638D2851EA4A007E0E78 /* MapIcons.swift */,
			);
			path = Views;
			sourceTree = "<group>";
		};
		0AA856DA27CF92C600038072 /* BusinessProfile */ = {
			isa = PBXGroup;
			children = (
				0AA856DB27CF938100038072 /* BusinessProfileWebRepository.swift */,
				0AA856DD27CF939F00038072 /* BusinessProfileDBRepository.swift */,
			);
			path = BusinessProfile;
			sourceTree = "<group>";
		};
		0AA856DF27CF94BA00038072 /* BusinessProfile */ = {
			isa = PBXGroup;
			children = (
				0AA856E027CF94E700038072 /* BusinessProfile.swift */,
				0AA856E227CF9EB500038072 /* BusinessProfile+CoreData.swift */,
			);
			path = BusinessProfile;
			sourceTree = "<group>";
		};
		0AA856E627CFE0AD00038072 /* BusinessProfile */ = {
			isa = PBXGroup;
			children = (
				0AA856E727CFE0EC00038072 /* BusinessProfileMockedData.swift */,
				0AA856E927CFE11700038072 /* BusinessProfileWebRepositoryTests.swift */,
				0AA856EB27CFE13400038072 /* BusinessProfileDBRepositoryTests.swift */,
			);
			path = BusinessProfile;
			sourceTree = "<group>";
		};
		0AA856EF27D0382C00038072 /* BusinessProfile */ = {
			isa = PBXGroup;
			children = (
				0AA856F027D0385000038072 /* MockedBusinessProfileWebRepository.swift */,
				0AA856F227D0388400038072 /* MockedBusinessProfileDBRepository.swift */,
			);
			path = BusinessProfile;
			sourceTree = "<group>";
		};
		0AAB40AE271F76CE00C6153B /* ImagePath */ = {
			isa = PBXGroup;
			children = (
				0AAB40AF271F76FE00C6153B /* ImagePath+CoreData.swift */,
			);
			path = ImagePath;
			sourceTree = "<group>";
		};
		0AAE72A127BA8CE90001AE33 /* Globalpayments */ = {
			isa = PBXGroup;
			children = (
				0AAE72B627BC6BAA0001AE33 /* ViewModels */,
				0AAE72B527BC6B980001AE33 /* Views */,
				0AAE72A227BA8DA70001AE33 /* SDK Pod */,
			);
			path = Globalpayments;
			sourceTree = "<group>";
		};
		0AAE72A227BA8DA70001AE33 /* SDK Pod */ = {
			isa = PBXGroup;
			children = (
				0AAE72A427BA8E8B0001AE33 /* RealexRemote */,
				0AAE72A327BA8E830001AE33 /* RealexComponent */,
			);
			path = "SDK Pod";
			sourceTree = "<group>";
		};
		0AAE72A327BA8E830001AE33 /* RealexComponent */ = {
			isa = PBXGroup;
			children = (
				0AAE72A927BA8EC30001AE33 /* Dictionary+URLDictionary.swift */,
				0AAE72A827BA8EC30001AE33 /* HPPManager.swift */,
				0AAE72A727BA8EC30001AE33 /* HPPManagerError.swift */,
				0AAE72AA27BA8EC30001AE33 /* HPPViewController.swift */,
				0AAE72AC27BA8EC40001AE33 /* NSDictionary+Decoding.swift */,
				0AAE72AB27BA8EC40001AE33 /* String+URLString.swift */,
			);
			path = RealexComponent;
			sourceTree = "<group>";
		};
		0AAE72A427BA8E8B0001AE33 /* RealexRemote */ = {
			isa = PBXGroup;
			children = (
				0AAE72A527BA8EB60001AE33 /* RealexRemote.swift */,
			);
			path = RealexRemote;
			sourceTree = "<group>";
		};
		0AAE72B527BC6B980001AE33 /* Views */ = {
			isa = PBXGroup;
			children = (
				0AAE72BE27BCE4E50001AE33 /* GlobalpaymentsLoadingView.swift */,
				0AAE72B727BC6C2D0001AE33 /* GlobalpaymentsWebView.swift */,
				0AAE72BC27BCDA930001AE33 /* GlobalpaymentsHPPView.swift */,
			);
			path = Views;
			sourceTree = "<group>";
		};
		0AAE72B627BC6BAA0001AE33 /* ViewModels */ = {
			isa = PBXGroup;
			children = (
				0AAE72B927BC6C7C0001AE33 /* GlobalpaymentsHPPViewModel.swift */,
			);
			path = ViewModels;
			sourceTree = "<group>";
		};
		0AB2B5A627AD9C3D00BE3FBF /* Checkout */ = {
			isa = PBXGroup;
			children = (
				0AB2B5A727AD9D8400BE3FBF /* CheckoutWebRepository.swift */,
				0A7253D827B0878800CE5B1F /* CheckoutDBRepository.swift */,
			);
			path = Checkout;
			sourceTree = "<group>";
		};
		0AB2B5A927AD9EAC00BE3FBF /* Checkout */ = {
			isa = PBXGroup;
			children = (
				0AB2B5AA27AD9ED500BE3FBF /* Checkout.swift */,
				0AAFF968283CD0F0000BFB58 /* Checkout+CoreData.swift */,
			);
			path = Checkout;
			sourceTree = "<group>";
		};
		0AB2B5B427AFC2C200BE3FBF /* AnyCodable */ = {
			isa = PBXGroup;
			children = (
				0AB2B5B527AFC34D00BE3FBF /* DecodingContainer+AnyCollection.swift */,
				0AB2B5B627AFC34D00BE3FBF /* EncodingContainer+AnyCollection.swift */,
			);
			path = AnyCodable;
			sourceTree = "<group>";
		};
		0AB2B5B927AFC36300BE3FBF /* AnyCodable */ = {
			isa = PBXGroup;
			children = (
				0AB2B5BA27AFC3C800BE3FBF /* AnyCodingKeyTests.swift */,
				0AB2B5BD27AFC3C800BE3FBF /* DecodingContainer+AnyCollectionTests.swift */,
				0AB2B5BE27AFC3C800BE3FBF /* EncodingContainer+AnyCollectionTests.swift */,
				0AB2B5BB27AFC3C800BE3FBF /* MockCodableIfPresentObject.swift */,
				0AB2B5BC27AFC3C800BE3FBF /* MockCodableObject.swift */,
			);
			path = AnyCodable;
			sourceTree = "<group>";
		};
		0ABC5AAF27D8C78A00D49BE1 /* Firebase */ = {
			isa = PBXGroup;
			children = (
				0ABC5AB027D8C7A100D49BE1 /* GoogleService-Info.plist */,
			);
			path = Firebase;
			sourceTree = "<group>";
		};
		0ABCADB3271C754F00BDFBCD /* RetailStoreMenu */ = {
			isa = PBXGroup;
			children = (
				0AAB40AC271EE3BA00C6153B /* RetailStoreMenu.swift */,
				0AAB40B1271F788C00C6153B /* RetailStoreMenu+CoreData.swift */,
			);
			path = RetailStoreMenu;
			sourceTree = "<group>";
		};
		0ABCADB4271C757900BDFBCD /* RetailStores */ = {
			isa = PBXGroup;
			children = (
				AFAE47A726F3825E00B4FEC3 /* RetailStoresWebRepository.swift */,
				0AA3AB7B26F7F1780055B4B0 /* RetailStoresDBRepository.swift */,
			);
			path = RetailStores;
			sourceTree = "<group>";
		};
		0ABCADB5271C759700BDFBCD /* RetailStoreMenu */ = {
			isa = PBXGroup;
			children = (
				0ABCADB7271C77E500BDFBCD /* RetailStoreMenuWebRepository.swift */,
				0AAB40AA271E988400C6153B /* RetailStoreMenuDBRepository.swift */,
			);
			path = RetailStoreMenu;
			sourceTree = "<group>";
		};
		0ABCADB6271C770500BDFBCD /* RetailStores */ = {
			isa = PBXGroup;
			children = (
				0A86C8FD2700626D008F16E1 /* RetailStoresMockedData.swift */,
				0A8CE0DE270B415D00B9AC43 /* RetailStoresWebRepositoryTests.swift */,
				0A51B452271B8A7600CA3D96 /* RetailStoresDBRepositoryTests.swift */,
			);
			path = RetailStores;
			sourceTree = "<group>";
		};
		0AD6649027B4359400DEB5E7 /* User */ = {
			isa = PBXGroup;
			children = (
				0AD6649127B436AC00DEB5E7 /* MockedUserWebRepository.swift */,
				0AD6649327B436CB00DEB5E7 /* MockedUserDBRepository.swift */,
			);
			path = User;
			sourceTree = "<group>";
		};
		0AD6649A27B4968C00DEB5E7 /* User */ = {
			isa = PBXGroup;
			children = (
				0AD6649D27B531B400DEB5E7 /* UserMockedData.swift */,
				0AD664A127B5ACF800DEB5E7 /* UserWebRepositoryTests.swift */,
				0AD6649B27B496E900DEB5E7 /* UserDBRepositoryTests.swift */,
			);
			path = User;
			sourceTree = "<group>";
		};
		0AD7810128BF30B100873C21 /* PushNotification */ = {
			isa = PBXGroup;
			children = (
				0AD7810528BF340000873C21 /* PushNotificationMockedData.swift */,
				0AD7810228BF310700873C21 /* PushNotificationWebRepositoryTests.swift */,
			);
			path = PushNotification;
			sourceTree = "<group>";
		};
		0ADA490A277C622D00C1B0F3 /* User */ = {
			isa = PBXGroup;
			children = (
				0ADA490B277C66FE00C1B0F3 /* User.swift */,
				0ADA490D277C69E300C1B0F3 /* User+CoreData.swift */,
			);
			path = User;
			sourceTree = "<group>";
		};
		0ADB1D2B28C75F96008EBA11 /* StoreReview */ = {
			isa = PBXGroup;
			children = (
				0ADB1D2C28C75FD8008EBA11 /* StoreReviewView.swift */,
				0ADB1D2E28C75FF1008EBA11 /* StoreReviewViewModel.swift */,
			);
			path = StoreReview;
			sourceTree = "<group>";
		};
		0ADDC721276B3DE900D5EB24 /* User */ = {
			isa = PBXGroup;
			children = (
				0ADDC722276B3E2300D5EB24 /* UserWebRepository.swift */,
				0ADDC724276B3E4000D5EB24 /* UserDBRepository.swift */,
			);
			path = User;
			sourceTree = "<group>";
		};
		0AEA00FB28A5004600D48E10 /* PushNotification */ = {
			isa = PBXGroup;
			children = (
				0AEA00FC28A500BD00D48E10 /* PushNotificationWebRepository.swift */,
			);
			path = PushNotification;
			sourceTree = "<group>";
		};
		0AEA00FE28A501BF00D48E10 /* PushNotification */ = {
			isa = PBXGroup;
			children = (
				0AEA00FF28A503E100D48E10 /* PushNotification.swift */,
			);
			path = PushNotification;
			sourceTree = "<group>";
		};
		0AF16A75272718880020A2CF /* Basket */ = {
			isa = PBXGroup;
			children = (
				0AF16A762727189E0020A2CF /* Basket.swift */,
				0A57F943272EA06C00B1269D /* Basket+CoreData.swift */,
			);
			path = Basket;
			sourceTree = "<group>";
		};
		0AF2A4AB26F48F1A00E5C238 /* AppSettings */ = {
			isa = PBXGroup;
			children = (
				0AF2A4AC26F48F8B00E5C238 /* AppV2Constants.swift */,
				0AFE040A28B8DE2B0036CCC9 /* AppV2PushNotificationConstants.swift */,
			);
			path = AppSettings;
			sourceTree = "<group>";
		};
		0AF72F1B2791A9030055ECFD /* Address */ = {
			isa = PBXGroup;
			children = (
				0AF72F1C2791A9330055ECFD /* AddressWebRepository.swift */,
				0AF72F1E2791A94D0055ECFD /* AddressDBRepository.swift */,
			);
			path = Address;
			sourceTree = "<group>";
		};
		0AF72F202791ACD20055ECFD /* Address */ = {
			isa = PBXGroup;
			children = (
				0AF72F212791ACF20055ECFD /* Address.swift */,
				0AF72F232791AD060055ECFD /* Address+CoreData.swift */,
			);
			path = Address;
			sourceTree = "<group>";
		};
		0AFCE6FA285B013100BC8325 /* Mention Me */ = {
			isa = PBXGroup;
			children = (
				0AFCE6FB285B018A00BC8325 /* mentionme.html */,
				0AFCE6FD285B021900BC8325 /* MentionMeHandler.swift */,
				0A957FDB28604A8400B8C35E /* MentionMeRepresentableWebView.swift */,
				0A957FDD2860E19700B8C35E /* MentionMeRepresentableWebViewModel.swift */,
			);
			path = "Mention Me";
			sourceTree = "<group>";
		};
		0AFCE6FF285B672E00BC8325 /* Utility */ = {
			isa = PBXGroup;
			children = (
				0AFCE700285B676100BC8325 /* Utility.swift */,
			);
			path = Utility;
			sourceTree = "<group>";
		};
		0AFE03F328B8C7D70036CCC9 /* Notification Service */ = {
			isa = PBXGroup;
			children = (
				0AFE03F428B8C7D70036CCC9 /* NotificationService.swift */,
				0AFE03F628B8C7D70036CCC9 /* Info.plist */,
			);
			path = "Notification Service";
			sourceTree = "<group>";
		};
		0AFE040428B8CD6A0036CCC9 /* Frameworks */ = {
			isa = PBXGroup;
			children = (
				0AFE041228B912670036CCC9 /* UserNotifications.framework */,
				0AFE041428B912670036CCC9 /* UserNotificationsUI.framework */,
			);
			name = Frameworks;
			sourceTree = "<group>";
		};
		0AFE041628B912670036CCC9 /* Notification Content */ = {
			isa = PBXGroup;
			children = (
				0AFE042428B921220036CCC9 /* NotificationContentView.swift */,
				0AFE042628B9215B0036CCC9 /* NotificationContentViewModel.swift */,
				0AFE041728B912670036CCC9 /* NotificationViewController.swift */,
				0AFE041928B912670036CCC9 /* MainInterface.storyboard */,
				0AFE041C28B912670036CCC9 /* Info.plist */,
			);
			path = "Notification Content";
			sourceTree = "<group>";
		};
		550CD31A2844D6F000F36D58 /* ImageCachingAndLoading */ = {
			isa = PBXGroup;
			children = (
				550CD31B2844D70900F36D58 /* TemporaryImageCache.swift */,
				550CD31D2844D73600F36D58 /* ImageLoader.swift */,
				550CD31F2844D74E00F36D58 /* AsyncImage.swift */,
				550CD3212844D7C500F36D58 /* EnvironmentValues+Extensions.swift */,
			);
			path = ImageCachingAndLoading;
			sourceTree = "<group>";
		};
		550F95FF282E68BD00020970 /* Cards */ = {
			isa = PBXGroup;
			children = (
				550F9600282E68CB00020970 /* PaymentCard.swift */,
				553DA366288EE17200EBEC76 /* SavedPaymentCardCard.swift */,
				553DA368288F26E800EBEC76 /* EditableCardContainer.swift */,
				55F957C32878DCCA00A99BA3 /* AddressDisplayCard.swift */,
				55EEAFA1282EAF0700F87C0B /* UserStatusCard.swift */,
				55EEAFAB2830FED800F87C0B /* StoreTypeCard.swift */,
			);
			path = Cards;
			sourceTree = "<group>";
		};
		55101EF22809D457002E51C2 /* AddressSearchViewModels */ = {
			isa = PBXGroup;
			children = (
				554F201027B2846F00D24C6E /* AddressSearchViewModel.swift */,
				55F957C5287C32DD00A99BA3 /* AddressSelectionViewModel.swift */,
			);
			path = AddressSearchViewModels;
			sourceTree = "<group>";
		};
		552E6678279F0167006D28EE /* Utility */ = {
			isa = PBXGroup;
			children = (
				552E6679279F017B006D28EE /* MockedUtilityWebRepository.swift */,
			);
			path = Utility;
			sourceTree = "<group>";
		};
		552E667D279F1339006D28EE /* Utility */ = {
			isa = PBXGroup;
			children = (
				0AE83A26286D9DCE00D9216F /* UtilityMockedData.swift */,
				552E667E279F134F006D28EE /* UtilityWebRepositoryTests.swift */,
			);
			path = Utility;
			sourceTree = "<group>";
		};
		552F518527C61CB400EADEF8 /* Checkout Views */ = {
			isa = PBXGroup;
			children = (
				550F39C72885F9800013DC4B /* SavedAddressSelectionViewModeltests.swift */,
				AF43BFBD27DA27C800D87CFC /* CheckoutFulfilmentInfoViewModelTests.swift */,
				553E129528C5C6C8006533A6 /* CheckoutSuccessViewModelTests.swift */,
				AFD82AE627DF9F8900400136 /* CheckoutPaymentHandlingViewModelTests.swift */,
				55B945EE2890038900CFC254 /* ManualInputAddressViewModelTests.swift */,
				550F39C3288594F50013DC4B /* CheckoutRootViewModelTests.swift */,
				550F39C52885D5F10013DC4B /* EditAddressViewModelTests.swift */,
				AF55501E2888839A00492141 /* OTPPromptViewModelTests.swift */,
			);
			path = "Checkout Views";
			sourceTree = "<group>";
		};
		5531611A27E4CEE200D55329 /* MemberDashboardView */ = {
			isa = PBXGroup;
			children = (
				55C815DD27E7E70E0028851F /* ViewModels */,
				5531611B27E4CF0200D55329 /* MemberDashboardView.swift */,
				55B252AA27FC6B9C00131426 /* MemberDashboardOrdersView.swift */,
				55E8051227EE2C7900111D58 /* MemberDashboardProfileView.swift */,
				553469A8289291670091DA04 /* MemberDashboardSettingsView.swift */,
				55C815D027E4EACB0028851F /* MemberDashboardOptionsView.swift */,
				55101EF02809D40E002E51C2 /* MemberDashboardMyDetailsView.swift */,
				55B945E5288F475900CFC254 /* IsDefaultLabelView.swift */,
				553DA36A288F384C00EBEC76 /* AddressContentView.swift */,
				55C815D727E69B440028851F /* LoyaltyView.swift */,
				AFF1DE6D28B664610026FFA2 /* PaymentCardEntryView.swift */,
			);
			path = MemberDashboardView;
			sourceTree = "<group>";
		};
		553B78D327DB96B300B955AB /* Login */ = {
			isa = PBXGroup;
			children = (
				5555D29927E2150700DB3A17 /* ViewModels */,
				553B78CC27D77D2100B955AB /* LoginView.swift */,
				553B78D827DB9B0000B955AB /* CreateAccountView.swift */,
				553B78D627DB97BB00B955AB /* LoginButton.swift */,
				550ACC1727E0FC8C00B477F3 /* ForgotPasswordView.swift */,
			);
			path = Login;
			sourceTree = "<group>";
		};
		553E131728CF6788006533A6 /* BasketAndPastOrderItemBanner */ = {
			isa = PBXGroup;
			children = (
				0AABD1D52796E2CF005F9373 /* BasketAndPastOrderItemBanner.swift */,
				553E131828CF67A7006533A6 /* BasketAndPastOrderItemBannerViewModel.swift */,
			);
			path = BasketAndPastOrderItemBanner;
			sourceTree = "<group>";
		};
		553E131A28CF68E8006533A6 /* PastOrders */ = {
			isa = PBXGroup;
			children = (
			);
			path = PastOrders;
			sourceTree = "<group>";
		};
		554F200827B2826E00D24C6E /* AddressSearchView */ = {
			isa = PBXGroup;
			children = (
				55101EF22809D457002E51C2 /* AddressSearchViewModels */,
				55F957BD2877811E00A99BA3 /* AddressSelectionView.swift */,
				554F200D27B283C600D24C6E /* PostcodeSearchBarWithButton.swift */,
			);
			path = AddressSearchView;
			sourceTree = "<group>";
		};
		5555D29927E2150700DB3A17 /* ViewModels */ = {
			isa = PBXGroup;
			children = (
				553B78D027D8BD0900B955AB /* LoginViewModel.swift */,
				553B78E027DF9B2F00B955AB /* CreateAccountViewModel.swift */,
			);
			path = ViewModels;
			sourceTree = "<group>";
		};
		5555D29A27E2152D00DB3A17 /* MarketingPreferences */ = {
			isa = PBXGroup;
			children = (
				553B78DE27DF224700B955AB /* MarketingPreferencesView.swift */,
				555C125027F460CC0096EE5D /* MarketingPreferencesViewModel.swift */,
			);
			path = MarketingPreferences;
			sourceTree = "<group>";
		};
		5555D29C27E2155500DB3A17 /* TextfieldFloatingWithBorder */ = {
			isa = PBXGroup;
			children = (
				552E574C2832A88500296A7D /* SnappyTextfield.swift */,
				552C9AFE2893F53F00D4D6DF /* EmailField.swift */,
				55B945F02890070400CFC254 /* CountrySelector.swift */,
				553469A42891A9700091DA04 /* CountrySelectorViewModel.swift */,
				550CD323284509AF00F36D58 /* SnappyTextFieldWithButton.swift */,
				AF4B61E3289EBE5700BF20D6 /* CardExpiryDateSelector.swift */,
			);
			path = TextfieldFloatingWithBorder;
			sourceTree = "<group>";
		};
		5555D29E27E2159900DB3A17 /* OrderSummaryCard */ = {
			isa = PBXGroup;
			children = (
				552F518A27CD173E00EADEF8 /* OrderSummaryCard.swift */,
				5534C06B28C1FFC9008E0AAF /* OrderSummaryCardDetailsButton.swift */,
				55436C7727E229310055DB56 /* OrderSummaryCardViewModel.swift */,
			);
			path = OrderSummaryCard;
			sourceTree = "<group>";
		};
		5555D2A027E215CC00DB3A17 /* RemoteImageView */ = {
			isa = PBXGroup;
			children = (
				558CEC4127A40F520003756C /* RemoteImageView.swift */,
				55436C7927E22A5C0055DB56 /* RemoteImageViewModel.swift */,
			);
			path = RemoteImageView;
			sourceTree = "<group>";
		};
		555C89BE278727D8007AA575 /* Localisation */ = {
			isa = PBXGroup;
			children = (
				555C89D027874528007AA575 /* Localizable.strings */,
				555C89C227872848007AA575 /* Strings.swift */,
				555C89C427872BFF007AA575 /* LocalisationHelper.swift */,
			);
			path = Localisation;
			sourceTree = "<group>";
		};
		5560BE0C27887A2300630137 /* Strings */ = {
			isa = PBXGroup;
			children = (
				5560BE0D27887A6B00630137 /* StringsTests.swift */,
			);
			path = Strings;
			sourceTree = "<group>";
		};
		5560BE102788A83A00630137 /* Images */ = {
			isa = PBXGroup;
			children = (
				5560BE112788A84C00630137 /* Images.swift */,
			);
			path = Images;
			sourceTree = "<group>";
		};
		558CEC3C27A409AD0003756C /* Images */ = {
			isa = PBXGroup;
			children = (
				558CEC3D27A409CC0003756C /* ImageWebRepository.swift */,
			);
			path = Images;
			sourceTree = "<group>";
		};
		559A43DC2798A1DC00281034 /* Utility */ = {
			isa = PBXGroup;
			children = (
				559A43DD2798A1F900281034 /* UtilityWebRepository.swift */,
			);
			path = Utility;
			sourceTree = "<group>";
		};
		55ADF22227E1CDD800A65CDC /* Login Views */ = {
			isa = PBXGroup;
			children = (
				55ADF22327E1CDEC00A65CDC /* LoginViewModelTests.swift */,
				55ADF22527E1DB9100A65CDC /* CreateAccountViewModelTests.swift */,
				55436C7B27E232D50055DB56 /* ForgotPasswordViewModelTests.swift */,
			);
			path = "Login Views";
			sourceTree = "<group>";
		};
		55B252AE27FC725C00131426 /* OrderDetailsView */ = {
			isa = PBXGroup;
			children = (
				55B252AF27FC727600131426 /* OrderDetailsView.swift */,
				55B252B327FCA63100131426 /* OrderStoreView.swift */,
				55B252B127FC728700131426 /* OrderDetailsViewModel.swift */,
				55B252F727FCD92A00131426 /* OrderListView.swift */,
				553E132128D05034006533A6 /* OrderListViewModel.swift */,
			);
			path = OrderDetailsView;
			sourceTree = "<group>";
		};
		55C815D427E52C8A0028851F /* MemberDashboard */ = {
			isa = PBXGroup;
			children = (
				55C815D527E52D130028851F /* ClipboardReferralCodeField.swift */,
			);
			path = MemberDashboard;
			sourceTree = "<group>";
		};
		55C815DA27E7DA290028851F /* MemberDashboard */ = {
			isa = PBXGroup;
			children = (
				55C815DB27E7DA3E0028851F /* MemberDashboardViewModelTests.swift */,
				553469AA2892C0850091DA04 /* MemberDashboardSettingsViewModelTests.swift */,
				55B252FF280557C900131426 /* OrderDetailsViewModelTests.swift */,
				55E8051827F26E3600111D58 /* MemberDashboardProfileViewModelTests.swift */,
				55B945E9288FEF3A00CFC254 /* MemberDashboardMyDetailsViewModelTests.swift */,
				55D4F9C0280576FB0002D995 /* OrderStoreViewModelTests.swift */,
				55D4F9C228057BB90002D995 /* OrderListViewModelTests.swift */,
				55C815E427E7E84A0028851F /* MemberDashboardOptionsViewModelTests.swift */,
				55C815E827E7EDD40028851F /* LoyaltyViewModelTests.swift */,
				55B252FD280547C700131426 /* MemberDashboardOrdersViewModelTests.swift */,
				AFA9F24B28BBDEB900040D8A /* PaymentCardEntryViewModelTests.swift */,
			);
			path = MemberDashboard;
			sourceTree = "<group>";
		};
		55C815DD27E7E70E0028851F /* ViewModels */ = {
			isa = PBXGroup;
			children = (
				5531611D27E4CF3D00D55329 /* MemberDashboardViewModel.swift */,
				55B252AC27FC6BBD00131426 /* MemberDashboardOrdersViewModel.swift */,
				5534699D2890A1750091DA04 /* ManualInputAddressViewModel.swift */,
				55E8051427EE2C9800111D58 /* MemberDashboardProfileViewModel.swift */,
				55B945E7288FEED100CFC254 /* MemberDashboardMyDetailsViewModel.swift */,
				55C815DE27E7E74C0028851F /* MemberDashboardOptionsViewModel.swift */,
				55C815E227E7E7EE0028851F /* MemberDashboardLoyaltyViewModel.swift */,
				AFF1DE6F28B664CA0026FFA2 /* PaymentCardEntryViewModel.swift */,
			);
			path = ViewModels;
			sourceTree = "<group>";
		};
		55C86D722825499800A62A6D /* Buttons */ = {
			isa = PBXGroup;
			children = (
				55CF89C22823E36D00CDCDA6 /* SnappyButton.swift */,
				550CD3262845277000F36D58 /* FulfilmentTypeSelectionToggle.swift */,
				55DE108F282923E900654260 /* DriverTipsButton.swift */,
				55C86D7528254C7E00A62A6D /* SocialButton.swift */,
				55DE108D2827A71500654260 /* ProductIncrementButton.swift */,
			);
			path = Buttons;
			sourceTree = "<group>";
		};
		55DAA160281F2E0B00BF3F16 /* TabBarView */ = {
			isa = PBXGroup;
			children = (
				55DAA15E281AA5A100BF3F16 /* TabBarView.swift */,
				55F4E2EB281F3C3D0018E108 /* TabBarViewModel.swift */,
				55DAA161281F2E2500BF3F16 /* TabBarBadgeView.swift */,
			);
			path = TabBarView;
			sourceTree = "<group>";
		};
		55DE108A282656DE00654260 /* Modifiers */ = {
			isa = PBXGroup;
			children = (
				55DE108B282656EE00654260 /* Modifiers.swift */,
			);
			path = Modifiers;
			sourceTree = "<group>";
		};
		55E69F40283FD8C600F795D1 /* SocialMediaLogin */ = {
			isa = PBXGroup;
			children = (
				5569A5D9283FDA2B00BD67BF /* SocialMediaLoginView.swift */,
				5569A5DB283FDA5D00BD67BF /* SocialMediaLoginViewModel.swift */,
			);
			path = SocialMediaLogin;
			sourceTree = "<group>";
		};
		55EEAFA8282EC22F00F87C0B /* PillsAndChips */ = {
			isa = PBXGroup;
			children = (
				55EEAFA9282EC24300F87C0B /* OrderStatusPill.swift */,
				55DE109F282D42E500654260 /* DayChip.swift */,
				550CD32828464D4000F36D58 /* StoreReviewPill.swift */,
			);
			path = PillsAndChips;
			sourceTree = "<group>";
		};
		55F4E2EF282185FE0018E108 /* TabBar */ = {
			isa = PBXGroup;
			children = (
				55F4E2F0282186200018E108 /* TabBarViewModelTests.swift */,
			);
			path = TabBar;
			sourceTree = "<group>";
		};
		55F883EF28D9BEA20086D50F /* PastOrders */ = {
			isa = PBXGroup;
			children = (
				55B252AE27FC725C00131426 /* OrderDetailsView */,
				55F883F028D9BED40086D50F /* PastOrderLineTab.swift */,
			);
			path = PastOrders;
			sourceTree = "<group>";
		};
		AF04333826A0551200135634 /* CheckoutViews */ = {
			isa = PBXGroup;
			children = (
				AF2BBB8527B5622E00990400 /* ViewModels */,
				AF2BBB8427B5622700990400 /* Views */,
			);
			path = CheckoutViews;
			sourceTree = "<group>";
		};
		AF0719EA27BBF25500CA9532 /* FulfilmentInfoCard */ = {
			isa = PBXGroup;
			children = (
				AF0719E827BBD07D00CA9532 /* FulfilmentInfoCard.swift */,
				AF0719EB27BBF28200CA9532 /* FulfilmentInfoCardViewModel.swift */,
			);
			path = FulfilmentInfoCard;
			sourceTree = "<group>";
		};
		AF0800C32770CBAF00AB51AF /* Views */ = {
			isa = PBXGroup;
			children = (
				AFC69597269C862200B62ED9 /* BasketView.swift */,
				AFBB1C272783586C002C5BBD /* BasketListItemView.swift */,
				0A957FD7285F058900B8C35E /* MentionMeWebView.swift */,
			);
			path = Views;
			sourceTree = "<group>";
		};
		AF0800C42770CBB600AB51AF /* ViewModels */ = {
			isa = PBXGroup;
			children = (
				AF0800C52770CBCC00AB51AF /* BasketViewModel.swift */,
				55AE39D62795B968005AC447 /* BasketListItemViewModel.swift */,
				0A957FD9285F05C100B8C35E /* MentionMeWebViewModel.swift */,
			);
			path = ViewModels;
			sourceTree = "<group>";
		};
		AF0800C7277478B600AB51AF /* Basket View */ = {
			isa = PBXGroup;
			children = (
				AF0800C8277478D900AB51AF /* BasketViewModelTests.swift */,
				55FEC3B6286CFC0C00E30232 /* FulfilmentSelectionToggleViewModelTests.swift */,
				55E61CCB286B4DF50032B464 /* FulfilmentInfoCardViewModelTests.swift */,
				AFBB1C292785A2EA002C5BBD /* BasketListItemViewModelTests.swift */,
			);
			path = "Basket View";
			sourceTree = "<group>";
		};
		AF2BBB8427B5622700990400 /* Views */ = {
			isa = PBXGroup;
			children = (
				AF75FD3C27A1A4D5006428AF /* CheckoutView.swift */,
				55F957B92876DB2B00A99BA3 /* CheckoutRootView.swift */,
				55F957BF28788BC300A99BA3 /* SavedAddressesSelectionView.swift */,
				55F957BB2876DB9F00A99BA3 /* CheckoutRootViewModel.swift */,
				AF75FD3E27A2EF41006428AF /* CheckoutDetailsView.swift */,
				55B945EC2890013700CFC254 /* ManualInputAddressView.swift */,
				AF75A11027A40C52006BD6DA /* CheckoutFulfilmentInfoView.swift */,
				AF75A11627A43EA2006BD6DA /* CheckoutSuccessView.swift */,
				AF75A11827A44F49006BD6DA /* CheckoutPaymentHandlingView.swift */,
				55F957CD287F5CFD00A99BA3 /* EditAddressView.swift */,
				55F957B128744C7500A99BA3 /* CheckoutOrderSummaryBanner.swift */,
				AF55501A28887E6200492141 /* OTPPromptView.swift */,
				AF4B61E528A141F000BF20D6 /* Checkoutcom3DSHandleView.swift */,
			);
			path = Views;
			sourceTree = "<group>";
		};
		AF2BBB8527B5622E00990400 /* ViewModels */ = {
			isa = PBXGroup;
			children = (
				55F957CF288011B900A99BA3 /* EditAddressViewModel.swift */,
				55F957C7287C394200A99BA3 /* SavedAddressSelectionViewModel.swift */,
				AF2BBB8627B5625D00990400 /* CheckoutFulfilmentInfoViewModel.swift */,
				AF5B213F27CD657A00FA0172 /* CheckoutPaymentHandlingViewModel.swift */,
				0AE83A2A286F441D00D9216F /* CheckoutSuccessViewModel.swift */,
				AF55501828887E3700492141 /* OTPPromptViewModel.swift */,
			);
			path = ViewModels;
			sourceTree = "<group>";
		};
		AF40D7BC2758E664000F017D /* Components */ = {
			isa = PBXGroup;
			children = (
				AF40D7BD2758E693000F017D /* NavigationBarViewModelTests.swift */,
				553E129728C5CCA3006533A6 /* OrderSummaryCardViewModelTests.swift */,
				553E129928C62E71006533A6 /* CreateAccountCardViewModelTests.swift */,
				553E131B28CF6904006533A6 /* BasketAndPastOrderItemBannerViewModelTests.swift */,
				55229DF628991317006E2CFE /* EditableCardContainerViewModelTests.swift */,
				5534699B28901E0E0091DA04 /* CountrySelectorViewModelTests.swift */,
				55E8051A27F2DAA400111D58 /* MarketingPreferencesViewModelTests.swift */,
				554F201227B2860D00D24C6E /* AddressSearchViewModelTests.swift */,
				AFD47F5C27970B1200F6EF05 /* ProductIncrementButtonViewModelTests.swift */,
				AFE5727F28AE86E7005F0FD6 /* SavedPaymentCardCardViewModelTests.swift */,
				0A7976BE28C49AEC009B1FB6 /* PushNotificationsEnablePromptViewModelTests.swift */,
				0A7976C028C4B3EB009B1FB6 /* PushNotificationViewModelTests.swift */,
				0A7976C528C4D79A009B1FB6 /* PushNotificationSettingsViewModelTests.swift */,
				0AD05B8028D19CB800A182FA /* StoreReviewViewModelTests.swift */,
				0A27B98F28DDE12500D29DB5 /* VerifyMobileNumberViewModelTests.swift */,
			);
			path = Components;
			sourceTree = "<group>";
		};
		AF5D8CD126C58959003C9C21 /* Views */ = {
			isa = PBXGroup;
			children = (
				AF99E3542683716700B988D6 /* ProductsView.swift */,
				552F518C27CE276C00EADEF8 /* CreateAccountCard.swift */,
				AFF4FF2326946FEA002E11D8 /* ProductCategoryCardView.swift */,
				55AE2031285935E300155E10 /* GlobalSearchCategoryCard.swift */,
				AFF4FF2526949D5F002E11D8 /* ProductCardView.swift */,
				AFC695922695F94F00B62ED9 /* ProductDetailBottomSheetView.swift */,
				55696F80289C14EC00609C85 /* ItemDetailsView.swift */,
				AF04333D26A6DCC100135634 /* ProductOptionsView.swift */,
				AFD128B626A86CD2001CC0BD /* OptionValueCardView.swift */,
				AF783D3126C18356008434B4 /* ProductOptionSectionView.swift */,
			);
			path = Views;
			sourceTree = "<group>";
		};
		AF5D8CD226C58962003C9C21 /* ViewModels */ = {
			isa = PBXGroup;
			children = (
				AF5D8CD326C58998003C9C21 /* ProductsViewModel.swift */,
				AF5D8CD526C589E8003C9C21 /* ProductOptionsViewModel.swift */,
				AF5D8CD726C58A82003C9C21 /* OptionValueCardViewModel.swift */,
				AFBF9CB326C67142003CC427 /* ProductOptionSectionViewModel.swift */,
				AFEB1A1F273D58710087AECB /* ProductCardViewModel.swift */,
				AF4B7CBF27E8C7E000D7D25C /* ProductDetailBottomSheetViewModel.swift */,
			);
			path = ViewModels;
			sourceTree = "<group>";
		};
		AF5D8CD926C58DE4003C9C21 /* Views */ = {
			isa = PBXGroup;
			children = (
				AFC0795426776F9E00DD5F98 /* StoresView.swift */,
				AFC079582677B03B00DD5F98 /* StoreCardInfoView.swift */,
				AF69E51D267A4B7A001F5B68 /* TimeSlotView.swift */,
				AFB8FD372679E4EC009BC8F5 /* FulfilmentTimeSlotSelectionView.swift */,
				551A638F28525861007E0E78 /* StoreUnavailableView.swift */,
				AF69E51B267A4743001F5B68 /* DaySelectionView.swift */,
			);
			path = Views;
			sourceTree = "<group>";
		};
		AF5D8CDA26C58DED003C9C21 /* ViewModels */ = {
			isa = PBXGroup;
			children = (
				AF5D8CDB26C58E2E003C9C21 /* StoreCardInfoViewModel.swift */,
				AFD6085F26FE149D005315E2 /* FulfilmentTimeSlotSelectionViewModel.swift */,
				AFFAC2282702008A00DFE9A8 /* StoresViewModel.swift */,
			);
			path = ViewModels;
			sourceTree = "<group>";
		};
		AF60E495268A20C90030AC4B /* Resources */ = {
			isa = PBXGroup;
			children = (
				0ABC5AAF27D8C78A00D49BE1 /* Firebase */,
				5560BE102788A83A00630137 /* Images */,
				555C89BE278727D8007AA575 /* Localisation */,
				AFC07956267774FB00DD5F98 /* MockData.swift */,
				AF96778D2673973600BB4DC9 /* Assets.xcassets */,
				AF60E496268A21BC0030AC4B /* Colours.swift */,
				AF60E498268B55E10030AC4B /* Fonts */,
				AFE07FCD268F4CB000DE942C /* Shadows.swift */,
			);
			path = Resources;
			sourceTree = "<group>";
		};
		AF60E498268B55E10030AC4B /* Fonts */ = {
			isa = PBXGroup;
			children = (
				AF60E4BD268B59FE0030AC4B /* Fonts.swift */,
				AF60E49A268B56530030AC4B /* Montserrat-Black.ttf */,
				AF60E49F268B56540030AC4B /* Montserrat-BlackItalic.ttf */,
				AF60E49B268B56540030AC4B /* Montserrat-Bold.ttf */,
				AF60E4A3268B56550030AC4B /* Montserrat-BoldItalic.ttf */,
				AFB82BC2282AAAA500FB7202 /* Roboto-Medium.ttf */,
				AF60E49D268B56540030AC4B /* Montserrat-ExtraBold.ttf */,
				AF60E4A8268B56560030AC4B /* Montserrat-ExtraBoldItalic.ttf */,
				AF60E4A0268B56540030AC4B /* Montserrat-ExtraLight.ttf */,
				AF60E4A1268B56540030AC4B /* Montserrat-ExtraLightItalic.ttf */,
				AF60E49E268B56540030AC4B /* Montserrat-Italic.ttf */,
				AF60E4A2268B56550030AC4B /* Montserrat-Light.ttf */,
				AF60E4A4268B56550030AC4B /* Montserrat-LightItalic.ttf */,
				AF60E499268B56530030AC4B /* Montserrat-Medium.ttf */,
				AF60E4A5268B56550030AC4B /* Montserrat-MediumItalic.ttf */,
				AF60E4A6268B56560030AC4B /* Montserrat-Regular.ttf */,
				AF60E4A9268B56560030AC4B /* Montserrat-SemiBold.ttf */,
				AF60E4A7268B56560030AC4B /* Montserrat-SemiBoldItalic.ttf */,
				AF60E4AA268B56560030AC4B /* Montserrat-Thin.ttf */,
				AF60E49C268B56540030AC4B /* Montserrat-ThinItalic.ttf */,
			);
			path = Fonts;
			sourceTree = "<group>";
		};
		AF6474FE27591542004DE2C4 /* SnappyV2SnapshotTests */ = {
			isa = PBXGroup;
			children = (
				AF64750B275917B2004DE2C4 /* README.md */,
				AF64750627591575004DE2C4 /* Helpers */,
				AF64750C275917FE004DE2C4 /* Components */,
			);
			path = SnappyV2SnapshotTests;
			sourceTree = "<group>";
		};
		AF64750627591575004DE2C4 /* Helpers */ = {
			isa = PBXGroup;
			children = (
				AF6475072759159B004DE2C4 /* View+Snapshot.swift */,
				AF647509275915ED004DE2C4 /* XCTestCase+Snapshot.swift */,
			);
			path = Helpers;
			sourceTree = "<group>";
		};
		AF64750C275917FE004DE2C4 /* Components */ = {
			isa = PBXGroup;
			children = (
				AF64750D27591844004DE2C4 /* NavigationBarViewTests.swift */,
				55FC7C4828856776000B1A2B /* AddressDisplayCardTests.swift */,
				55F957B72875C37A00A99BA3 /* CheckoutOrderSummaryBannerTests.swift */,
				55AE203B285A849800155E10 /* SearchBarViewTests.swift */,
				55AE2039285A81CF00155E10 /* GlobalSearchCategoryCardTests.swift */,
				55AE2037285A7D6F00155E10 /* SnappyTopNavigationTests.swift */,
				551A63972853A223007E0E78 /* StoreUnavailableViewTests.swift */,
				551A639B28540204007E0E78 /* StoreInfoBarTests.swift */,
				551A63992853FFDB007E0E78 /* ExpandableTextViewTests.swift */,
				55E61CCD286B644B0032B464 /* FulfilmentInfoCardTests.swift */,
				55DE1091282971EB00654260 /* SnappyButtonTests.swift */,
				55DE1099282D00ED00654260 /* ProductCardTests.swift */,
				55DE1093282973F700654260 /* SocialButtonTests.swift */,
				55DE109528297C3300654260 /* ProductIncrementButtonTests.swift */,
				550F9609282E9A1B00020970 /* PaymentCardTests.swift */,
				55EEAFA3282EB75100F87C0B /* UserStatusCardTests.swift */,
				553EE99A2836572C00E06DC5 /* SnappyTextfieldTests.swift */,
				55DE109728297D6A00654260 /* DriverTipsButtonTests.swift */,
				55DE10A1282E534600654260 /* TimeSlotViewTests.swift */,
				5584934728328B5A00F84AC1 /* DayChipTests.swift */,
				55DE10A3282E548200654260 /* DaySelectionViewTests.swift */,
				55436C7F27E263420055DB56 /* LoginButtonTests.swift */,
				55962B4A284DF72100C2A124 /* SnappyTextFieldWithButtonTests.swift */,
				55962B4C284DF9C800C2A124 /* FulfilmentTypeSelectionToggleTests.swift */,
				55962B4E284DFDE200C2A124 /* StoreReviewPillTests.swift */,
				55EEAFAD2831023F00F87C0B /* StoreTypeCardTests.swift */,
				55EEAFAF2831033F00F87C0B /* OrderSummaryCardTests.swift */,
				55EEAFB12831AD0D00F87C0B /* CreateAccountCardTests.swift */,
				55EEAFB52831B32400F87C0B /* MemberDashboardOptionButtonTests.swift */,
				556A31BC27908DC600794E3F /* SpecialOfferPillViewTests.swift */,
				556A31BE27908E5900794E3F /* MultiBuyBannerViewTests.swift */,
				55AE39D82795C4B3005AC447 /* BasketAndPastOrderItemBannerTests.swift */,
				AF55501C288881FA00492141 /* OTPPromptViewTests.swift */,
			);
			path = Components;
			sourceTree = "<group>";
		};
		AF783D3326C2CA92008434B4 /* MenuView */ = {
			isa = PBXGroup;
			children = (
				AF96587E26B9329F00021531 /* ProductOptionsViewModelTests.swift */,
				AF783D3426C2CAC4008434B4 /* ProductOptionSectionViewModelTests.swift */,
				AF39567926D0047100A5707A /* OptionValueCardViewModelTests.swift */,
				AF60B48A26DE65CE00764A6D /* OptionControllerTests.swift */,
				AFEB1A1D27398D910087AECB /* ProductsViewModelTests.swift */,
				AFEB1A21273D86780087AECB /* ProductCardViewModelTests.swift */,
				AF4B7CC127E8C86700D7D25C /* ProductDetailBottomSheetViewModelTests.swift */,
			);
			path = MenuView;
			sourceTree = "<group>";
		};
		AF7939E22732B6F700C71164 /* Injected */ = {
			isa = PBXGroup;
			children = (
				AF7939E32732B71A00C71164 /* AppStateTests.swift */,
			);
			path = Injected;
			sourceTree = "<group>";
		};
		AF96588526BAF1AE00021531 /* Utilities */ = {
			isa = PBXGroup;
			children = (
				0A7E3105280831C50008A647 /* Event Loggers */,
				0AB2B5B927AFC36300BE3FBF /* AnyCodable */,
				AF96588326BAEFBC00021531 /* Publisher+ExtensionsTests.swift */,
				55678434286310FC00423E65 /* String+ExtensionsTests.swift */,
				AF397B682774C7160045319E /* Double+ExtensionsTests.swift */,
				552F519027CF818900EADEF8 /* Date+ExtensionsTests.swift */,
				55AE2035285A794400155E10 /* Array+ExtensionsTests.swift */,
				0A0DBB7627C3020100D99EDE /* Dictionary+Extensions.swift */,
				0A0DBB7827C36E6F00D99EDE /* NetworkingHelpers.swift */,
				55CF89BB28229F4200CDCDA6 /* ColorPaletteTests.swift */,
				0AFCE6F82859B18200BC8325 /* MapKit+ExtensionsTests.swift */,
			);
			path = Utilities;
			sourceTree = "<group>";
		};
		AF96777D2673973500BB4DC9 = {
			isa = PBXGroup;
			children = (
				AF9677882673973500BB4DC9 /* SnappyV2 */,
				AF96779A2673973600BB4DC9 /* SnappyV2Tests */,
				AF9677A52673973600BB4DC9 /* SnappyV2UITests */,
				AF6474FE27591542004DE2C4 /* SnappyV2SnapshotTests */,
				0AFE03F328B8C7D70036CCC9 /* Notification Service */,
				0AFE041628B912670036CCC9 /* Notification Content */,
				AF9677872673973500BB4DC9 /* Products */,
				0AFE040428B8CD6A0036CCC9 /* Frameworks */,
			);
			sourceTree = "<group>";
		};
		AF9677872673973500BB4DC9 /* Products */ = {
			isa = PBXGroup;
			children = (
				AF9677862673973500BB4DC9 /* SnappyV2.app */,
				AF9677972673973600BB4DC9 /* SnappyV2Tests.xctest */,
				AF9677A22673973600BB4DC9 /* SnappyV2UITests.xctest */,
				AF6474FD27591542004DE2C4 /* SnappyV2SnapshotTests.xctest */,
				0AFE03F228B8C7D70036CCC9 /* Notification Service.appex */,
				0AFE041128B912670036CCC9 /* Notification Content.appex */,
			);
			name = Products;
			sourceTree = "<group>";
		};
		AF9677882673973500BB4DC9 /* SnappyV2 */ = {
			isa = PBXGroup;
			children = (
				0ABC5AAE27D7A9A900D49BE1 /* SnappyV2.entitlements */,
				0AF2A4AB26F48F1A00E5C238 /* AppSettings */,
				AFAE478626F1EDC300B4FEC3 /* System */,
				AFAE478926F1EE0100B4FEC3 /* Models */,
				AFAE478826F1EDE700B4FEC3 /* Services */,
				AFAE478726F1EDD900B4FEC3 /* Utilities */,
				AFAE478C26F1EF5600B4FEC3 /* Injected */,
				AFAE478526F1EDB400B4FEC3 /* Persistence */,
				AFAE478A26F1EE0D00B4FEC3 /* Repositories */,
				AFAE478426F1ED7300B4FEC3 /* UI */,
				AF60E495268A20C90030AC4B /* Resources */,
				AF96778F2673973600BB4DC9 /* Preview Content */,
				AF9677922673973600BB4DC9 /* Info.plist */,
			);
			path = SnappyV2;
			sourceTree = "<group>";
		};
		AF96778F2673973600BB4DC9 /* Preview Content */ = {
			isa = PBXGroup;
			children = (
				AF9677902673973600BB4DC9 /* Preview Assets.xcassets */,
				AFE07FCB268F4B3100DE942C /* PreviewCases.swift */,
			);
			path = "Preview Content";
			sourceTree = "<group>";
		};
		AF96779A2673973600BB4DC9 /* SnappyV2Tests */ = {
			isa = PBXGroup;
			children = (
				AF7939E22732B6F700C71164 /* Injected */,
				AFAE47D026FA2D7F00B4FEC3 /* System */,
				0A86C8EA27004429008F16E1 /* Services */,
				0A86C8ED2700491E008F16E1 /* Repositories */,
				AFAE478B26F1EE6B00B4FEC3 /* UI */,
				0A86C8F227004F60008F16E1 /* Mocks */,
				AF96588526BAF1AE00021531 /* Utilities */,
				AF96779D2673973600BB4DC9 /* Info.plist */,
				AF96588626BAF1D400021531 /* XCTestCase+Extensions.swift */,
				0A86C8F9270057CE008F16E1 /* TestHelpers.swift */,
			);
			path = SnappyV2Tests;
			sourceTree = "<group>";
		};
		AF9677A52673973600BB4DC9 /* SnappyV2UITests */ = {
			isa = PBXGroup;
			children = (
				AF9677A62673973600BB4DC9 /* SnappyV2UITests.swift */,
				AF9677A82673973600BB4DC9 /* Info.plist */,
			);
			path = SnappyV2UITests;
			sourceTree = "<group>";
		};
		AF99E3582683728800B988D6 /* StoresView */ = {
			isa = PBXGroup;
			children = (
				AF5D8CDA26C58DED003C9C21 /* ViewModels */,
				AF5D8CD926C58DE4003C9C21 /* Views */,
			);
			path = StoresView;
			sourceTree = "<group>";
		};
		AF99E359268372A900B988D6 /* MenuView */ = {
			isa = PBXGroup;
			children = (
				AF5D8CD226C58962003C9C21 /* ViewModels */,
				AF5D8CD126C58959003C9C21 /* Views */,
			);
			path = MenuView;
			sourceTree = "<group>";
		};
		AF9A392728047A7600A7B30F /* Toasts */ = {
			isa = PBXGroup;
			children = (
				AF9A392928047AB400A7B30F /* BlurView.swift */,
				AF9A392A28047AB400A7B30F /* AlertToast.swift */,
				AF9A392B28047AB400A7B30F /* ActivityIndicator.swift */,
			);
			path = Toasts;
			sourceTree = "<group>";
		};
		AFAE478426F1ED7300B4FEC3 /* UI */ = {
			isa = PBXGroup;
			children = (
				55F883EF28D9BEA20086D50F /* PastOrders */,
				55DE108A282656DE00654260 /* Modifiers */,
				5531611A27E4CEE200D55329 /* MemberDashboardView */,
				AFAE47C826F9CAAA00B4FEC3 /* Initial Views */,
				0AA7B8BA283E7DCB00D4DFF1 /* DriverMapView */,
				AF04333826A0551200135634 /* CheckoutViews */,
				AFC69596269C85CC00B62ED9 /* BasketView */,
				AF99E3582683728800B988D6 /* StoresView */,
				AF99E359268372A900B988D6 /* MenuView */,
				AFE07FCF268F68F400DE942C /* Components */,
				5555CB17283C3EF2005CB41F /* AppLaunchScreen.storyboard */,
			);
			path = UI;
			sourceTree = "<group>";
		};
		AFAE478526F1EDB400B4FEC3 /* Persistence */ = {
			isa = PBXGroup;
			children = (
				0AA3AB7F26F7F4D60055B4B0 /* CoreDataStack.swift */,
				0AA3AB8126F7F4FF0055B4B0 /* CoreDataHelpers.swift */,
				0AA3AB8326F7F52B0055B4B0 /* db_model_v1.xcdatamodeld */,
			);
			path = Persistence;
			sourceTree = "<group>";
		};
		AFAE478626F1EDC300B4FEC3 /* System */ = {
			isa = PBXGroup;
			children = (
				AF9677892673973500BB4DC9 /* SnappyV2App.swift */,
				AFAE47CE26FA296F00B4FEC3 /* SnappyV2AppViewModel.swift */,
				AFAE478F26F1F38500B4FEC3 /* AppDelegate.swift */,
				AFAE479C26F24DAD00B4FEC3 /* AppEnvironment.swift */,
				0AEA00D428A39BCC00D48E10 /* PushNotificationsHandler.swift */,
				0AEA00D628A39E1900D48E10 /* DeepLinksHandler.swift */,
				0AEA00F928A4FDF000D48E10 /* SystemEventsHandler.swift */,
			);
			path = System;
			sourceTree = "<group>";
		};
		AFAE478726F1EDD900B4FEC3 /* Utilities */ = {
			isa = PBXGroup;
			children = (
				AFF1DE3828B502810026FFA2 /* PaymentCardCameraScanner */,
				0AFCE6FA285B013100BC8325 /* Mention Me */,
				550CD31A2844D6F000F36D58 /* ImageCachingAndLoading */,
				0A7E30FF28071C4C0008A647 /* Event Loggers */,
				AF9A392728047A7600A7B30F /* Toasts */,
				0AAE72A127BA8CE90001AE33 /* Globalpayments */,
				0AB2B5B427AFC2C200BE3FBF /* AnyCodable */,
				AF96588126BAEE9600021531 /* Publisher+Extensions.swift */,
				55E69F34283E5DF900F795D1 /* ContentSizeCategory+Extensions.swift */,
				5569A5DD2840215800BD67BF /* AdaptableText.swift */,
				5555CB13283C3A16005CB41F /* UIScreen+Extensions.swift */,
				55AE2033285A790600155E10 /* Array+Extensions.swift */,
				AFAE479426F22D0B00B4FEC3 /* Store.swift */,
				55F4E2ED282163E60018E108 /* ColorPalette.swift */,
				AFAE47A126F357BD00B4FEC3 /* NetworkAuthenticator.swift */,
				AFAE47A326F358AB00B4FEC3 /* NetworkHandler.swift */,
				AFAE47A526F35ABA00B4FEC3 /* NetworkingHelpers.swift */,
				0AF2A4AE26F710A200E5C238 /* WebRepository.swift */,
				0AA3AB8626F7F5BB0055B4B0 /* LazyList.swift */,
				0AA3C56726FCF28D00CF379A /* Loadable.swift */,
				AFDA2CE927DE0B2C00CE26B8 /* Logger+Extensions.swift */,
				0AA3C56926FCF2E900CF379A /* CancelBag.swift */,
				0AA3C56B26FDE22500CF379A /* Helpers.swift */,
				0A2E98BB2709A41F00F86EB7 /* APICall.swift */,
				AF40D7BA2758E2BE000F017D /* String+Extensions.swift */,
				AF397B662774BEA30045319E /* Double+Extensions.swift */,
				AFBB1C2B278DEE72002C5BBD /* View+Extensions.swift */,
				5534699F2891A8880091DA04 /* Collection+Extensions.swift */,
				553469A12891A8B60091DA04 /* StringProtocol+Extensions.swift */,
				559A43DF279987F200281034 /* NetworkMonitor.swift */,
				0A0DBB7427C2C3BE00D99EDE /* Dictionary+Extensions.swift */,
				AF0719ED27BE5BF100CA9532 /* Date+Extensions.swift */,
				553469A62891F2AF0091DA04 /* Boolean+Extensions.swift */,
				AF02442C281ADAE5004A2E28 /* LocationManager.swift */,
				55CF89BD2822A7E100CDCDA6 /* Color+Extensions.swift */,
				AF52AA3428257ABD00796E10 /* ErrorAlertHandler.swift */,
				AFF078DE285B8C9B00F11087 /* Sequence+Extensions.swift */,
				0AFCE6F62859A25B00BC8325 /* MapKit+Extensions.swift */,
				0AFCE702285C9EE600BC8325 /* URLSession+Extensions.swift */,
				AFA02CB6288ED76500D9B12B /* ApplePaymentHandler.swift */,
				0AFE03EC28B4C7EC0036CCC9 /* UIApplication+Extensions.swift */,
			);
			path = Utilities;
			sourceTree = "<group>";
		};
		AFAE478826F1EDE700B4FEC3 /* Services */ = {
			isa = PBXGroup;
			children = (
				0AF72F192791A6940055ECFD /* AddressService.swift */,
				558CEC3F27A40CEA0003756C /* ImageService.swift */,
				0AF16A732727178B0020A2CF /* BasketService.swift */,
				0AA856D827CF8DC300038072 /* BusinessProfileService.swift */,
				0AB2B5A427AD926A00BE3FBF /* CheckoutService.swift */,
				0ADDC71F276B3BC200D5EB24 /* UserService.swift */,
				0A86C91D27036C29008F16E1 /* RetailStoreMenuService.swift */,
				AFAE47AB26F39D1800B4FEC3 /* RetailStoresService.swift */,
				0AEA010128A569EC00D48E10 /* UserPermissionsService.swift */,
				559A43DA2798276200281034 /* UtilityService.swift */,
				AF82E60228073C970020ADBE /* NotificationService.swift */,
			);
			path = Services;
			sourceTree = "<group>";
		};
		AFAE478926F1EE0100B4FEC3 /* Models */ = {
			isa = PBXGroup;
			children = (
				0AF72F202791ACD20055ECFD /* Address */,
				0AF16A75272718880020A2CF /* Basket */,
				0AA856DF27CF94BA00038072 /* BusinessProfile */,
				0AB2B5A927AD9EAC00BE3FBF /* Checkout */,
				0A475A5D27A2CCBE00554388 /* CurrentFulfilmentLocation */,
				0AAB40AE271F76CE00C6153B /* ImagePath */,
				0AA6291F27BFF2F5005BFDD6 /* Miscellaneous */,
				0AEA00FE28A501BF00D48E10 /* PushNotification */,
				0ABCADB3271C754F00BDFBCD /* RetailStoreMenu */,
				0A86C8FC270061E6008F16E1 /* RetailStore */,
				0ADA490A277C622D00C1B0F3 /* User */,
				0AFCE6FF285B672E00BC8325 /* Utility */,
			);
			path = Models;
			sourceTree = "<group>";
		};
		AFAE478A26F1EE0D00B4FEC3 /* Repositories */ = {
			isa = PBXGroup;
			children = (
				558CEC3C27A409AD0003756C /* Images */,
				0AF72F1B2791A9030055ECFD /* Address */,
				0A57F93E272E7B4E00B1269D /* Basket */,
				0AA856DA27CF92C600038072 /* BusinessProfile */,
				0AB2B5A627AD9C3D00BE3FBF /* Checkout */,
				0AEA00FB28A5004600D48E10 /* PushNotification */,
				0ABCADB5271C759700BDFBCD /* RetailStoreMenu */,
				0ABCADB4271C757900BDFBCD /* RetailStores */,
				559A43DC2798A1DC00281034 /* Utility */,
				0A27480328CA56FA00147CFC /* UserPermisions */,
				0ADDC721276B3DE900D5EB24 /* User */,
			);
			path = Repositories;
			sourceTree = "<group>";
		};
		AFAE478B26F1EE6B00B4FEC3 /* UI */ = {
			isa = PBXGroup;
			children = (
				553E131A28CF68E8006533A6 /* PastOrders */,
				55F4E2EF282185FE0018E108 /* TabBar */,
				55C815DA27E7DA290028851F /* MemberDashboard */,
				55ADF22227E1CDD800A65CDC /* Login Views */,
				552F518527C61CB400EADEF8 /* Checkout Views */,
				5560BE0C27887A2300630137 /* Strings */,
				AF40D7BC2758E664000F017D /* Components */,
				AF0800C7277478B600AB51AF /* Basket View */,
				AFD6086126FE1502005315E2 /* Stores View */,
				AFAE47D326FB1FB900B4FEC3 /* Initial Views */,
				AF783D3326C2CA92008434B4 /* MenuView */,
				55AE2045285C907400155E10 /* DriverMapViewModelTests.swift */,
			);
			path = UI;
			sourceTree = "<group>";
		};
		AFAE478C26F1EF5600B4FEC3 /* Injected */ = {
			isa = PBXGroup;
			children = (
				AFAE479626F22D7300B4FEC3 /* DependencyInjector.swift */,
				AFAE479826F22E4700B4FEC3 /* ServicesContainer.swift */,
				AFAE479A26F22F6700B4FEC3 /* AppState.swift */,
			);
			path = Injected;
			sourceTree = "<group>";
		};
		AFAE47C826F9CAAA00B4FEC3 /* Initial Views */ = {
			isa = PBXGroup;
			children = (
				AFAE47CB26FA0F8600B4FEC3 /* ViewModels */,
				AFAE47CA26FA0F7900B4FEC3 /* Views */,
			);
			path = "Initial Views";
			sourceTree = "<group>";
		};
		AFAE47CA26FA0F7900B4FEC3 /* Views */ = {
			isa = PBXGroup;
			children = (
				AF96778B2673973500BB4DC9 /* RootView.swift */,
				AF99E3522680E93B00B988D6 /* InitialView.swift */,
			);
			path = Views;
			sourceTree = "<group>";
		};
		AFAE47CB26FA0F8600B4FEC3 /* ViewModels */ = {
			isa = PBXGroup;
			children = (
				AFAE47A926F3972800B4FEC3 /* InitialViewModel.swift */,
				AFAE47CC26FA241B00B4FEC3 /* RootViewModel.swift */,
			);
			path = ViewModels;
			sourceTree = "<group>";
		};
		AFAE47D026FA2D7F00B4FEC3 /* System */ = {
			isa = PBXGroup;
			children = (
				AFAE47D126FA2DA800B4FEC3 /* SnappyV2AppViewModelTests.swift */,
				0A981D4328BD0C4B00BC36F9 /* PushNotificationsHandlerTests.swift */,
				0A7976B128BFB928009B1FB6 /* AppDelegateTests.swift */,
				0A7976B328BFBF79009B1FB6 /* SystemEventsHandlerTests.swift */,
			);
			path = System;
			sourceTree = "<group>";
		};
		AFAE47D326FB1FB900B4FEC3 /* Initial Views */ = {
			isa = PBXGroup;
			children = (
				AFAE47D426FB1FE300B4FEC3 /* RootViewModelTests.swift */,
				AFC0CEDA27456EF9003DDB8B /* InitialViewModelTests.swift */,
			);
			path = "Initial Views";
			sourceTree = "<group>";
		};
		AFC69596269C85CC00B62ED9 /* BasketView */ = {
			isa = PBXGroup;
			children = (
				AF0800C42770CBB600AB51AF /* ViewModels */,
				AF0800C32770CBAF00AB51AF /* Views */,
			);
			path = BasketView;
			sourceTree = "<group>";
		};
		AFD6086126FE1502005315E2 /* Stores View */ = {
			isa = PBXGroup;
			children = (
				AF2DCC7F2721C4A30098FD41 /* TimeSlotViewModelTests.swift */,
				AFD6086226FE1529005315E2 /* FulfilmentTimeSlotSelectionViewModelTests.swift */,
				AFAA25122709FB3C003A7D3D /* StoreCardInfoViewModelTests.swift */,
				AFA74872270B0643005F2D7D /* StoresViewModelTests.swift */,
				AF2DCC7D2721B3B10098FD41 /* DaySelectionViewModelTests.swift */,
			);
			path = "Stores View";
			sourceTree = "<group>";
		};
		AFE07FCF268F68F400DE942C /* Components */ = {
			isa = PBXGroup;
			children = (
				0A8D86EB28DB565E00F85184 /* VerifyMobileNumber */,
				0ADB1D2B28C75F96008EBA11 /* StoreReview */,
				0AA70C6428ACB3F600DE409F /* PushNotifications */,
				550F95FF282E68BD00020970 /* Cards */,
				55EEAFA8282EC22F00F87C0B /* PillsAndChips */,
				55C86D722825499800A62A6D /* Buttons */,
				55C815D427E52C8A0028851F /* MemberDashboard */,
				AF0719EA27BBF25500CA9532 /* FulfilmentInfoCard */,
				5555D29A27E2152D00DB3A17 /* MarketingPreferences */,
				554F200827B2826E00D24C6E /* AddressSearchView */,
				553E131728CF6788006533A6 /* BasketAndPastOrderItemBanner */,
				553B78E627E0E1D700B955AB /* LoadingView.swift */,
				5555D29E27E2159900DB3A17 /* OrderSummaryCard */,
				556A31BA278EAEDD00794E3F /* MultiBuyBanner.swift */,
				AF04333B26A07A0F00135634 /* ProgressBarView.swift */,
				AFE07FD0268F692900DE942C /* SearchBarView.swift */,
				AFC695902695F51900B62ED9 /* BottomSheetModifier.swift */,
				AFC69594269756FF00B62ED9 /* RoundedCorner.swift */,
				AFC69599269DD7A300B62ED9 /* ProductCarouselView.swift */,
				AFD128B426A83532001CC0BD /* ButtonStyles.swift */,
				556A31B8278CA22300794E3F /* SpecialOfferPill.swift */,
				5555D2A027E215CC00DB3A17 /* RemoteImageView */,
				55E69F40283FD8C600F795D1 /* SocialMediaLogin */,
				553B78D427DB96C900B955AB /* LoginHomeView.swift */,
				AF10AE4C270E041200FFCC34 /* FocusTextField.swift */,
				AF19041D275783A6008ED6D3 /* NavigationBarView.swift */,
				55F957C9287E9A4700A99BA3 /* SnappyMultilineTextField.swift */,
				AFD47F582797034900F6EF05 /* ProductIncrementButtonViewModel.swift */,
				5555D29C27E2155500DB3A17 /* TextfieldFloatingWithBorder */,
				553B78D327DB96B300B955AB /* Login */,
				5531611827E4915200D55329 /* AccountButton.swift */,
				55DAA160281F2E0B00BF3F16 /* TabBarView */,
				551A639328529435007E0E78 /* ExpandableText.swift */,
				551A6395285360CA007E0E78 /* StoreInfoBar.swift */,
				551A639D2857446A007E0E78 /* ProductsNavigationAndSearch.swift */,
				55962B52284EAA9F00C2A124 /* CheckoutProgressView.swift */,
				0A6546C8289189980097BC3F /* StartDriverShiftButton.swift */,
				550C91812899855000654C47 /* SnappyLogo.swift */,
				AFF1DE3628B3AF580026FFA2 /* CardCameraScanView.swift */,
				553E131528CB780A006533A6 /* InfoButtonWithText.swift */,
				AF00E20E28D38928001B8184 /* ExpandableContentView.swift */,
			);
			path = Components;
			sourceTree = "<group>";
		};
		AFF1DE3828B502810026FFA2 /* PaymentCardCameraScanner */ = {
			isa = PBXGroup;
			children = (
				AFF1DE3928B502B60026FFA2 /* SharkCardScan */,
				AFF1DE5328B503480026FFA2 /* WeakClosure.swift */,
				AFF1DE5528B5038A0026FFA2 /* WriteSafe.swift */,
				AFF1DE5728B503980026FFA2 /* ThreadSafe.swift */,
				AFF1DE5928B503C30026FFA2 /* NSRegularExpressionExtensions.swift */,
				AFF1DE5B28B506630026FFA2 /* Chainable.swift */,
				AFF1DE5D28B506920026FFA2 /* SizingConstraintHelpers.swift */,
				AFF1DE5F28B506C00026FFA2 /* PinningConstraintHelpers.swift */,
				AFF1DE6128B507520026FFA2 /* UIStackView+Extensions.swift */,
				AFF1DE6328B507900026FFA2 /* UIStackViewConstructor.swift */,
				AFF1DE6528B507BB0026FFA2 /* BasicUIActionHandler.swift */,
				AFF1DE6728B507E80026FFA2 /* AxesSet.swift */,
				AFF1DE6928B5080E0026FFA2 /* LayoutGuideSource.swift */,
				AFF1DE6B28B508640026FFA2 /* Associatable.swift */,
			);
			path = PaymentCardCameraScanner;
			sourceTree = "<group>";
		};
		AFF1DE3928B502B60026FFA2 /* SharkCardScan */ = {
			isa = PBXGroup;
			children = (
				AFF1DE3A28B502B60026FFA2 /* SharkCardScanViewController.swift */,
				AFF1DE3B28B502B60026FFA2 /* CardScanViewModel.swift */,
				AFF1DE3C28B502B60026FFA2 /* CameraAccess.swift */,
				AFF1DE3D28B502B60026FFA2 /* PixelBufferStream.swift */,
				AFF1DE3E28B502B60026FFA2 /* CardScannerExtensions.swift */,
				AFF1DE3F28B502B60026FFA2 /* ScannedCardView.swift */,
				AFF1DE4028B502B60026FFA2 /* LayoutContentView.swift */,
				AFF1DE4228B502B60026FFA2 /* Styling */,
				AFF1DE4428B502B60026FFA2 /* CardScanner.swift */,
				AFF1DE4528B502B60026FFA2 /* DateExtensions.swift */,
				AFF1DE4628B502B60026FFA2 /* CardCheck.swift */,
			);
			path = SharkCardScan;
			sourceTree = "<group>";
		};
		AFF1DE4228B502B60026FFA2 /* Styling */ = {
			isa = PBXGroup;
			children = (
				AFF1DE4328B502B60026FFA2 /* Styling.swift */,
			);
			path = Styling;
			sourceTree = "<group>";
		};
		AFF90B40284A5C6C00DD77F5 /* RetailStoreMenu */ = {
			isa = PBXGroup;
			children = (
				AFF90B41284A5C9A00DD77F5 /* MockedRetailStoreMenuWebRepository.swift */,
				AFF90B43284A5FDA00DD77F5 /* MockedRetailStoreMenuDBRepository.swift */,
			);
			path = RetailStoreMenu;
			sourceTree = "<group>";
		};
/* End PBXGroup section */

/* Begin PBXNativeTarget section */
		0AFE03F128B8C7D70036CCC9 /* Notification Service */ = {
			isa = PBXNativeTarget;
			buildConfigurationList = 0AFE03FA28B8C7D70036CCC9 /* Build configuration list for PBXNativeTarget "Notification Service" */;
			buildPhases = (
				0AFE03EE28B8C7D70036CCC9 /* Sources */,
				0AFE03EF28B8C7D70036CCC9 /* Frameworks */,
				0AFE03F028B8C7D70036CCC9 /* Resources */,
			);
			buildRules = (
			);
			dependencies = (
			);
			name = "Notification Service";
			packageProductDependencies = (
				0AFE040528B8CD6A0036CCC9 /* IterableAppExtensions */,
			);
			productName = "Notification Service";
			productReference = 0AFE03F228B8C7D70036CCC9 /* Notification Service.appex */;
			productType = "com.apple.product-type.app-extension";
		};
		0AFE041028B912670036CCC9 /* Notification Content */ = {
			isa = PBXNativeTarget;
			buildConfigurationList = 0AFE042028B912680036CCC9 /* Build configuration list for PBXNativeTarget "Notification Content" */;
			buildPhases = (
				0AFE040D28B912670036CCC9 /* Sources */,
				0AFE040E28B912670036CCC9 /* Frameworks */,
				0AFE040F28B912670036CCC9 /* Resources */,
			);
			buildRules = (
			);
			dependencies = (
			);
			name = "Notification Content";
			productName = "Notification Content";
			productReference = 0AFE041128B912670036CCC9 /* Notification Content.appex */;
			productType = "com.apple.product-type.app-extension";
		};
		AF6474FC27591542004DE2C4 /* SnappyV2SnapshotTests */ = {
			isa = PBXNativeTarget;
			buildConfigurationList = AF64750527591542004DE2C4 /* Build configuration list for PBXNativeTarget "SnappyV2SnapshotTests" */;
			buildPhases = (
				AF6474F927591542004DE2C4 /* Sources */,
				AF6474FA27591542004DE2C4 /* Frameworks */,
				AF6474FB27591542004DE2C4 /* Resources */,
			);
			buildRules = (
			);
			dependencies = (
				AF64750227591542004DE2C4 /* PBXTargetDependency */,
			);
			name = SnappyV2SnapshotTests;
			productName = SnappyV2SnapshotTests;
			productReference = AF6474FD27591542004DE2C4 /* SnappyV2SnapshotTests.xctest */;
			productType = "com.apple.product-type.bundle.unit-test";
		};
		AF9677852673973500BB4DC9 /* SnappyV2 */ = {
			isa = PBXNativeTarget;
			buildConfigurationList = AF9677AB2673973600BB4DC9 /* Build configuration list for PBXNativeTarget "SnappyV2" */;
			buildPhases = (
				AF9677822673973500BB4DC9 /* Sources */,
				AF9677832673973500BB4DC9 /* Frameworks */,
				AF9677842673973500BB4DC9 /* Resources */,
				0AFE03FE28B8C7D70036CCC9 /* Embed App Extensions */,
			);
			buildRules = (
			);
			dependencies = (
				0AFE03F828B8C7D70036CCC9 /* PBXTargetDependency */,
				0AFE041E28B912680036CCC9 /* PBXTargetDependency */,
			);
			name = SnappyV2;
			packageProductDependencies = (
				0ABC5AB327D8C8F400D49BE1 /* FacebookAEM */,
				0ABC5AB527D8C8F400D49BE1 /* FacebookBasics */,
				0ABC5AB727D8C8F400D49BE1 /* FacebookCore */,
				0ABC5AB927D8C8F400D49BE1 /* FacebookLogin */,
				0ABC5ABB27D8C8F400D49BE1 /* FacebookShare */,
				AFD82AE427DF96D900400136 /* KeychainAccess */,
				0A7E310328072E570008A647 /* AppsFlyerLib */,
				0AAFF966283B8A8A000BFB58 /* PusherSwift */,
				552605C92850D915003EDF0F /* GoogleSignIn */,
				AFA02CB4288ED6EF00D9B12B /* Frames */,
				AFA02CB92891710D00D9B12B /* Sentry */,
				0ACBD9A0289BF42E00323A87 /* DriverInterface */,
				0AFE040028B8C86E0036CCC9 /* IterableAppExtensions */,
				0AFE040228B8C86E0036CCC9 /* IterableSDK */,
			);
			productName = SnappyV2Study;
			productReference = AF9677862673973500BB4DC9 /* SnappyV2.app */;
			productType = "com.apple.product-type.application";
		};
		AF9677962673973600BB4DC9 /* SnappyV2Tests */ = {
			isa = PBXNativeTarget;
			buildConfigurationList = AF9677AE2673973600BB4DC9 /* Build configuration list for PBXNativeTarget "SnappyV2Tests" */;
			buildPhases = (
				AF9677932673973600BB4DC9 /* Sources */,
				AF9677942673973600BB4DC9 /* Frameworks */,
				AF9677952673973600BB4DC9 /* Resources */,
			);
			buildRules = (
			);
			dependencies = (
				AF9960EE27298AD50046EFCA /* PBXTargetDependency */,
			);
			name = SnappyV2Tests;
			productName = SnappyV2StudyTests;
			productReference = AF9677972673973600BB4DC9 /* SnappyV2Tests.xctest */;
			productType = "com.apple.product-type.bundle.unit-test";
		};
		AF9677A12673973600BB4DC9 /* SnappyV2UITests */ = {
			isa = PBXNativeTarget;
			buildConfigurationList = AF9677B12673973600BB4DC9 /* Build configuration list for PBXNativeTarget "SnappyV2UITests" */;
			buildPhases = (
				AF96779E2673973600BB4DC9 /* Sources */,
				AF96779F2673973600BB4DC9 /* Frameworks */,
				AF9677A02673973600BB4DC9 /* Resources */,
			);
			buildRules = (
			);
			dependencies = (
				AF9677A42673973600BB4DC9 /* PBXTargetDependency */,
			);
			name = SnappyV2UITests;
			productName = SnappyV2StudyUITests;
			productReference = AF9677A22673973600BB4DC9 /* SnappyV2UITests.xctest */;
			productType = "com.apple.product-type.bundle.ui-testing";
		};
/* End PBXNativeTarget section */

/* Begin PBXProject section */
		AF96777E2673973500BB4DC9 /* Project object */ = {
			isa = PBXProject;
			attributes = {
				LastSwiftUpdateCheck = 1340;
				LastUpgradeCheck = 1330;
				TargetAttributes = {
					0AFE03F128B8C7D70036CCC9 = {
						CreatedOnToolsVersion = 13.4.1;
					};
					0AFE041028B912670036CCC9 = {
						CreatedOnToolsVersion = 13.4.1;
					};
					AF6474FC27591542004DE2C4 = {
						CreatedOnToolsVersion = 13.1;
						TestTargetID = AF9677852673973500BB4DC9;
					};
					AF9677852673973500BB4DC9 = {
						CreatedOnToolsVersion = 12.5;
					};
					AF9677962673973600BB4DC9 = {
						CreatedOnToolsVersion = 12.5;
						TestTargetID = AF9677852673973500BB4DC9;
					};
					AF9677A12673973600BB4DC9 = {
						CreatedOnToolsVersion = 12.5;
						TestTargetID = AF9677852673973500BB4DC9;
					};
				};
			};
			buildConfigurationList = AF9677812673973500BB4DC9 /* Build configuration list for PBXProject "SnappyV2" */;
			compatibilityVersion = "Xcode 13.0";
			developmentRegion = en;
			hasScannedForEncodings = 0;
			knownRegions = (
				en,
				Base,
				"en-US",
			);
			mainGroup = AF96777D2673973500BB4DC9;
			packageReferences = (
				0ABC5AB227D8C8F400D49BE1 /* XCRemoteSwiftPackageReference "facebook-ios-sdk" */,
				AFD82AE327DF96D900400136 /* XCRemoteSwiftPackageReference "KeychainAccess" */,
				0A7E310228072E570008A647 /* XCRemoteSwiftPackageReference "AppsFlyerFramework" */,
				0AAFF965283B8A8A000BFB58 /* XCRemoteSwiftPackageReference "pusher-websocket-swift" */,
				552605C82850D915003EDF0F /* XCRemoteSwiftPackageReference "GoogleSignIn-iOS" */,
				AFA02CB3288ED6EF00D9B12B /* XCRemoteSwiftPackageReference "frames-ios" */,
				AFA02CB82891710D00D9B12B /* XCRemoteSwiftPackageReference "sentry-cocoa" */,
				0ACBD99F289BF42E00323A87 /* XCRemoteSwiftPackageReference "ios-ipados-driver-package" */,
				0AFE03FF28B8C86E0036CCC9 /* XCRemoteSwiftPackageReference "swift-sdk" */,
				0AD5197A28D0876200B959B3 /* XCRemoteSwiftPackageReference "periphery" */,
			);
			productRefGroup = AF9677872673973500BB4DC9 /* Products */;
			projectDirPath = "";
			projectRoot = "";
			targets = (
				AF9677852673973500BB4DC9 /* SnappyV2 */,
				0AFE03F128B8C7D70036CCC9 /* Notification Service */,
				0AFE041028B912670036CCC9 /* Notification Content */,
				AF9677962673973600BB4DC9 /* SnappyV2Tests */,
				AF9677A12673973600BB4DC9 /* SnappyV2UITests */,
				AF6474FC27591542004DE2C4 /* SnappyV2SnapshotTests */,
			);
		};
/* End PBXProject section */

/* Begin PBXResourcesBuildPhase section */
		0AFE03F028B8C7D70036CCC9 /* Resources */ = {
			isa = PBXResourcesBuildPhase;
			buildActionMask = 2147483647;
			files = (
			);
			runOnlyForDeploymentPostprocessing = 0;
		};
		0AFE040F28B912670036CCC9 /* Resources */ = {
			isa = PBXResourcesBuildPhase;
			buildActionMask = 2147483647;
			files = (
				0AFE041B28B912670036CCC9 /* MainInterface.storyboard in Resources */,
			);
			runOnlyForDeploymentPostprocessing = 0;
		};
		AF6474FB27591542004DE2C4 /* Resources */ = {
			isa = PBXResourcesBuildPhase;
			buildActionMask = 2147483647;
			files = (
			);
			runOnlyForDeploymentPostprocessing = 0;
		};
		AF9677842673973500BB4DC9 /* Resources */ = {
			isa = PBXResourcesBuildPhase;
			buildActionMask = 2147483647;
			files = (
				AF60E4B8268B56570030AC4B /* Montserrat-Regular.ttf in Resources */,
				AF60E4B5268B56570030AC4B /* Montserrat-BoldItalic.ttf in Resources */,
				AF60E4B4268B56570030AC4B /* Montserrat-Light.ttf in Resources */,
				AF60E4B1268B56570030AC4B /* Montserrat-BlackItalic.ttf in Resources */,
				AF60E4AD268B56570030AC4B /* Montserrat-Bold.ttf in Resources */,
				AF60E4B3268B56570030AC4B /* Montserrat-ExtraLightItalic.ttf in Resources */,
				AF9677912673973600BB4DC9 /* Preview Assets.xcassets in Resources */,
				AF60E4AE268B56570030AC4B /* Montserrat-ThinItalic.ttf in Resources */,
				AF60E4B0268B56570030AC4B /* Montserrat-Italic.ttf in Resources */,
				AF60E4BA268B56570030AC4B /* Montserrat-ExtraBoldItalic.ttf in Resources */,
				AF60E4BC268B56570030AC4B /* Montserrat-Thin.ttf in Resources */,
				AF60E4BB268B56570030AC4B /* Montserrat-SemiBold.ttf in Resources */,
				AF60E4B6268B56570030AC4B /* Montserrat-LightItalic.ttf in Resources */,
				0AFCE6FC285B018A00BC8325 /* mentionme.html in Resources */,
				AF60E4AC268B56570030AC4B /* Montserrat-Black.ttf in Resources */,
				5555CB18283C3EF2005CB41F /* AppLaunchScreen.storyboard in Resources */,
				AF60E4B7268B56570030AC4B /* Montserrat-MediumItalic.ttf in Resources */,
				AF60E4AB268B56560030AC4B /* Montserrat-Medium.ttf in Resources */,
				AF60E4AF268B56570030AC4B /* Montserrat-ExtraBold.ttf in Resources */,
				AF96778E2673973600BB4DC9 /* Assets.xcassets in Resources */,
				AF60E4B2268B56570030AC4B /* Montserrat-ExtraLight.ttf in Resources */,
				0ABC5AB127D8C7A100D49BE1 /* GoogleService-Info.plist in Resources */,
				555C89CE27874528007AA575 /* Localizable.strings in Resources */,
				AF60E4B9268B56570030AC4B /* Montserrat-SemiBoldItalic.ttf in Resources */,
			);
			runOnlyForDeploymentPostprocessing = 0;
		};
		AF9677952673973600BB4DC9 /* Resources */ = {
			isa = PBXResourcesBuildPhase;
			buildActionMask = 2147483647;
			files = (
			);
			runOnlyForDeploymentPostprocessing = 0;
		};
		AF9677A02673973600BB4DC9 /* Resources */ = {
			isa = PBXResourcesBuildPhase;
			buildActionMask = 2147483647;
			files = (
			);
			runOnlyForDeploymentPostprocessing = 0;
		};
/* End PBXResourcesBuildPhase section */

/* Begin PBXSourcesBuildPhase section */
		0AFE03EE28B8C7D70036CCC9 /* Sources */ = {
			isa = PBXSourcesBuildPhase;
			buildActionMask = 2147483647;
			files = (
				0AFE040C28B8DE490036CCC9 /* AppV2PushNotificationConstants.swift in Sources */,
				0AFE040828B8D5A80036CCC9 /* Logger+Extensions.swift in Sources */,
				0AFE03F528B8C7D70036CCC9 /* NotificationService.swift in Sources */,
			);
			runOnlyForDeploymentPostprocessing = 0;
		};
		0AFE040D28B912670036CCC9 /* Sources */ = {
			isa = PBXSourcesBuildPhase;
			buildActionMask = 2147483647;
			files = (
				0AFE041828B912670036CCC9 /* NotificationViewController.swift in Sources */,
				0AFE042C28B92E7A0036CCC9 /* Logger+Extensions.swift in Sources */,
				0AFE042528B921220036CCC9 /* NotificationContentView.swift in Sources */,
				0AFE042728B9215B0036CCC9 /* NotificationContentViewModel.swift in Sources */,
			);
			runOnlyForDeploymentPostprocessing = 0;
		};
		AF6474F927591542004DE2C4 /* Sources */ = {
			isa = PBXSourcesBuildPhase;
			buildActionMask = 2147483647;
			files = (
				556A31BD27908DC600794E3F /* SpecialOfferPillViewTests.swift in Sources */,
				55EEAFB02831033F00F87C0B /* OrderSummaryCardTests.swift in Sources */,
				55DE10A2282E534600654260 /* TimeSlotViewTests.swift in Sources */,
				AF64750A275915ED004DE2C4 /* XCTestCase+Snapshot.swift in Sources */,
				556A31BF27908E5900794E3F /* MultiBuyBannerViewTests.swift in Sources */,
				551A63982853A223007E0E78 /* StoreUnavailableViewTests.swift in Sources */,
				55AE203C285A849800155E10 /* SearchBarViewTests.swift in Sources */,
				55962B4B284DF72100C2A124 /* SnappyTextFieldWithButtonTests.swift in Sources */,
				55DE109828297D6A00654260 /* DriverTipsButtonTests.swift in Sources */,
				55DE109A282D00ED00654260 /* ProductCardTests.swift in Sources */,
				55F957B82875C37A00A99BA3 /* CheckoutOrderSummaryBannerTests.swift in Sources */,
				55DE109628297C3300654260 /* ProductIncrementButtonTests.swift in Sources */,
				55EEAFA4282EB75100F87C0B /* UserStatusCardTests.swift in Sources */,
				55FC7C4928856776000B1A2B /* AddressDisplayCardTests.swift in Sources */,
				550F960A282E9A1B00020970 /* PaymentCardTests.swift in Sources */,
				55DE1092282971EB00654260 /* SnappyButtonTests.swift in Sources */,
				55DE10A4282E548200654260 /* DaySelectionViewTests.swift in Sources */,
				55AE203A285A81CF00155E10 /* GlobalSearchCategoryCardTests.swift in Sources */,
				55EEAFB62831B32400F87C0B /* MemberDashboardOptionButtonTests.swift in Sources */,
				55E61CCE286B644B0032B464 /* FulfilmentInfoCardTests.swift in Sources */,
				551A639C28540204007E0E78 /* StoreInfoBarTests.swift in Sources */,
				55EEAFB22831AD0D00F87C0B /* CreateAccountCardTests.swift in Sources */,
				5584934828328B5A00F84AC1 /* DayChipTests.swift in Sources */,
				55AE2038285A7D6F00155E10 /* SnappyTopNavigationTests.swift in Sources */,
				551A639A2853FFDB007E0E78 /* ExpandableTextViewTests.swift in Sources */,
				AF64750E27591844004DE2C4 /* NavigationBarViewTests.swift in Sources */,
				553EE99B2836572C00E06DC5 /* SnappyTextfieldTests.swift in Sources */,
				55962B4D284DF9C800C2A124 /* FulfilmentTypeSelectionToggleTests.swift in Sources */,
				AF55501D288881FA00492141 /* OTPPromptViewTests.swift in Sources */,
				55DE1094282973F700654260 /* SocialButtonTests.swift in Sources */,
				AF6475082759159B004DE2C4 /* View+Snapshot.swift in Sources */,
				55AE39D92795C4B3005AC447 /* BasketAndPastOrderItemBannerTests.swift in Sources */,
				55436C8027E263420055DB56 /* LoginButtonTests.swift in Sources */,
				55EEAFAE2831023F00F87C0B /* StoreTypeCardTests.swift in Sources */,
				55962B4F284DFDE200C2A124 /* StoreReviewPillTests.swift in Sources */,
			);
			runOnlyForDeploymentPostprocessing = 0;
		};
		AF9677822673973500BB4DC9 /* Sources */ = {
			isa = PBXSourcesBuildPhase;
			buildActionMask = 2147483647;
			files = (
				55DAA162281F2E2500BF3F16 /* TabBarBadgeView.swift in Sources */,
				AFE7FB0627299343003FC4FB /* db_model_v1.xcdatamodeld in Sources */,
				0ADDC720276B3BC200D5EB24 /* UserService.swift in Sources */,
				AF60E4BE268B59FE0030AC4B /* Fonts.swift in Sources */,
				AF0719EE27BE5BF100CA9532 /* Date+Extensions.swift in Sources */,
				AFAE47AA26F3972800B4FEC3 /* InitialViewModel.swift in Sources */,
				55F957D0288011B900A99BA3 /* EditAddressViewModel.swift in Sources */,
				AFE07FCE268F4CB000DE942C /* Shadows.swift in Sources */,
				551A639028525861007E0E78 /* StoreUnavailableView.swift in Sources */,
				0AAE72B027BA8EC40001AE33 /* HPPViewController.swift in Sources */,
				55B945ED2890013700CFC254 /* ManualInputAddressView.swift in Sources */,
				0AB2B5B727AFC34D00BE3FBF /* DecodingContainer+AnyCollection.swift in Sources */,
				0A27480528CA5A6100147CFC /* UserPermissionsUserDefaultsRepository.swift in Sources */,
				0AFE03EB28B40DBA0036CCC9 /* PushNotificationSettingsViewModel.swift in Sources */,
				0A0DBB7527C2C3BE00D99EDE /* Dictionary+Extensions.swift in Sources */,
				AF55501928887E3700492141 /* OTPPromptViewModel.swift in Sources */,
				0AEA00FA28A4FDF000D48E10 /* SystemEventsHandler.swift in Sources */,
				55AE2032285935E300155E10 /* GlobalSearchCategoryCard.swift in Sources */,
				552E574D2832A88500296A7D /* SnappyTextfield.swift in Sources */,
				AFF1DE6228B507520026FFA2 /* UIStackView+Extensions.swift in Sources */,
				553DA367288EE17200EBEC76 /* SavedPaymentCardCard.swift in Sources */,
				55C815E327E7E7EE0028851F /* MemberDashboardLoyaltyViewModel.swift in Sources */,
				55436C7A27E22A5C0055DB56 /* RemoteImageViewModel.swift in Sources */,
				AF9A392E28047AB400A7B30F /* ActivityIndicator.swift in Sources */,
				55E69F35283E5DF900F795D1 /* ContentSizeCategory+Extensions.swift in Sources */,
				558CEC4227A40F520003756C /* RemoteImageView.swift in Sources */,
				AF10AE4D270E041200FFCC34 /* FocusTextField.swift in Sources */,
				55F957BE2877811E00A99BA3 /* AddressSelectionView.swift in Sources */,
				0AB2B5A527AD926A00BE3FBF /* CheckoutService.swift in Sources */,
				553B78E727E0E1D700B955AB /* LoadingView.swift in Sources */,
				0ADB1D2F28C75FF1008EBA11 /* StoreReviewViewModel.swift in Sources */,
				551A639428529435007E0E78 /* ExpandableText.swift in Sources */,
				5534C06C28C1FFC9008E0AAF /* OrderSummaryCardDetailsButton.swift in Sources */,
				AFF1DE6A28B5080E0026FFA2 /* LayoutGuideSource.swift in Sources */,
				0AA3AB7C26F7F1780055B4B0 /* RetailStoresDBRepository.swift in Sources */,
				553E131628CB780A006533A6 /* InfoButtonWithText.swift in Sources */,
				0AF72F1D2791A9330055ECFD /* AddressWebRepository.swift in Sources */,
				0AAE72BF27BCE4E50001AE33 /* GlobalpaymentsLoadingView.swift in Sources */,
				55DE10A0282D42E500654260 /* DayChip.swift in Sources */,
				559A43E0279987F200281034 /* NetworkMonitor.swift in Sources */,
				0AA3C56A26FCF2E900CF379A /* CancelBag.swift in Sources */,
				0AEA010028A503E100D48E10 /* PushNotification.swift in Sources */,
				0AAE72B127BA8EC40001AE33 /* String+URLString.swift in Sources */,
				AF397B672774BEA30045319E /* Double+Extensions.swift in Sources */,
				55F957C6287C32DD00A99BA3 /* AddressSelectionViewModel.swift in Sources */,
				555C89C527872BFF007AA575 /* LocalisationHelper.swift in Sources */,
				AFAE47A426F358AB00B4FEC3 /* NetworkHandler.swift in Sources */,
				55DE108C282656EE00654260 /* Modifiers.swift in Sources */,
				5555CB14283C3A16005CB41F /* UIScreen+Extensions.swift in Sources */,
				AFF4FF2626949D5F002E11D8 /* ProductCardView.swift in Sources */,
				AFAE479926F22E4700B4FEC3 /* ServicesContainer.swift in Sources */,
				552F518D27CE276C00EADEF8 /* CreateAccountCard.swift in Sources */,
				0AE83A2B286F441D00D9216F /* CheckoutSuccessViewModel.swift in Sources */,
				AF04333C26A07A0F00135634 /* ProgressBarView.swift in Sources */,
				AF96588226BAEE9600021531 /* Publisher+Extensions.swift in Sources */,
				55E8051327EE2C7900111D58 /* MemberDashboardProfileView.swift in Sources */,
				5569A5DE2840215800BD67BF /* AdaptableText.swift in Sources */,
				AFEB1A20273D58720087AECB /* ProductCardViewModel.swift in Sources */,
				0ABCADB8271C77E500BDFBCD /* RetailStoreMenuWebRepository.swift in Sources */,
				0A7253D927B0878800CE5B1F /* CheckoutDBRepository.swift in Sources */,
				AFAE47AC26F39D1800B4FEC3 /* RetailStoresService.swift in Sources */,
				AFAE47A226F357BD00B4FEC3 /* NetworkAuthenticator.swift in Sources */,
				553469A22891A8B60091DA04 /* StringProtocol+Extensions.swift in Sources */,
				55DE1090282923E900654260 /* DriverTipsButton.swift in Sources */,
				0AF72F1F2791A94D0055ECFD /* AddressDBRepository.swift in Sources */,
				AF5D8CDC26C58E2E003C9C21 /* StoreCardInfoViewModel.swift in Sources */,
				AFFAC2292702008A00DFE9A8 /* StoresViewModel.swift in Sources */,
				0ADDC723276B3E2300D5EB24 /* UserWebRepository.swift in Sources */,
				AFF1DE6E28B664620026FFA2 /* PaymentCardEntryView.swift in Sources */,
				0AFCE701285B676100BC8325 /* Utility.swift in Sources */,
				558CEC3E27A409CC0003756C /* ImageWebRepository.swift in Sources */,
				553DA369288F26E800EBEC76 /* EditableCardContainer.swift in Sources */,
				AFD128B726A86CD2001CC0BD /* OptionValueCardView.swift in Sources */,
				0AAE72AD27BA8EC40001AE33 /* HPPManagerError.swift in Sources */,
				AF75A11727A43EA2006BD6DA /* CheckoutSuccessView.swift in Sources */,
				AFF1DE5128B502B70026FFA2 /* DateExtensions.swift in Sources */,
				0AA856E327CF9EB500038072 /* BusinessProfile+CoreData.swift in Sources */,
				AFF1DE3728B3AF580026FFA2 /* CardCameraScanView.swift in Sources */,
				55B252B027FC727600131426 /* OrderDetailsView.swift in Sources */,
				55B252AB27FC6B9C00131426 /* MemberDashboardOrdersView.swift in Sources */,
				55B252F827FCD92A00131426 /* OrderListView.swift in Sources */,
				0A57F942272E7BBD00B1269D /* BasketDBRepository.swift in Sources */,
				550CD3202844D74E00F36D58 /* AsyncImage.swift in Sources */,
				553B78DF27DF224700B955AB /* MarketingPreferencesView.swift in Sources */,
				0ADA490C277C66FE00C1B0F3 /* User.swift in Sources */,
				558CEC4027A40CEA0003756C /* ImageService.swift in Sources */,
				550CD32928464D4000F36D58 /* StoreReviewPill.swift in Sources */,
				0A957FDE2860E19700B8C35E /* MentionMeRepresentableWebViewModel.swift in Sources */,
				AFF1DE6C28B508640026FFA2 /* Associatable.swift in Sources */,
				AFE07FD1268F692900DE942C /* SearchBarView.swift in Sources */,
				AF5B214027CD657A00FA0172 /* CheckoutPaymentHandlingViewModel.swift in Sources */,
				0A57F944272EA06C00B1269D /* Basket+CoreData.swift in Sources */,
				AFBF9CB426C67142003CC427 /* ProductOptionSectionViewModel.swift in Sources */,
				AFC695932695F94F00B62ED9 /* ProductDetailBottomSheetView.swift in Sources */,
				559A43DE2798A1F900281034 /* UtilityWebRepository.swift in Sources */,
				55EEAFA2282EAF0700F87C0B /* UserStatusCard.swift in Sources */,
				553B78D127D8BD0900B955AB /* LoginViewModel.swift in Sources */,
				0AFE040B28B8DE2B0036CCC9 /* AppV2PushNotificationConstants.swift in Sources */,
				0AF72F222791ACF20055ECFD /* Address.swift in Sources */,
				0AA856E127CF94E700038072 /* BusinessProfile.swift in Sources */,
				0ADA490E277C69E300C1B0F3 /* User+CoreData.swift in Sources */,
				554F200E27B283C600D24C6E /* PostcodeSearchBarWithButton.swift in Sources */,
				550CD3272845277000F36D58 /* FulfilmentTypeSelectionToggle.swift in Sources */,
				55C815D627E52D130028851F /* ClipboardReferralCodeField.swift in Sources */,
				AFF1DE4C28B502B70026FFA2 /* ScannedCardView.swift in Sources */,
				551A639E2857446A007E0E78 /* ProductsNavigationAndSearch.swift in Sources */,
				0A6546C9289189980097BC3F /* StartDriverShiftButton.swift in Sources */,
				55F957C028788BC300A99BA3 /* SavedAddressesSelectionView.swift in Sources */,
				0AAB40AD271EE3BB00C6153B /* RetailStoreMenu.swift in Sources */,
				0AAE72BA27BC6C7C0001AE33 /* GlobalpaymentsHPPViewModel.swift in Sources */,
				55101EF12809D40E002E51C2 /* MemberDashboardMyDetailsView.swift in Sources */,
				550ACC1827E0FC8C00B477F3 /* ForgotPasswordView.swift in Sources */,
				AFF1DE4728B502B70026FFA2 /* SharkCardScanViewController.swift in Sources */,
				555C125127F460CC0096EE5D /* MarketingPreferencesViewModel.swift in Sources */,
				0AB2B5AB27AD9ED500BE3FBF /* Checkout.swift in Sources */,
				AF99E3552683716700B988D6 /* ProductsView.swift in Sources */,
				AFF1DE5028B502B70026FFA2 /* CardScanner.swift in Sources */,
				AFF1DE4B28B502B70026FFA2 /* CardScannerExtensions.swift in Sources */,
				550CD324284509AF00F36D58 /* SnappyTextFieldWithButton.swift in Sources */,
				AF00E20F28D38928001B8184 /* ExpandableContentView.swift in Sources */,
				0AA3AB8726F7F5BB0055B4B0 /* LazyList.swift in Sources */,
				AF5D8CD826C58A82003C9C21 /* OptionValueCardViewModel.swift in Sources */,
				55B945E8288FEED100CFC254 /* MemberDashboardMyDetailsViewModel.swift in Sources */,
				550C91822899855000654C47 /* SnappyLogo.swift in Sources */,
				552F518B27CD173F00EADEF8 /* OrderSummaryCard.swift in Sources */,
				AF04333E26A6DCC100135634 /* ProductOptionsView.swift in Sources */,
				AF5D8CD426C58998003C9C21 /* ProductsViewModel.swift in Sources */,
				55962B53284EAA9F00C2A124 /* CheckoutProgressView.swift in Sources */,
				0A2E98BC2709A41F00F86EB7 /* APICall.swift in Sources */,
				553B78E127DF9B2F00B955AB /* CreateAccountViewModel.swift in Sources */,
				AF5D8CD626C589E8003C9C21 /* ProductOptionsViewModel.swift in Sources */,
				553469A52891A9700091DA04 /* CountrySelectorViewModel.swift in Sources */,
				0AABD1D62796E2CF005F9373 /* BasketAndPastOrderItemBanner.swift in Sources */,
				AFD47F592797034900F6EF05 /* ProductIncrementButtonViewModel.swift in Sources */,
				55B945E6288F475900CFC254 /* IsDefaultLabelView.swift in Sources */,
				AFB8FD382679E4ED009BC8F5 /* FulfilmentTimeSlotSelectionView.swift in Sources */,
				0AA7B8C0283E7EF600D4DFF1 /* DriverMapViewModel.swift in Sources */,
				5531611C27E4CF0200D55329 /* MemberDashboardView.swift in Sources */,
				0AAE72A627BA8EB60001AE33 /* RealexRemote.swift in Sources */,
				55F957BC2876DB9F00A99BA3 /* CheckoutRootViewModel.swift in Sources */,
				55F4E2EE282163E60018E108 /* ColorPalette.swift in Sources */,
				553E131928CF67A7006533A6 /* BasketAndPastOrderItemBannerViewModel.swift in Sources */,
				553E132228D05034006533A6 /* OrderListViewModel.swift in Sources */,
				554F201127B2846F00D24C6E /* AddressSearchViewModel.swift in Sources */,
				AF19041E275783A6008ED6D3 /* NavigationBarView.swift in Sources */,
				55F957CE287F5CFD00A99BA3 /* EditAddressView.swift in Sources */,
				5531611E27E4CF3D00D55329 /* MemberDashboardViewModel.swift in Sources */,
				553469A9289291670091DA04 /* MemberDashboardSettingsView.swift in Sources */,
				0AEA010228A569EC00D48E10 /* UserPermissionsService.swift in Sources */,
				555C89C327872848007AA575 /* Strings.swift in Sources */,
				0A8D86EF28DB56CB00F85184 /* VerifyMobileNumberViewModel.swift in Sources */,
				AF02442D281ADAE5004A2E28 /* LocationManager.swift in Sources */,
				0AAE72B227BA8EC40001AE33 /* NSDictionary+Decoding.swift in Sources */,
				0A7E310128071CDA0008A647 /* EventLogger.swift in Sources */,
				AF55501B28887E6200492141 /* OTPPromptView.swift in Sources */,
				0AA70C6728ACB46700DE409F /* PushNotificationView.swift in Sources */,
				AF0719E927BBD07D00CA9532 /* FulfilmentInfoCard.swift in Sources */,
				0AF16A742727178B0020A2CF /* BasketService.swift in Sources */,
				AF69E51E267A4B7A001F5B68 /* TimeSlotView.swift in Sources */,
				5560BE122788A84C00630137 /* Images.swift in Sources */,
				55B945F12890070500CFC254 /* CountrySelector.swift in Sources */,
				AFE07FCC268F4B3100DE942C /* PreviewCases.swift in Sources */,
				0AA856D927CF8DC300038072 /* BusinessProfileService.swift in Sources */,
				AFF078DF285B8C9B00F11087 /* Sequence+Extensions.swift in Sources */,
				AF9A392D28047AB400A7B30F /* AlertToast.swift in Sources */,
				AFAE479026F1F38500B4FEC3 /* AppDelegate.swift in Sources */,
				AF4B61E4289EBE5700BF20D6 /* CardExpiryDateSelector.swift in Sources */,
				553B78D927DB9B0000B955AB /* CreateAccountView.swift in Sources */,
				0A57F940272E7B9B00B1269D /* BasketWebRepository.swift in Sources */,
				0AA70C6B28AD517F00DE409F /* PushNotificationsEnablePromptView.swift in Sources */,
				0AA3C56826FCF28D00CF379A /* Loadable.swift in Sources */,
				551A6396285360CA007E0E78 /* StoreInfoBar.swift in Sources */,
				0AAE72B827BC6C2D0001AE33 /* GlobalpaymentsWebView.swift in Sources */,
				55F883F128D9BED40086D50F /* PastOrderLineTab.swift in Sources */,
				559A43DB2798276200281034 /* UtilityService.swift in Sources */,
				AF0719EC27BBF28200CA9532 /* FulfilmentInfoCardViewModel.swift in Sources */,
				AFAE479726F22D7300B4FEC3 /* DependencyInjector.swift in Sources */,
				AF783D3226C18356008434B4 /* ProductOptionSectionView.swift in Sources */,
				AFF1DE6028B506C00026FFA2 /* PinningConstraintHelpers.swift in Sources */,
				AFF4FF2426946FEA002E11D8 /* ProductCategoryCardView.swift in Sources */,
				0AF72F242791AD060055ECFD /* Address+CoreData.swift in Sources */,
				55B252B227FC728700131426 /* OrderDetailsViewModel.swift in Sources */,
				AF75FD3D27A1A4D5006428AF /* CheckoutView.swift in Sources */,
				AFC69598269C862200B62ED9 /* BasketView.swift in Sources */,
				0AB2B5B827AFC34D00BE3FBF /* EncodingContainer+AnyCollection.swift in Sources */,
				0AF72F1A2791A6940055ECFD /* AddressService.swift in Sources */,
				55B252AD27FC6BBD00131426 /* MemberDashboardOrdersViewModel.swift in Sources */,
				AFAE47A626F35ABA00B4FEC3 /* NetworkingHelpers.swift in Sources */,
				0A957FD8285F058900B8C35E /* MentionMeWebView.swift in Sources */,
				0A957FDA285F05C100B8C35E /* MentionMeWebViewModel.swift in Sources */,
				AF60E497268A21BC0030AC4B /* Colours.swift in Sources */,
				AFF1DE6428B507900026FFA2 /* UIStackViewConstructor.swift in Sources */,
				AFF1DE5A28B503C30026FFA2 /* NSRegularExpressionExtensions.swift in Sources */,
				55F957CC287E9E2700A99BA3 /* SnappyMultilineTextField.swift in Sources */,
				0AEA00D728A39E1900D48E10 /* DeepLinksHandler.swift in Sources */,
				AF9A392C28047AB400A7B30F /* BlurView.swift in Sources */,
				0AFE03ED28B4C7EC0036CCC9 /* UIApplication+Extensions.swift in Sources */,
				55AE2034285A790600155E10 /* Array+Extensions.swift in Sources */,
				AFF1DE4D28B502B70026FFA2 /* LayoutContentView.swift in Sources */,
				5534699E2890A1750091DA04 /* ManualInputAddressViewModel.swift in Sources */,
				0AAB40B0271F76FE00C6153B /* ImagePath+CoreData.swift in Sources */,
				55CF89BE2822A7E100CDCDA6 /* Color+Extensions.swift in Sources */,
				AFF1DE5428B503480026FFA2 /* WeakClosure.swift in Sources */,
				0AAB40AB271E988400C6153B /* RetailStoreMenuDBRepository.swift in Sources */,
				553DA36B288F384C00EBEC76 /* AddressContentView.swift in Sources */,
				AF82E60328073C970020ADBE /* NotificationService.swift in Sources */,
				55EEAFAA282EC24300F87C0B /* OrderStatusPill.swift in Sources */,
				553B78D727DB97BB00B955AB /* LoginButton.swift in Sources */,
				0AA856DC27CF938100038072 /* BusinessProfileWebRepository.swift in Sources */,
				AFF1DE5C28B506630026FFA2 /* Chainable.swift in Sources */,
				0AA856DE27CF939F00038072 /* BusinessProfileDBRepository.swift in Sources */,
				AFAE47CF26FA296F00B4FEC3 /* SnappyV2AppViewModel.swift in Sources */,
				55F4E2EC281F3C3E0018E108 /* TabBarViewModel.swift in Sources */,
				0A957FDC28604A8400B8C35E /* MentionMeRepresentableWebView.swift in Sources */,
				AF52AA3528257ABD00796E10 /* ErrorAlertHandler.swift in Sources */,
				0AFCE6FE285B021900BC8325 /* MentionMeHandler.swift in Sources */,
				0AF2A4AD26F48F8B00E5C238 /* AppV2Constants.swift in Sources */,
				AF75A11127A40C52006BD6DA /* CheckoutFulfilmentInfoView.swift in Sources */,
				55F957C42878DCCA00A99BA3 /* AddressDisplayCard.swift in Sources */,
				0A9F2ED728AEA12200F6B0BE /* PushNotificationsEnablePromptViewModel.swift in Sources */,
				0AEA00FD28A500BD00D48E10 /* PushNotificationWebRepository.swift in Sources */,
				AFF1DE4928B502B70026FFA2 /* CameraAccess.swift in Sources */,
				AFD128B526A83532001CC0BD /* ButtonStyles.swift in Sources */,
				AFF1DE5828B503980026FFA2 /* ThreadSafe.swift in Sources */,
				0AFCE6F72859A25B00BC8325 /* MapKit+Extensions.swift in Sources */,
				556A31BB278EAEDD00794E3F /* MultiBuyBanner.swift in Sources */,
				AF69E51C267A4743001F5B68 /* DaySelectionView.swift in Sources */,
				0ADB1D2D28C75FD8008EBA11 /* StoreReviewView.swift in Sources */,
				AFF1DE6828B507E80026FFA2 /* AxesSet.swift in Sources */,
				AF99E3532680E93B00B988D6 /* InitialView.swift in Sources */,
				AFC079592677B03B00DD5F98 /* StoreCardInfoView.swift in Sources */,
				553469A02891A8880091DA04 /* Collection+Extensions.swift in Sources */,
				5569A5DC283FDA5E00BD67BF /* SocialMediaLoginViewModel.swift in Sources */,
				55C815D127E4EACB0028851F /* MemberDashboardOptionsView.swift in Sources */,
				0AAE72BD27BCDA930001AE33 /* GlobalpaymentsHPPView.swift in Sources */,
				AFF1DE5E28B506920026FFA2 /* SizingConstraintHelpers.swift in Sources */,
				AFA02CB7288ED76500D9B12B /* ApplePaymentHandler.swift in Sources */,
				5569A5DA283FDA2B00BD67BF /* SocialMediaLoginView.swift in Sources */,
				AFF1DE7028B664CA0026FFA2 /* PaymentCardEntryViewModel.swift in Sources */,
				0AB2B5A827AD9D8400BE3FBF /* CheckoutWebRepository.swift in Sources */,
				AFBB1C2C278DEE72002C5BBD /* View+Extensions.swift in Sources */,
				AF75A11927A44F49006BD6DA /* CheckoutPaymentHandlingView.swift in Sources */,
				55E8051527EE2C9800111D58 /* MemberDashboardProfileViewModel.swift in Sources */,
				55F957B228744C7500A99BA3 /* CheckoutOrderSummaryBanner.swift in Sources */,
				AF4B7CC027E8C7E100D7D25C /* ProductDetailBottomSheetViewModel.swift in Sources */,
				AFC0795526776F9E00DD5F98 /* StoresView.swift in Sources */,
				AFAE47A826F3825E00B4FEC3 /* RetailStoresWebRepository.swift in Sources */,
				AFF1DE5228B502B70026FFA2 /* CardCheck.swift in Sources */,
				AFAE479D26F24DAD00B4FEC3 /* AppEnvironment.swift in Sources */,
				0AA6292127BFF325005BFDD6 /* Location.swift in Sources */,
				0AF2A4AF26F710A300E5C238 /* WebRepository.swift in Sources */,
				55DAA15F281AA5A100BF3F16 /* TabBarView.swift in Sources */,
				AFBB1C282783586C002C5BBD /* BasketListItemView.swift in Sources */,
				0AAE72AE27BA8EC40001AE33 /* HPPManager.swift in Sources */,
				55F957BA2876DB2B00A99BA3 /* CheckoutRootView.swift in Sources */,
				55AE39D72795B968005AC447 /* BasketListItemViewModel.swift in Sources */,
				556A31B9278CA22300794E3F /* SpecialOfferPill.swift in Sources */,
				0AEA00D528A39BCC00D48E10 /* PushNotificationsHandler.swift in Sources */,
				AFF1DE4F28B502B70026FFA2 /* Styling.swift in Sources */,
				55F957C8287C394200A99BA3 /* SavedAddressSelectionViewModel.swift in Sources */,
				AF96778C2673973500BB4DC9 /* RootView.swift in Sources */,
				AFF1DE6628B507BB0026FFA2 /* BasicUIActionHandler.swift in Sources */,
				AFAE47CD26FA241B00B4FEC3 /* RootViewModel.swift in Sources */,
				55696F81289C14EC00609C85 /* ItemDetailsView.swift in Sources */,
				0AA3AB8226F7F4FF0055B4B0 /* CoreDataHelpers.swift in Sources */,
				55C815DF27E7E74C0028851F /* MemberDashboardOptionsViewModel.swift in Sources */,
				AF4B61E628A141F000BF20D6 /* Checkoutcom3DSHandleView.swift in Sources */,
				553B78CD27D77D2100B955AB /* LoginView.swift in Sources */,
				55C815D827E69B440028851F /* LoyaltyView.swift in Sources */,
				0AA70C6928ACB75B00DE409F /* PushNotificationViewModel.swift in Sources */,
				AFAE479326F225D100B4FEC3 /* RetailStore.swift in Sources */,
				55C86D7628254C7E00A62A6D /* SocialButton.swift in Sources */,
				AF0800C62770CBCC00AB51AF /* BasketViewModel.swift in Sources */,
				550CD3222844D7C500F36D58 /* EnvironmentValues+Extensions.swift in Sources */,
				0ADDC725276B3E4000D5EB24 /* UserDBRepository.swift in Sources */,
				AFC695912695F51900B62ED9 /* BottomSheetModifier.swift in Sources */,
				55436C7827E229310055DB56 /* OrderSummaryCardViewModel.swift in Sources */,
				0AE37BE626F9EB6500DEED30 /* RetailStore+CoreData.swift in Sources */,
				AF75FD3F27A2EF41006428AF /* CheckoutDetailsView.swift in Sources */,
				55CF89C32823E36D00CDCDA6 /* SnappyButton.swift in Sources */,
				553469A72891F2AF0091DA04 /* Boolean+Extensions.swift in Sources */,
				AF96778A2673973500BB4DC9 /* SnappyV2App.swift in Sources */,
				AFAE479B26F22F6700B4FEC3 /* AppState.swift in Sources */,
				0AA3AB8026F7F4D60055B4B0 /* CoreDataStack.swift in Sources */,
				0A8D86ED28DB56A600F85184 /* VerifyMobileNumberView.swift in Sources */,
				0AFE03E928B40BC00036CCC9 /* PushNotificationSettingsView.swift in Sources */,
				AFDA2CEA27DE0B2C00CE26B8 /* Logger+Extensions.swift in Sources */,
				AF40D7BB2758E2BE000F017D /* String+Extensions.swift in Sources */,
				AF2BBB8727B5625D00990400 /* CheckoutFulfilmentInfoViewModel.swift in Sources */,
				0AF16A772727189E0020A2CF /* Basket.swift in Sources */,
				0AA3C56C26FDE22500CF379A /* Helpers.swift in Sources */,
				55DE108E2827A71500654260 /* ProductIncrementButton.swift in Sources */,
				0A86C91E27036C29008F16E1 /* RetailStoreMenuService.swift in Sources */,
				550CD31C2844D70900F36D58 /* TemporaryImageCache.swift in Sources */,
				AFC69595269756FF00B62ED9 /* RoundedCorner.swift in Sources */,
				0A4EEBFF27A2CE750083BAA7 /* CurrentFulfilmentLocation+CoreData.swift in Sources */,
				553B78D527DB96C900B955AB /* LoginHomeView.swift in Sources */,
				AFAE479526F22D0B00B4FEC3 /* Store.swift in Sources */,
				0AA7B8BE283E7E8300D4DFF1 /* DriverMapView.swift in Sources */,
				55B252B427FCA63100131426 /* OrderStoreView.swift in Sources */,
				552C9AFF2893F53F00D4D6DF /* EmailField.swift in Sources */,
				550CD31E2844D73600F36D58 /* ImageLoader.swift in Sources */,
				0AAFF969283CD0F0000BFB58 /* Checkout+CoreData.swift in Sources */,
				AFF1DE5628B5038A0026FFA2 /* WriteSafe.swift in Sources */,
				0AFCE703285C9EE600BC8325 /* URLSession+Extensions.swift in Sources */,
				0AAE72AF27BA8EC40001AE33 /* Dictionary+URLDictionary.swift in Sources */,
				550F9601282E68CB00020970 /* PaymentCard.swift in Sources */,
				AFD6086026FE149D005315E2 /* FulfilmentTimeSlotSelectionViewModel.swift in Sources */,
				AFC6959A269DD7A300B62ED9 /* ProductCarouselView.swift in Sources */,
				55EEAFAC2830FED800F87C0B /* StoreTypeCard.swift in Sources */,
				AFF1DE4A28B502B70026FFA2 /* PixelBufferStream.swift in Sources */,
				0AAB40B2271F788C00C6153B /* RetailStoreMenu+CoreData.swift in Sources */,
				AFC07957267774FB00DD5F98 /* MockData.swift in Sources */,
				AFF1DE4828B502B70026FFA2 /* CardScanViewModel.swift in Sources */,
				5531611927E4915200D55329 /* AccountButton.swift in Sources */,
				551A638E2851EA4A007E0E78 /* MapIcons.swift in Sources */,
			);
			runOnlyForDeploymentPostprocessing = 0;
		};
		AF9677932673973600BB4DC9 /* Sources */ = {
			isa = PBXSourcesBuildPhase;
			buildActionMask = 2147483647;
			files = (
				55F4E2F1282186200018E108 /* TabBarViewModelTests.swift in Sources */,
				0AD6649C27B496E900DEB5E7 /* UserDBRepositoryTests.swift in Sources */,
				0A7253E327B103DF00CE5B1F /* MockedBasketDBRepository.swift in Sources */,
				5560BE0E27887A6B00630137 /* StringsTests.swift in Sources */,
				0A30A03F279422C6000C4E50 /* AddressWebRepositoryTests.swift in Sources */,
				0AA856E827CFE0EC00038072 /* BusinessProfileMockedData.swift in Sources */,
				0A7253D727B085FF00CE5B1F /* CheckoutServiceTests.swift in Sources */,
				AF40D7BE2758E693000F017D /* NavigationBarViewModelTests.swift in Sources */,
				0A7976BF28C49AEC009B1FB6 /* PushNotificationsEnablePromptViewModelTests.swift in Sources */,
				AFAE47D226FA2DA800B4FEC3 /* SnappyV2AppViewModelTests.swift in Sources */,
				0A86C91C27021226008F16E1 /* MockedResponse.swift in Sources */,
				0AB2B5C127AFC3C800BE3FBF /* MockCodableObject.swift in Sources */,
				0AB2B5C027AFC3C800BE3FBF /* MockCodableIfPresentObject.swift in Sources */,
				AF55501F2888839A00492141 /* OTPPromptViewModelTests.swift in Sources */,
				0A86C8F727005112008F16E1 /* TestWebRepository.swift in Sources */,
				0A7253DC27B08B6800CE5B1F /* CheckoutDBRepositoryTests.swift in Sources */,
				AF60B48B26DE65CE00764A6D /* OptionControllerTests.swift in Sources */,
				0A0DBB7927C36E6F00D99EDE /* NetworkingHelpers.swift in Sources */,
				0A51B453271B8A7600CA3D96 /* RetailStoresDBRepositoryTests.swift in Sources */,
				0A7253E827B103EB00CE5B1F /* MockedCheckoutWebRepository.swift in Sources */,
				AF96588426BAEFBC00021531 /* Publisher+ExtensionsTests.swift in Sources */,
				550F39C4288594F50013DC4B /* CheckoutRootViewModelTests.swift in Sources */,
				55AE2036285A794400155E10 /* Array+ExtensionsTests.swift in Sources */,
				550F39C62885D5F10013DC4B /* EditAddressViewModelTests.swift in Sources */,
				AF82E6052808A8540020ADBE /* MockNotificationService.swift in Sources */,
				0A4FA2DC27A68FF000054ACA /* BasketMockedData.swift in Sources */,
				0AE83A27286D9DCE00D9216F /* UtilityMockedData.swift in Sources */,
				AFA74873270B0643005F2D7D /* StoresViewModelTests.swift in Sources */,
				554F1FE527A89DEC00D24C6E /* MockedImageService.swift in Sources */,
				0A981D4728BD0E2600BC36F9 /* MockedSystemEventsHandler.swift in Sources */,
				0A7976C628C4D79A009B1FB6 /* PushNotificationSettingsViewModelTests.swift in Sources */,
				AF783D3526C2CAC4008434B4 /* ProductOptionSectionViewModelTests.swift in Sources */,
				0AD6649E27B531B400DEB5E7 /* UserMockedData.swift in Sources */,
				0A9D8CE02796993700E94B06 /* MockedAddressDBRepository.swift in Sources */,
				0A7976B228BFB928009B1FB6 /* AppDelegateTests.swift in Sources */,
				0AA856E527CFDDB400038072 /* MockedBusinessProfileService.swift in Sources */,
				0AFCE6F92859B18200BC8325 /* MapKit+ExtensionsTests.swift in Sources */,
				554F201327B2860D00D24C6E /* AddressSearchViewModelTests.swift in Sources */,
				AFD47F5D27970B1200F6EF05 /* ProductIncrementButtonViewModelTests.swift in Sources */,
				553E129A28C62E71006533A6 /* CreateAccountCardViewModelTests.swift in Sources */,
				0AE83A29286E0B3900D9216F /* UtilityServiceTests.swift in Sources */,
				0A4FA2DA27A68B8400054ACA /* BasketDBRepositoryTests.swift in Sources */,
				AFC0CEDB27456EF9003DDB8B /* InitialViewModelTests.swift in Sources */,
				0AB2B5BF27AFC3C800BE3FBF /* AnyCodingKeyTests.swift in Sources */,
				5534699C28901E0E0091DA04 /* CountrySelectorViewModelTests.swift in Sources */,
				0A6A3CBC276F251300D77617 /* MockedRetailStoreMenuService.swift in Sources */,
				AFAA25132709FB3C003A7D3D /* StoreCardInfoViewModelTests.swift in Sources */,
				0AD664A227B5ACF800DEB5E7 /* UserWebRepositoryTests.swift in Sources */,
				55AE2046285C907400155E10 /* DriverMapViewModelTests.swift in Sources */,
				0AD7810328BF310700873C21 /* PushNotificationWebRepositoryTests.swift in Sources */,
				AFD6086326FE1529005315E2 /* FulfilmentTimeSlotSelectionViewModelTests.swift in Sources */,
				55B25300280557C900131426 /* OrderDetailsViewModelTests.swift in Sources */,
				552E667A279F017B006D28EE /* MockedUtilityWebRepository.swift in Sources */,
				55B945EB288FEF6500CFC254 /* MemberDashboardMyDetailsViewModelTests.swift in Sources */,
				552E6677279EF8E2006D28EE /* MockedUtilityService.swift in Sources */,
				AFF90B42284A5C9A00DD77F5 /* MockedRetailStoreMenuWebRepository.swift in Sources */,
				55E8051927F26E3600111D58 /* MemberDashboardProfileViewModelTests.swift in Sources */,
				0A4FA2D327A68A8300054ACA /* BasketServiceTests.swift in Sources */,
				0AA856EE27D036E600038072 /* BusinessProfileServiceTests.swift in Sources */,
				AF82E6072808A97C0020ADBE /* NotificationServiceTests.swift in Sources */,
				55B252FE280547C700131426 /* MemberDashboardOrdersViewModelTests.swift in Sources */,
				55CF89BC28229F4200CDCDA6 /* ColorPaletteTests.swift in Sources */,
				55D4F9C328057BB90002D995 /* OrderListViewModelTests.swift in Sources */,
				0A6A3CBA276F1E9F00D77617 /* MockedRetailStoreService.swift in Sources */,
				0AA856F327D0388400038072 /* MockedBusinessProfileDBRepository.swift in Sources */,
				0A86C8EC27004470008F16E1 /* RetailStoresServiceTests.swift in Sources */,
				AF2DCC7E2721B3B10098FD41 /* DaySelectionViewModelTests.swift in Sources */,
				AFF90B44284A5FDB00DD77F5 /* MockedRetailStoreMenuDBRepository.swift in Sources */,
				55E8051B27F2DAA500111D58 /* MarketingPreferencesViewModelTests.swift in Sources */,
				AFE5728028AE86E7005F0FD6 /* SavedPaymentCardCardViewModelTests.swift in Sources */,
				0A27480828CB57FF00147CFC /* MockedUserPermissionsUserDefaultsRepository.swift in Sources */,
				AF2DCC802721C4A30098FD41 /* TimeSlotViewModelTests.swift in Sources */,
				0AA856F127D0385000038072 /* MockedBusinessProfileWebRepository.swift in Sources */,
				AF96588726BAF1D400021531 /* XCTestCase+Extensions.swift in Sources */,
				0A7976B928BFC167009B1FB6 /* PushNotificationWebRepository.swift in Sources */,
				0A9D8CDE2796990500E94B06 /* MockedAddressWebRepository.swift in Sources */,
				0AB2B5C327AFC3C800BE3FBF /* EncodingContainer+AnyCollectionTests.swift in Sources */,
				55678435286310FC00423E65 /* String+ExtensionsTests.swift in Sources */,
				AF96587F26B9329F00021531 /* ProductOptionsViewModelTests.swift in Sources */,
				55D4F9C1280576FB0002D995 /* OrderStoreViewModelTests.swift in Sources */,
				552E667F279F134F006D28EE /* UtilityWebRepositoryTests.swift in Sources */,
				0A6A3CBE276F259800D77617 /* MockedBasketService.swift in Sources */,
				0AD05B8128D19CB800A182FA /* StoreReviewViewModelTests.swift in Sources */,
				0A7253E427B103DF00CE5B1F /* MockedBasketWebRepository.swift in Sources */,
				0A30A041279422EA000C4E50 /* AddressDBRepositoryTests.swift in Sources */,
				AFA9F24C28BBDEB900040D8A /* PaymentCardEntryViewModelTests.swift in Sources */,
				0A7976C128C4B3EB009B1FB6 /* PushNotificationViewModelTests.swift in Sources */,
				AFD82AE727DF9F8900400136 /* CheckoutPaymentHandlingViewModelTests.swift in Sources */,
				0A51B456271B8BBD00CA3D96 /* MockedPersistentStore.swift in Sources */,
				0A981D4228BD008700BC36F9 /* MockedUserPermissionsService.swift in Sources */,
				AF4B7CC227E8C86700D7D25C /* ProductDetailBottomSheetViewModelTests.swift in Sources */,
				552F519127CF818900EADEF8 /* Date+ExtensionsTests.swift in Sources */,
				AFAE47D526FB1FE300B4FEC3 /* RootViewModelTests.swift in Sources */,
				55229DF728991317006E2CFE /* EditableCardContainerViewModelTests.swift in Sources */,
				0AD664A427B5DA2100DEB5E7 /* CheckoutMockedData.swift in Sources */,
				0A86C8FA270057CE008F16E1 /* TestHelpers.swift in Sources */,
				0A6A3CC0276F262800D77617 /* MockedUserService.swift in Sources */,
				55C815E927E7EDD40028851F /* LoyaltyViewModelTests.swift in Sources */,
				55B945EF2890038900CFC254 /* ManualInputAddressViewModelTests.swift in Sources */,
				0A4FA2D727A68B3900054ACA /* BasketWebRepositoryTests.swift in Sources */,
				0AF8E66C2830D30A00A26CE9 /* RetailStoreMenuWebRepositoryTests.swift in Sources */,
				553469AB2892C0850091DA04 /* MemberDashboardSettingsViewModelTests.swift in Sources */,
				0AD7810628BF340000873C21 /* PushNotificationMockedData.swift in Sources */,
				55436C7C27E232D50055DB56 /* ForgotPasswordViewModelTests.swift in Sources */,
				0AF72F262792C4AF0055ECFD /* MockedAddressService.swift in Sources */,
				0AF8E66E2830D34700A26CE9 /* RetailStoreMenuDBRepositoryTests.swift in Sources */,
				0A0DBB7727C3020100D99EDE /* Dictionary+Extensions.swift in Sources */,
				0A7976B428BFBF79009B1FB6 /* SystemEventsHandlerTests.swift in Sources */,
				0AD17BE928C5F6C900ED69B0 /* UserPermissionsServiceTests.swift in Sources */,
				55ADF22627E1DB9100A65CDC /* CreateAccountViewModelTests.swift in Sources */,
				AF397B692774C7160045319E /* Double+ExtensionsTests.swift in Sources */,
				0AD6649427B436CB00DEB5E7 /* MockedUserDBRepository.swift in Sources */,
				0A30A04227942511000C4E50 /* RetailStoresMockedData.swift in Sources */,
				0AD664A027B5ACD600DEB5E7 /* CheckoutWebRepositoryTests.swift in Sources */,
				55ADF22427E1CDEC00A65CDC /* LoginViewModelTests.swift in Sources */,
				0A86C8EF270049A0008F16E1 /* MockedRetailStoresWebRepository.swift in Sources */,
				0AA856EA27CFE11700038072 /* BusinessProfileWebRepositoryTests.swift in Sources */,
				AFBB1C2A2785A2EA002C5BBD /* BasketListItemViewModelTests.swift in Sources */,
				AF7939E42732B71A00C71164 /* AppStateTests.swift in Sources */,
				AFEB1A22273D86790087AECB /* ProductCardViewModelTests.swift in Sources */,
				0A981D4428BD0C4B00BC36F9 /* PushNotificationsHandlerTests.swift in Sources */,
				55E61CCC286B4DF50032B464 /* FulfilmentInfoCardViewModelTests.swift in Sources */,
				0A86C8F1270049FB008F16E1 /* MockedRetailStoresDBRepository.swift in Sources */,
				55FEC3B7286CFC0C00E30232 /* FulfilmentSelectionToggleViewModelTests.swift in Sources */,
				0A19F47E27A834C900D3F456 /* RetailStoreMenuMockedData.swift in Sources */,
				550F39C82885F9800013DC4B /* SavedAddressSelectionViewModeltests.swift in Sources */,
<<<<<<< HEAD
				0A27B99028DDE12500D29DB5 /* VerifyMobileNumberViewModelTests.swift in Sources */,
				553E132028CF7EBD006533A6 /* OrderLineViewModelTests.swift in Sources */,
=======
>>>>>>> 96ef4a5d
				553E131C28CF6904006533A6 /* BasketAndPastOrderItemBannerViewModelTests.swift in Sources */,
				0AB2B5C227AFC3C800BE3FBF /* DecodingContainer+AnyCollectionTests.swift in Sources */,
				AF39567A26D0047100A5707A /* OptionValueCardViewModelTests.swift in Sources */,
				0A7E3109280838370008A647 /* MockedEventLogger.swift in Sources */,
				0A981D4928BD0E5000BC36F9 /* MockedDeepLinksHandler.swift in Sources */,
				55C815E527E7E84A0028851F /* MemberDashboardOptionsViewModelTests.swift in Sources */,
				AF0800C9277478D900AB51AF /* BasketViewModelTests.swift in Sources */,
				AF43BFBE27DA27C800D87CFC /* CheckoutFulfilmentInfoViewModelTests.swift in Sources */,
				0A8CE0DF270B415D00B9AC43 /* RetailStoresWebRepositoryTests.swift in Sources */,
				0A7253E727B103EB00CE5B1F /* MockedCheckoutDBRepository.swift in Sources */,
				0A9D8CDA279618C600E94B06 /* AddressServiceTests.swift in Sources */,
				553E129628C5C6C8006533A6 /* CheckoutSuccessViewModelTests.swift in Sources */,
				0A7253DE27B0FF0400CE5B1F /* MockedCheckoutService.swift in Sources */,
				0AD6649227B436AC00DEB5E7 /* MockedUserWebRepository.swift in Sources */,
				0AA856EC27CFE13400038072 /* BusinessProfileDBRepositoryTests.swift in Sources */,
				0A30A04427942663000C4E50 /* AddressMockedData.swift in Sources */,
				0A7E310B2809A81B0008A647 /* EventLoggerTests.swift in Sources */,
				AFF90B3F284A570400DD77F5 /* RetailStoreMenuServiceTests.swift in Sources */,
				0A86C91A27021210008F16E1 /* RequestMocking.swift in Sources */,
				0AD6649927B495E800DEB5E7 /* UserServiceTests.swift in Sources */,
				AFEB1A1E27398D910087AECB /* ProductsViewModelTests.swift in Sources */,
				553E129828C5CCA3006533A6 /* OrderSummaryCardViewModelTests.swift in Sources */,
				AFA74875270B1AF8005F2D7D /* MockedDIContainer.Services.swift in Sources */,
				55C815DC27E7DA3E0028851F /* MemberDashboardViewModelTests.swift in Sources */,
				0A27480B28CB82C900147CFC /* UserPermissionsUserDefaultsRepositoryTests.swift in Sources */,
				0A86C8F527004FD1008F16E1 /* Mock.swift in Sources */,
			);
			runOnlyForDeploymentPostprocessing = 0;
		};
		AF96779E2673973600BB4DC9 /* Sources */ = {
			isa = PBXSourcesBuildPhase;
			buildActionMask = 2147483647;
			files = (
				AF9677A72673973600BB4DC9 /* SnappyV2UITests.swift in Sources */,
			);
			runOnlyForDeploymentPostprocessing = 0;
		};
/* End PBXSourcesBuildPhase section */

/* Begin PBXTargetDependency section */
		0AFE03F828B8C7D70036CCC9 /* PBXTargetDependency */ = {
			isa = PBXTargetDependency;
			target = 0AFE03F128B8C7D70036CCC9 /* Notification Service */;
			targetProxy = 0AFE03F728B8C7D70036CCC9 /* PBXContainerItemProxy */;
		};
		0AFE041E28B912680036CCC9 /* PBXTargetDependency */ = {
			isa = PBXTargetDependency;
			target = 0AFE041028B912670036CCC9 /* Notification Content */;
			targetProxy = 0AFE041D28B912680036CCC9 /* PBXContainerItemProxy */;
		};
		AF64750227591542004DE2C4 /* PBXTargetDependency */ = {
			isa = PBXTargetDependency;
			target = AF9677852673973500BB4DC9 /* SnappyV2 */;
			targetProxy = AF64750127591542004DE2C4 /* PBXContainerItemProxy */;
		};
		AF9677A42673973600BB4DC9 /* PBXTargetDependency */ = {
			isa = PBXTargetDependency;
			target = AF9677852673973500BB4DC9 /* SnappyV2 */;
			targetProxy = AF9677A32673973600BB4DC9 /* PBXContainerItemProxy */;
		};
		AF9960EE27298AD50046EFCA /* PBXTargetDependency */ = {
			isa = PBXTargetDependency;
			target = AF9677852673973500BB4DC9 /* SnappyV2 */;
			targetProxy = AF9960ED27298AD50046EFCA /* PBXContainerItemProxy */;
		};
/* End PBXTargetDependency section */

/* Begin PBXVariantGroup section */
		0AFE041928B912670036CCC9 /* MainInterface.storyboard */ = {
			isa = PBXVariantGroup;
			children = (
				0AFE041A28B912670036CCC9 /* Base */,
			);
			name = MainInterface.storyboard;
			sourceTree = "<group>";
		};
		555C89D027874528007AA575 /* Localizable.strings */ = {
			isa = PBXVariantGroup;
			children = (
				555C89D12787452B007AA575 /* en */,
				553B78D227DA022300B955AB /* en-US */,
			);
			name = Localizable.strings;
			sourceTree = "<group>";
		};
/* End PBXVariantGroup section */

/* Begin XCBuildConfiguration section */
		0AFE03FB28B8C7D70036CCC9 /* Debug */ = {
			isa = XCBuildConfiguration;
			buildSettings = {
				CLANG_CXX_LANGUAGE_STANDARD = "gnu++17";
				CODE_SIGN_IDENTITY = "Apple Development";
				CODE_SIGN_STYLE = Automatic;
				CURRENT_PROJECT_VERSION = 1;
				DEVELOPMENT_TEAM = 2LB733QSEA;
				GENERATE_INFOPLIST_FILE = YES;
				INFOPLIST_FILE = "Notification Service/Info.plist";
				INFOPLIST_KEY_CFBundleDisplayName = "Notification Service";
				INFOPLIST_KEY_NSHumanReadableCopyright = "";
				IPHONEOS_DEPLOYMENT_TARGET = 14.0;
				LD_RUNPATH_SEARCH_PATHS = (
					"$(inherited)",
					"@executable_path/Frameworks",
					"@executable_path/../../Frameworks",
				);
				MARKETING_VERSION = 5.0;
				PRODUCT_BUNDLE_IDENTIFIER = "com.mtcmobile.My-Mini-Mart.Notification-Service";
				PRODUCT_NAME = "$(TARGET_NAME)";
				SKIP_INSTALL = YES;
				SWIFT_EMIT_LOC_STRINGS = YES;
				SWIFT_VERSION = 5.0;
				TARGETED_DEVICE_FAMILY = "1,2";
			};
			name = Debug;
		};
		0AFE03FC28B8C7D70036CCC9 /* Test */ = {
			isa = XCBuildConfiguration;
			buildSettings = {
				CLANG_CXX_LANGUAGE_STANDARD = "gnu++17";
				CODE_SIGN_IDENTITY = "Apple Development";
				CODE_SIGN_STYLE = Automatic;
				CURRENT_PROJECT_VERSION = 1;
				DEVELOPMENT_TEAM = 2LB733QSEA;
				GENERATE_INFOPLIST_FILE = YES;
				INFOPLIST_FILE = "Notification Service/Info.plist";
				INFOPLIST_KEY_CFBundleDisplayName = "Notification Service";
				INFOPLIST_KEY_NSHumanReadableCopyright = "";
				IPHONEOS_DEPLOYMENT_TARGET = 14.0;
				LD_RUNPATH_SEARCH_PATHS = (
					"$(inherited)",
					"@executable_path/Frameworks",
					"@executable_path/../../Frameworks",
				);
				MARKETING_VERSION = 5.0;
				PRODUCT_BUNDLE_IDENTIFIER = "com.mtcmobile.My-Mini-Mart.Notification-Service";
				PRODUCT_NAME = "$(TARGET_NAME)";
				SKIP_INSTALL = YES;
				SWIFT_EMIT_LOC_STRINGS = YES;
				SWIFT_VERSION = 5.0;
				TARGETED_DEVICE_FAMILY = "1,2";
			};
			name = Test;
		};
		0AFE03FD28B8C7D70036CCC9 /* Release */ = {
			isa = XCBuildConfiguration;
			buildSettings = {
				CLANG_CXX_LANGUAGE_STANDARD = "gnu++17";
				CODE_SIGN_IDENTITY = "Apple Development";
				CODE_SIGN_STYLE = Automatic;
				CURRENT_PROJECT_VERSION = 1;
				DEVELOPMENT_TEAM = 2LB733QSEA;
				GENERATE_INFOPLIST_FILE = YES;
				INFOPLIST_FILE = "Notification Service/Info.plist";
				INFOPLIST_KEY_CFBundleDisplayName = "Notification Service";
				INFOPLIST_KEY_NSHumanReadableCopyright = "";
				IPHONEOS_DEPLOYMENT_TARGET = 14.0;
				LD_RUNPATH_SEARCH_PATHS = (
					"$(inherited)",
					"@executable_path/Frameworks",
					"@executable_path/../../Frameworks",
				);
				MARKETING_VERSION = 5.0;
				PRODUCT_BUNDLE_IDENTIFIER = "com.mtcmobile.My-Mini-Mart.Notification-Service";
				PRODUCT_NAME = "$(TARGET_NAME)";
				SKIP_INSTALL = YES;
				SWIFT_EMIT_LOC_STRINGS = YES;
				SWIFT_VERSION = 5.0;
				TARGETED_DEVICE_FAMILY = "1,2";
			};
			name = Release;
		};
		0AFE042128B912680036CCC9 /* Debug */ = {
			isa = XCBuildConfiguration;
			buildSettings = {
				CLANG_CXX_LANGUAGE_STANDARD = "gnu++17";
				CODE_SIGN_IDENTITY = "Apple Development";
				CODE_SIGN_STYLE = Automatic;
				CURRENT_PROJECT_VERSION = 1;
				DEVELOPMENT_TEAM = 2LB733QSEA;
				GENERATE_INFOPLIST_FILE = YES;
				INFOPLIST_FILE = "Notification Content/Info.plist";
				INFOPLIST_KEY_CFBundleDisplayName = "Notification Content";
				INFOPLIST_KEY_NSHumanReadableCopyright = "";
				IPHONEOS_DEPLOYMENT_TARGET = 14.0;
				LD_RUNPATH_SEARCH_PATHS = (
					"$(inherited)",
					"@executable_path/Frameworks",
					"@executable_path/../../Frameworks",
				);
				MARKETING_VERSION = 5.0;
				PRODUCT_BUNDLE_IDENTIFIER = "com.mtcmobile.My-Mini-Mart.Notification-Content";
				PRODUCT_NAME = "$(TARGET_NAME)";
				SKIP_INSTALL = YES;
				SWIFT_EMIT_LOC_STRINGS = YES;
				SWIFT_VERSION = 5.0;
				TARGETED_DEVICE_FAMILY = "1,2";
			};
			name = Debug;
		};
		0AFE042228B912680036CCC9 /* Test */ = {
			isa = XCBuildConfiguration;
			buildSettings = {
				CLANG_CXX_LANGUAGE_STANDARD = "gnu++17";
				CODE_SIGN_IDENTITY = "Apple Development";
				CODE_SIGN_STYLE = Automatic;
				CURRENT_PROJECT_VERSION = 1;
				DEVELOPMENT_TEAM = 2LB733QSEA;
				GENERATE_INFOPLIST_FILE = YES;
				INFOPLIST_FILE = "Notification Content/Info.plist";
				INFOPLIST_KEY_CFBundleDisplayName = "Notification Content";
				INFOPLIST_KEY_NSHumanReadableCopyright = "";
				IPHONEOS_DEPLOYMENT_TARGET = 14.0;
				LD_RUNPATH_SEARCH_PATHS = (
					"$(inherited)",
					"@executable_path/Frameworks",
					"@executable_path/../../Frameworks",
				);
				MARKETING_VERSION = 5.0;
				PRODUCT_BUNDLE_IDENTIFIER = "com.mtcmobile.My-Mini-Mart.Notification-Content";
				PRODUCT_NAME = "$(TARGET_NAME)";
				SKIP_INSTALL = YES;
				SWIFT_EMIT_LOC_STRINGS = YES;
				SWIFT_VERSION = 5.0;
				TARGETED_DEVICE_FAMILY = "1,2";
			};
			name = Test;
		};
		0AFE042328B912680036CCC9 /* Release */ = {
			isa = XCBuildConfiguration;
			buildSettings = {
				CLANG_CXX_LANGUAGE_STANDARD = "gnu++17";
				CODE_SIGN_IDENTITY = "Apple Development";
				CODE_SIGN_STYLE = Automatic;
				CURRENT_PROJECT_VERSION = 1;
				DEVELOPMENT_TEAM = 2LB733QSEA;
				GENERATE_INFOPLIST_FILE = YES;
				INFOPLIST_FILE = "Notification Content/Info.plist";
				INFOPLIST_KEY_CFBundleDisplayName = "Notification Content";
				INFOPLIST_KEY_NSHumanReadableCopyright = "";
				IPHONEOS_DEPLOYMENT_TARGET = 14.0;
				LD_RUNPATH_SEARCH_PATHS = (
					"$(inherited)",
					"@executable_path/Frameworks",
					"@executable_path/../../Frameworks",
				);
				MARKETING_VERSION = 5.0;
				PRODUCT_BUNDLE_IDENTIFIER = "com.mtcmobile.My-Mini-Mart.Notification-Content";
				PRODUCT_NAME = "$(TARGET_NAME)";
				SKIP_INSTALL = YES;
				SWIFT_EMIT_LOC_STRINGS = YES;
				SWIFT_VERSION = 5.0;
				TARGETED_DEVICE_FAMILY = "1,2";
			};
			name = Release;
		};
		55F4E2F2282294480018E108 /* Test */ = {
			isa = XCBuildConfiguration;
			buildSettings = {
				ALWAYS_SEARCH_USER_PATHS = NO;
				CLANG_ANALYZER_LOCALIZABILITY_NONLOCALIZED = YES;
				CLANG_ANALYZER_NONNULL = YES;
				CLANG_ANALYZER_NUMBER_OBJECT_CONVERSION = YES_AGGRESSIVE;
				CLANG_CXX_LANGUAGE_STANDARD = "gnu++14";
				CLANG_CXX_LIBRARY = "libc++";
				CLANG_ENABLE_MODULES = YES;
				CLANG_ENABLE_OBJC_ARC = YES;
				CLANG_ENABLE_OBJC_WEAK = YES;
				CLANG_WARN_BLOCK_CAPTURE_AUTORELEASING = YES;
				CLANG_WARN_BOOL_CONVERSION = YES;
				CLANG_WARN_COMMA = YES;
				CLANG_WARN_CONSTANT_CONVERSION = YES;
				CLANG_WARN_DEPRECATED_OBJC_IMPLEMENTATIONS = YES;
				CLANG_WARN_DIRECT_OBJC_ISA_USAGE = YES_ERROR;
				CLANG_WARN_DOCUMENTATION_COMMENTS = YES;
				CLANG_WARN_EMPTY_BODY = YES;
				CLANG_WARN_ENUM_CONVERSION = YES;
				CLANG_WARN_INFINITE_RECURSION = YES;
				CLANG_WARN_INT_CONVERSION = YES;
				CLANG_WARN_NON_LITERAL_NULL_CONVERSION = YES;
				CLANG_WARN_OBJC_IMPLICIT_RETAIN_SELF = YES;
				CLANG_WARN_OBJC_LITERAL_CONVERSION = YES;
				CLANG_WARN_OBJC_ROOT_CLASS = YES_ERROR;
				CLANG_WARN_QUOTED_INCLUDE_IN_FRAMEWORK_HEADER = YES;
				CLANG_WARN_RANGE_LOOP_ANALYSIS = YES;
				CLANG_WARN_STRICT_PROTOTYPES = YES;
				CLANG_WARN_SUSPICIOUS_MOVE = YES;
				CLANG_WARN_UNGUARDED_AVAILABILITY = YES_AGGRESSIVE;
				CLANG_WARN_UNREACHABLE_CODE = YES;
				CLANG_WARN__DUPLICATE_METHOD_MATCH = YES;
				COPY_PHASE_STRIP = NO;
				DEBUG_INFORMATION_FORMAT = dwarf;
				ENABLE_STRICT_OBJC_MSGSEND = YES;
				ENABLE_TESTABILITY = YES;
				GCC_C_LANGUAGE_STANDARD = gnu11;
				GCC_DYNAMIC_NO_PIC = NO;
				GCC_NO_COMMON_BLOCKS = YES;
				GCC_OPTIMIZATION_LEVEL = 0;
				GCC_PREPROCESSOR_DEFINITIONS = (
					"DEBUG=1",
					"$(inherited)",
				);
				GCC_WARN_64_TO_32_BIT_CONVERSION = YES;
				GCC_WARN_ABOUT_RETURN_TYPE = YES_ERROR;
				GCC_WARN_UNDECLARED_SELECTOR = YES;
				GCC_WARN_UNINITIALIZED_AUTOS = YES_AGGRESSIVE;
				GCC_WARN_UNUSED_FUNCTION = YES;
				GCC_WARN_UNUSED_VARIABLE = YES;
				IPHONEOS_DEPLOYMENT_TARGET = 14.5;
				MTL_ENABLE_DEBUG_INFO = INCLUDE_SOURCE;
				MTL_FAST_MATH = YES;
				ONLY_ACTIVE_ARCH = YES;
				SDKROOT = iphoneos;
				SWIFT_ACTIVE_COMPILATION_CONDITIONS = "TEST DEBUG";
				SWIFT_OPTIMIZATION_LEVEL = "-Onone";
			};
			name = Test;
		};
		55F4E2F3282294480018E108 /* Test */ = {
			isa = XCBuildConfiguration;
			buildSettings = {
				ALWAYS_EMBED_SWIFT_STANDARD_LIBRARIES = YES;
				ASSETCATALOG_COMPILER_APPICON_NAME = AppIcon;
				ASSETCATALOG_COMPILER_GLOBAL_ACCENT_COLOR_NAME = AccentColor;
				CODE_SIGN_ENTITLEMENTS = SnappyV2/SnappyV2.entitlements;
				CODE_SIGN_IDENTITY = "Apple Development";
				CODE_SIGN_STYLE = Automatic;
				DEVELOPMENT_ASSET_PATHS = "\"SnappyV2/Preview Content\"";
				DEVELOPMENT_TEAM = 2LB733QSEA;
				ENABLE_PREVIEWS = YES;
				INFOPLIST_FILE = SnappyV2/Info.plist;
				IPHONEOS_DEPLOYMENT_TARGET = 14.0;
				LD_RUNPATH_SEARCH_PATHS = (
					"$(inherited)",
					"@executable_path/Frameworks",
				);
				MARKETING_VERSION = 5.0;
				PRODUCT_BUNDLE_IDENTIFIER = "com.mtcmobile.My-Mini-Mart";
				PRODUCT_NAME = "$(TARGET_NAME)";
				PROVISIONING_PROFILE_SPECIFIER = "";
				SWIFT_VERSION = 5.0;
				TARGETED_DEVICE_FAMILY = "1,2";
			};
			name = Test;
		};
		55F4E2F4282294480018E108 /* Test */ = {
			isa = XCBuildConfiguration;
			buildSettings = {
				ALWAYS_EMBED_SWIFT_STANDARD_LIBRARIES = YES;
				BUNDLE_LOADER = "$(TEST_HOST)";
				"CODE_SIGN_IDENTITY[sdk=macosx*]" = "-";
				CODE_SIGN_STYLE = Automatic;
				DEVELOPMENT_TEAM = 2LB733QSEA;
				INFOPLIST_FILE = SnappyV2Tests/Info.plist;
				IPHONEOS_DEPLOYMENT_TARGET = 14.5;
				LD_RUNPATH_SEARCH_PATHS = (
					"$(inherited)",
					"@executable_path/Frameworks",
					"@loader_path/Frameworks",
				);
				PRODUCT_BUNDLE_IDENTIFIER = com.aecasorg.SnappyV2Tests;
				PRODUCT_NAME = "$(TARGET_NAME)";
				SWIFT_VERSION = 5.0;
				TARGETED_DEVICE_FAMILY = "1,2";
				TEST_HOST = "$(BUILT_PRODUCTS_DIR)/SnappyV2.app/SnappyV2";
			};
			name = Test;
		};
		55F4E2F5282294480018E108 /* Test */ = {
			isa = XCBuildConfiguration;
			buildSettings = {
				ALWAYS_EMBED_SWIFT_STANDARD_LIBRARIES = YES;
				CODE_SIGN_STYLE = Automatic;
				DEVELOPMENT_TEAM = 2LB733QSEA;
				INFOPLIST_FILE = SnappyV2UITests/Info.plist;
				LD_RUNPATH_SEARCH_PATHS = (
					"$(inherited)",
					"@executable_path/Frameworks",
					"@loader_path/Frameworks",
				);
				PRODUCT_BUNDLE_IDENTIFIER = com.aecasorg.SnappyV2UITests;
				PRODUCT_NAME = "$(TARGET_NAME)";
				SWIFT_VERSION = 5.0;
				TARGETED_DEVICE_FAMILY = "1,2";
				TEST_TARGET_NAME = SnappyV2Study;
			};
			name = Test;
		};
		55F4E2F6282294480018E108 /* Test */ = {
			isa = XCBuildConfiguration;
			buildSettings = {
				BUNDLE_LOADER = "$(TEST_HOST)";
				CLANG_CXX_LANGUAGE_STANDARD = "gnu++17";
				CODE_SIGN_STYLE = Automatic;
				CURRENT_PROJECT_VERSION = 1;
				DEVELOPMENT_TEAM = 2LB733QSEA;
				GENERATE_INFOPLIST_FILE = YES;
				IPHONEOS_DEPLOYMENT_TARGET = 15.0;
				LD_RUNPATH_SEARCH_PATHS = (
					"$(inherited)",
					"@executable_path/Frameworks",
					"@loader_path/Frameworks",
				);
				MARKETING_VERSION = 1.0;
				PRODUCT_BUNDLE_IDENTIFIER = com.snappyshopper.SnappyV2SnapshotTests;
				PRODUCT_NAME = "$(TARGET_NAME)";
				SWIFT_EMIT_LOC_STRINGS = NO;
				SWIFT_VERSION = 5.0;
				TARGETED_DEVICE_FAMILY = "1,2";
				TEST_HOST = "$(BUILT_PRODUCTS_DIR)/SnappyV2.app/SnappyV2";
			};
			name = Test;
		};
		AF64750327591542004DE2C4 /* Debug */ = {
			isa = XCBuildConfiguration;
			buildSettings = {
				BUNDLE_LOADER = "$(TEST_HOST)";
				CLANG_CXX_LANGUAGE_STANDARD = "gnu++17";
				CODE_SIGN_STYLE = Automatic;
				CURRENT_PROJECT_VERSION = 1;
				DEVELOPMENT_TEAM = 2LB733QSEA;
				GENERATE_INFOPLIST_FILE = YES;
				IPHONEOS_DEPLOYMENT_TARGET = 15.0;
				LD_RUNPATH_SEARCH_PATHS = (
					"$(inherited)",
					"@executable_path/Frameworks",
					"@loader_path/Frameworks",
				);
				MARKETING_VERSION = 1.0;
				PRODUCT_BUNDLE_IDENTIFIER = com.snappyshopper.SnappyV2SnapshotTests;
				PRODUCT_NAME = "$(TARGET_NAME)";
				SWIFT_EMIT_LOC_STRINGS = NO;
				SWIFT_VERSION = 5.0;
				TARGETED_DEVICE_FAMILY = "1,2";
				TEST_HOST = "$(BUILT_PRODUCTS_DIR)/SnappyV2.app/SnappyV2";
			};
			name = Debug;
		};
		AF64750427591542004DE2C4 /* Release */ = {
			isa = XCBuildConfiguration;
			buildSettings = {
				BUNDLE_LOADER = "$(TEST_HOST)";
				CLANG_CXX_LANGUAGE_STANDARD = "gnu++17";
				CODE_SIGN_STYLE = Automatic;
				CURRENT_PROJECT_VERSION = 1;
				DEVELOPMENT_TEAM = 2LB733QSEA;
				GENERATE_INFOPLIST_FILE = YES;
				IPHONEOS_DEPLOYMENT_TARGET = 15.0;
				LD_RUNPATH_SEARCH_PATHS = (
					"$(inherited)",
					"@executable_path/Frameworks",
					"@loader_path/Frameworks",
				);
				MARKETING_VERSION = 1.0;
				PRODUCT_BUNDLE_IDENTIFIER = com.snappyshopper.SnappyV2SnapshotTests;
				PRODUCT_NAME = "$(TARGET_NAME)";
				SWIFT_EMIT_LOC_STRINGS = NO;
				SWIFT_VERSION = 5.0;
				TARGETED_DEVICE_FAMILY = "1,2";
				TEST_HOST = "$(BUILT_PRODUCTS_DIR)/SnappyV2.app/SnappyV2";
			};
			name = Release;
		};
		AF9677A92673973600BB4DC9 /* Debug */ = {
			isa = XCBuildConfiguration;
			buildSettings = {
				ALWAYS_SEARCH_USER_PATHS = NO;
				CLANG_ANALYZER_LOCALIZABILITY_NONLOCALIZED = YES;
				CLANG_ANALYZER_NONNULL = YES;
				CLANG_ANALYZER_NUMBER_OBJECT_CONVERSION = YES_AGGRESSIVE;
				CLANG_CXX_LANGUAGE_STANDARD = "gnu++14";
				CLANG_CXX_LIBRARY = "libc++";
				CLANG_ENABLE_MODULES = YES;
				CLANG_ENABLE_OBJC_ARC = YES;
				CLANG_ENABLE_OBJC_WEAK = YES;
				CLANG_WARN_BLOCK_CAPTURE_AUTORELEASING = YES;
				CLANG_WARN_BOOL_CONVERSION = YES;
				CLANG_WARN_COMMA = YES;
				CLANG_WARN_CONSTANT_CONVERSION = YES;
				CLANG_WARN_DEPRECATED_OBJC_IMPLEMENTATIONS = YES;
				CLANG_WARN_DIRECT_OBJC_ISA_USAGE = YES_ERROR;
				CLANG_WARN_DOCUMENTATION_COMMENTS = YES;
				CLANG_WARN_EMPTY_BODY = YES;
				CLANG_WARN_ENUM_CONVERSION = YES;
				CLANG_WARN_INFINITE_RECURSION = YES;
				CLANG_WARN_INT_CONVERSION = YES;
				CLANG_WARN_NON_LITERAL_NULL_CONVERSION = YES;
				CLANG_WARN_OBJC_IMPLICIT_RETAIN_SELF = YES;
				CLANG_WARN_OBJC_LITERAL_CONVERSION = YES;
				CLANG_WARN_OBJC_ROOT_CLASS = YES_ERROR;
				CLANG_WARN_QUOTED_INCLUDE_IN_FRAMEWORK_HEADER = YES;
				CLANG_WARN_RANGE_LOOP_ANALYSIS = YES;
				CLANG_WARN_STRICT_PROTOTYPES = YES;
				CLANG_WARN_SUSPICIOUS_MOVE = YES;
				CLANG_WARN_UNGUARDED_AVAILABILITY = YES_AGGRESSIVE;
				CLANG_WARN_UNREACHABLE_CODE = YES;
				CLANG_WARN__DUPLICATE_METHOD_MATCH = YES;
				COPY_PHASE_STRIP = NO;
				DEBUG_INFORMATION_FORMAT = dwarf;
				ENABLE_STRICT_OBJC_MSGSEND = YES;
				ENABLE_TESTABILITY = YES;
				GCC_C_LANGUAGE_STANDARD = gnu11;
				GCC_DYNAMIC_NO_PIC = NO;
				GCC_NO_COMMON_BLOCKS = YES;
				GCC_OPTIMIZATION_LEVEL = 0;
				GCC_PREPROCESSOR_DEFINITIONS = (
					"DEBUG=1",
					"$(inherited)",
				);
				GCC_WARN_64_TO_32_BIT_CONVERSION = YES;
				GCC_WARN_ABOUT_RETURN_TYPE = YES_ERROR;
				GCC_WARN_UNDECLARED_SELECTOR = YES;
				GCC_WARN_UNINITIALIZED_AUTOS = YES_AGGRESSIVE;
				GCC_WARN_UNUSED_FUNCTION = YES;
				GCC_WARN_UNUSED_VARIABLE = YES;
				IPHONEOS_DEPLOYMENT_TARGET = 14.5;
				MTL_ENABLE_DEBUG_INFO = INCLUDE_SOURCE;
				MTL_FAST_MATH = YES;
				ONLY_ACTIVE_ARCH = YES;
				SDKROOT = iphoneos;
				SWIFT_ACTIVE_COMPILATION_CONDITIONS = DEBUG;
				SWIFT_OPTIMIZATION_LEVEL = "-Onone";
			};
			name = Debug;
		};
		AF9677AA2673973600BB4DC9 /* Release */ = {
			isa = XCBuildConfiguration;
			buildSettings = {
				ALWAYS_SEARCH_USER_PATHS = NO;
				CLANG_ANALYZER_LOCALIZABILITY_NONLOCALIZED = YES;
				CLANG_ANALYZER_NONNULL = YES;
				CLANG_ANALYZER_NUMBER_OBJECT_CONVERSION = YES_AGGRESSIVE;
				CLANG_CXX_LANGUAGE_STANDARD = "gnu++14";
				CLANG_CXX_LIBRARY = "libc++";
				CLANG_ENABLE_MODULES = YES;
				CLANG_ENABLE_OBJC_ARC = YES;
				CLANG_ENABLE_OBJC_WEAK = YES;
				CLANG_WARN_BLOCK_CAPTURE_AUTORELEASING = YES;
				CLANG_WARN_BOOL_CONVERSION = YES;
				CLANG_WARN_COMMA = YES;
				CLANG_WARN_CONSTANT_CONVERSION = YES;
				CLANG_WARN_DEPRECATED_OBJC_IMPLEMENTATIONS = YES;
				CLANG_WARN_DIRECT_OBJC_ISA_USAGE = YES_ERROR;
				CLANG_WARN_DOCUMENTATION_COMMENTS = YES;
				CLANG_WARN_EMPTY_BODY = YES;
				CLANG_WARN_ENUM_CONVERSION = YES;
				CLANG_WARN_INFINITE_RECURSION = YES;
				CLANG_WARN_INT_CONVERSION = YES;
				CLANG_WARN_NON_LITERAL_NULL_CONVERSION = YES;
				CLANG_WARN_OBJC_IMPLICIT_RETAIN_SELF = YES;
				CLANG_WARN_OBJC_LITERAL_CONVERSION = YES;
				CLANG_WARN_OBJC_ROOT_CLASS = YES_ERROR;
				CLANG_WARN_QUOTED_INCLUDE_IN_FRAMEWORK_HEADER = YES;
				CLANG_WARN_RANGE_LOOP_ANALYSIS = YES;
				CLANG_WARN_STRICT_PROTOTYPES = YES;
				CLANG_WARN_SUSPICIOUS_MOVE = YES;
				CLANG_WARN_UNGUARDED_AVAILABILITY = YES_AGGRESSIVE;
				CLANG_WARN_UNREACHABLE_CODE = YES;
				CLANG_WARN__DUPLICATE_METHOD_MATCH = YES;
				COPY_PHASE_STRIP = NO;
				DEBUG_INFORMATION_FORMAT = "dwarf-with-dsym";
				ENABLE_NS_ASSERTIONS = NO;
				ENABLE_STRICT_OBJC_MSGSEND = YES;
				GCC_C_LANGUAGE_STANDARD = gnu11;
				GCC_NO_COMMON_BLOCKS = YES;
				GCC_WARN_64_TO_32_BIT_CONVERSION = YES;
				GCC_WARN_ABOUT_RETURN_TYPE = YES_ERROR;
				GCC_WARN_UNDECLARED_SELECTOR = YES;
				GCC_WARN_UNINITIALIZED_AUTOS = YES_AGGRESSIVE;
				GCC_WARN_UNUSED_FUNCTION = YES;
				GCC_WARN_UNUSED_VARIABLE = YES;
				IPHONEOS_DEPLOYMENT_TARGET = 14.5;
				MTL_ENABLE_DEBUG_INFO = NO;
				MTL_FAST_MATH = YES;
				SDKROOT = iphoneos;
				SWIFT_COMPILATION_MODE = wholemodule;
				SWIFT_OPTIMIZATION_LEVEL = "-O";
				VALIDATE_PRODUCT = YES;
			};
			name = Release;
		};
		AF9677AC2673973600BB4DC9 /* Debug */ = {
			isa = XCBuildConfiguration;
			buildSettings = {
				ALWAYS_EMBED_SWIFT_STANDARD_LIBRARIES = YES;
				ASSETCATALOG_COMPILER_APPICON_NAME = AppIcon;
				ASSETCATALOG_COMPILER_GLOBAL_ACCENT_COLOR_NAME = AccentColor;
				CODE_SIGN_ENTITLEMENTS = SnappyV2/SnappyV2.entitlements;
				CODE_SIGN_IDENTITY = "Apple Development";
				CODE_SIGN_STYLE = Automatic;
				DEVELOPMENT_ASSET_PATHS = "\"SnappyV2/Preview Content\"";
				DEVELOPMENT_TEAM = 2LB733QSEA;
				ENABLE_PREVIEWS = YES;
				INFOPLIST_FILE = SnappyV2/Info.plist;
				IPHONEOS_DEPLOYMENT_TARGET = 14.0;
				LD_RUNPATH_SEARCH_PATHS = (
					"$(inherited)",
					"@executable_path/Frameworks",
				);
				MARKETING_VERSION = 5.0;
				PRODUCT_BUNDLE_IDENTIFIER = "com.mtcmobile.My-Mini-Mart";
				PRODUCT_NAME = "$(TARGET_NAME)";
				PROVISIONING_PROFILE_SPECIFIER = "";
				SWIFT_VERSION = 5.0;
				TARGETED_DEVICE_FAMILY = "1,2";
			};
			name = Debug;
		};
		AF9677AD2673973600BB4DC9 /* Release */ = {
			isa = XCBuildConfiguration;
			buildSettings = {
				ALWAYS_EMBED_SWIFT_STANDARD_LIBRARIES = YES;
				ASSETCATALOG_COMPILER_APPICON_NAME = AppIcon;
				ASSETCATALOG_COMPILER_GLOBAL_ACCENT_COLOR_NAME = AccentColor;
				CODE_SIGN_ENTITLEMENTS = SnappyV2/SnappyV2.entitlements;
				CODE_SIGN_IDENTITY = "Apple Development";
				CODE_SIGN_STYLE = Automatic;
				DEVELOPMENT_ASSET_PATHS = "\"SnappyV2/Preview Content\"";
				DEVELOPMENT_TEAM = 2LB733QSEA;
				ENABLE_PREVIEWS = YES;
				INFOPLIST_FILE = SnappyV2/Info.plist;
				IPHONEOS_DEPLOYMENT_TARGET = 14.0;
				LD_RUNPATH_SEARCH_PATHS = (
					"$(inherited)",
					"@executable_path/Frameworks",
				);
				MARKETING_VERSION = 5.0;
				PRODUCT_BUNDLE_IDENTIFIER = "com.mtcmobile.My-Mini-Mart";
				PRODUCT_NAME = "$(TARGET_NAME)";
				PROVISIONING_PROFILE_SPECIFIER = "";
				SWIFT_VERSION = 5.0;
				TARGETED_DEVICE_FAMILY = "1,2";
			};
			name = Release;
		};
		AF9677AF2673973600BB4DC9 /* Debug */ = {
			isa = XCBuildConfiguration;
			buildSettings = {
				ALWAYS_EMBED_SWIFT_STANDARD_LIBRARIES = YES;
				BUNDLE_LOADER = "$(TEST_HOST)";
				"CODE_SIGN_IDENTITY[sdk=macosx*]" = "-";
				CODE_SIGN_STYLE = Automatic;
				DEVELOPMENT_TEAM = 2LB733QSEA;
				INFOPLIST_FILE = SnappyV2Tests/Info.plist;
				IPHONEOS_DEPLOYMENT_TARGET = 14.5;
				LD_RUNPATH_SEARCH_PATHS = (
					"$(inherited)",
					"@executable_path/Frameworks",
					"@loader_path/Frameworks",
				);
				PRODUCT_BUNDLE_IDENTIFIER = com.aecasorg.SnappyV2Tests;
				PRODUCT_NAME = "$(TARGET_NAME)";
				SWIFT_VERSION = 5.0;
				TARGETED_DEVICE_FAMILY = "1,2";
				TEST_HOST = "$(BUILT_PRODUCTS_DIR)/SnappyV2.app/SnappyV2";
			};
			name = Debug;
		};
		AF9677B02673973600BB4DC9 /* Release */ = {
			isa = XCBuildConfiguration;
			buildSettings = {
				ALWAYS_EMBED_SWIFT_STANDARD_LIBRARIES = YES;
				BUNDLE_LOADER = "$(TEST_HOST)";
				"CODE_SIGN_IDENTITY[sdk=macosx*]" = "-";
				CODE_SIGN_STYLE = Automatic;
				DEVELOPMENT_TEAM = 2LB733QSEA;
				INFOPLIST_FILE = SnappyV2Tests/Info.plist;
				IPHONEOS_DEPLOYMENT_TARGET = 14.5;
				LD_RUNPATH_SEARCH_PATHS = (
					"$(inherited)",
					"@executable_path/Frameworks",
					"@loader_path/Frameworks",
				);
				PRODUCT_BUNDLE_IDENTIFIER = com.aecasorg.SnappyV2Tests;
				PRODUCT_NAME = "$(TARGET_NAME)";
				SWIFT_VERSION = 5.0;
				TARGETED_DEVICE_FAMILY = "1,2";
				TEST_HOST = "$(BUILT_PRODUCTS_DIR)/SnappyV2.app/SnappyV2";
			};
			name = Release;
		};
		AF9677B22673973600BB4DC9 /* Debug */ = {
			isa = XCBuildConfiguration;
			buildSettings = {
				ALWAYS_EMBED_SWIFT_STANDARD_LIBRARIES = YES;
				CODE_SIGN_STYLE = Automatic;
				DEVELOPMENT_TEAM = 2LB733QSEA;
				INFOPLIST_FILE = SnappyV2UITests/Info.plist;
				LD_RUNPATH_SEARCH_PATHS = (
					"$(inherited)",
					"@executable_path/Frameworks",
					"@loader_path/Frameworks",
				);
				PRODUCT_BUNDLE_IDENTIFIER = com.aecasorg.SnappyV2UITests;
				PRODUCT_NAME = "$(TARGET_NAME)";
				SWIFT_VERSION = 5.0;
				TARGETED_DEVICE_FAMILY = "1,2";
				TEST_TARGET_NAME = SnappyV2Study;
			};
			name = Debug;
		};
		AF9677B32673973600BB4DC9 /* Release */ = {
			isa = XCBuildConfiguration;
			buildSettings = {
				ALWAYS_EMBED_SWIFT_STANDARD_LIBRARIES = YES;
				CODE_SIGN_STYLE = Automatic;
				DEVELOPMENT_TEAM = 2LB733QSEA;
				INFOPLIST_FILE = SnappyV2UITests/Info.plist;
				LD_RUNPATH_SEARCH_PATHS = (
					"$(inherited)",
					"@executable_path/Frameworks",
					"@loader_path/Frameworks",
				);
				PRODUCT_BUNDLE_IDENTIFIER = com.aecasorg.SnappyV2UITests;
				PRODUCT_NAME = "$(TARGET_NAME)";
				SWIFT_VERSION = 5.0;
				TARGETED_DEVICE_FAMILY = "1,2";
				TEST_TARGET_NAME = SnappyV2Study;
			};
			name = Release;
		};
/* End XCBuildConfiguration section */

/* Begin XCConfigurationList section */
		0AFE03FA28B8C7D70036CCC9 /* Build configuration list for PBXNativeTarget "Notification Service" */ = {
			isa = XCConfigurationList;
			buildConfigurations = (
				0AFE03FB28B8C7D70036CCC9 /* Debug */,
				0AFE03FC28B8C7D70036CCC9 /* Test */,
				0AFE03FD28B8C7D70036CCC9 /* Release */,
			);
			defaultConfigurationIsVisible = 0;
			defaultConfigurationName = Release;
		};
		0AFE042028B912680036CCC9 /* Build configuration list for PBXNativeTarget "Notification Content" */ = {
			isa = XCConfigurationList;
			buildConfigurations = (
				0AFE042128B912680036CCC9 /* Debug */,
				0AFE042228B912680036CCC9 /* Test */,
				0AFE042328B912680036CCC9 /* Release */,
			);
			defaultConfigurationIsVisible = 0;
			defaultConfigurationName = Release;
		};
		AF64750527591542004DE2C4 /* Build configuration list for PBXNativeTarget "SnappyV2SnapshotTests" */ = {
			isa = XCConfigurationList;
			buildConfigurations = (
				AF64750327591542004DE2C4 /* Debug */,
				55F4E2F6282294480018E108 /* Test */,
				AF64750427591542004DE2C4 /* Release */,
			);
			defaultConfigurationIsVisible = 0;
			defaultConfigurationName = Release;
		};
		AF9677812673973500BB4DC9 /* Build configuration list for PBXProject "SnappyV2" */ = {
			isa = XCConfigurationList;
			buildConfigurations = (
				AF9677A92673973600BB4DC9 /* Debug */,
				55F4E2F2282294480018E108 /* Test */,
				AF9677AA2673973600BB4DC9 /* Release */,
			);
			defaultConfigurationIsVisible = 0;
			defaultConfigurationName = Release;
		};
		AF9677AB2673973600BB4DC9 /* Build configuration list for PBXNativeTarget "SnappyV2" */ = {
			isa = XCConfigurationList;
			buildConfigurations = (
				AF9677AC2673973600BB4DC9 /* Debug */,
				55F4E2F3282294480018E108 /* Test */,
				AF9677AD2673973600BB4DC9 /* Release */,
			);
			defaultConfigurationIsVisible = 0;
			defaultConfigurationName = Release;
		};
		AF9677AE2673973600BB4DC9 /* Build configuration list for PBXNativeTarget "SnappyV2Tests" */ = {
			isa = XCConfigurationList;
			buildConfigurations = (
				AF9677AF2673973600BB4DC9 /* Debug */,
				55F4E2F4282294480018E108 /* Test */,
				AF9677B02673973600BB4DC9 /* Release */,
			);
			defaultConfigurationIsVisible = 0;
			defaultConfigurationName = Release;
		};
		AF9677B12673973600BB4DC9 /* Build configuration list for PBXNativeTarget "SnappyV2UITests" */ = {
			isa = XCConfigurationList;
			buildConfigurations = (
				AF9677B22673973600BB4DC9 /* Debug */,
				55F4E2F5282294480018E108 /* Test */,
				AF9677B32673973600BB4DC9 /* Release */,
			);
			defaultConfigurationIsVisible = 0;
			defaultConfigurationName = Release;
		};
/* End XCConfigurationList section */

/* Begin XCRemoteSwiftPackageReference section */
		0A7E310228072E570008A647 /* XCRemoteSwiftPackageReference "AppsFlyerFramework" */ = {
			isa = XCRemoteSwiftPackageReference;
			repositoryURL = "https://github.com/AppsFlyerSDK/AppsFlyerFramework";
			requirement = {
				kind = upToNextMajorVersion;
				minimumVersion = 6.0.0;
			};
		};
		0AAFF965283B8A8A000BFB58 /* XCRemoteSwiftPackageReference "pusher-websocket-swift" */ = {
			isa = XCRemoteSwiftPackageReference;
			repositoryURL = "https://github.com/pusher/pusher-websocket-swift";
			requirement = {
				kind = versionRange;
				maximumVersion = 12.0.0;
				minimumVersion = 9.0.0;
			};
		};
		0ABC5AB227D8C8F400D49BE1 /* XCRemoteSwiftPackageReference "facebook-ios-sdk" */ = {
			isa = XCRemoteSwiftPackageReference;
			repositoryURL = "https://github.com/facebook/facebook-ios-sdk";
			requirement = {
				kind = versionRange;
				maximumVersion = 16.0.0;
				minimumVersion = 14.0.0;
			};
		};
		0ACBD99F289BF42E00323A87 /* XCRemoteSwiftPackageReference "ios-ipados-driver-package" */ = {
			isa = XCRemoteSwiftPackageReference;
			repositoryURL = "https://bitbucket.org/snappy-shopper/ios-ipados-driver-package";
			requirement = {
				branch = main;
				kind = branch;
			};
		};
		0AD5197A28D0876200B959B3 /* XCRemoteSwiftPackageReference "periphery" */ = {
			isa = XCRemoteSwiftPackageReference;
			repositoryURL = "https://github.com/peripheryapp/periphery";
			requirement = {
				kind = upToNextMajorVersion;
				minimumVersion = 2.0.0;
			};
		};
		0AFE03FF28B8C86E0036CCC9 /* XCRemoteSwiftPackageReference "swift-sdk" */ = {
			isa = XCRemoteSwiftPackageReference;
			repositoryURL = "https://github.com/iterable/swift-sdk";
			requirement = {
				kind = upToNextMajorVersion;
				minimumVersion = 6.0.0;
			};
		};
		552605C82850D915003EDF0F /* XCRemoteSwiftPackageReference "GoogleSignIn-iOS" */ = {
			isa = XCRemoteSwiftPackageReference;
			repositoryURL = "https://github.com/google/GoogleSignIn-iOS";
			requirement = {
				kind = upToNextMajorVersion;
				minimumVersion = 6.0.0;
			};
		};
		55E69F31283CE96200F795D1 /* XCRemoteSwiftPackageReference "GoogleSignIn-iOS" */ = {
			isa = XCRemoteSwiftPackageReference;
			repositoryURL = "https://github.com/google/GoogleSignIn-iOS";
			requirement = {
				kind = versionRange;
				maximumVersion = 10.0.0;
				minimumVersion = 6.0.0;
			};
		};
		AFA02CB3288ED6EF00D9B12B /* XCRemoteSwiftPackageReference "frames-ios" */ = {
			isa = XCRemoteSwiftPackageReference;
			repositoryURL = "https://github.com/checkout/frames-ios.git";
			requirement = {
				kind = upToNextMajorVersion;
				minimumVersion = 3.0.0;
			};
		};
		AFA02CB82891710D00D9B12B /* XCRemoteSwiftPackageReference "sentry-cocoa" */ = {
			isa = XCRemoteSwiftPackageReference;
			repositoryURL = "https://github.com/getsentry/sentry-cocoa.git";
			requirement = {
				kind = upToNextMajorVersion;
				minimumVersion = 7.0.0;
			};
		};
		AFD82AE327DF96D900400136 /* XCRemoteSwiftPackageReference "KeychainAccess" */ = {
			isa = XCRemoteSwiftPackageReference;
			repositoryURL = "https://github.com/kishikawakatsumi/KeychainAccess";
			requirement = {
				kind = versionRange;
				maximumVersion = 7.0.0;
				minimumVersion = 4.2.2;
			};
		};
/* End XCRemoteSwiftPackageReference section */

/* Begin XCSwiftPackageProductDependency section */
		0A7E310328072E570008A647 /* AppsFlyerLib */ = {
			isa = XCSwiftPackageProductDependency;
			package = 0A7E310228072E570008A647 /* XCRemoteSwiftPackageReference "AppsFlyerFramework" */;
			productName = AppsFlyerLib;
		};
		0AAFF966283B8A8A000BFB58 /* PusherSwift */ = {
			isa = XCSwiftPackageProductDependency;
			package = 0AAFF965283B8A8A000BFB58 /* XCRemoteSwiftPackageReference "pusher-websocket-swift" */;
			productName = PusherSwift;
		};
		0ABC5AB327D8C8F400D49BE1 /* FacebookAEM */ = {
			isa = XCSwiftPackageProductDependency;
			package = 0ABC5AB227D8C8F400D49BE1 /* XCRemoteSwiftPackageReference "facebook-ios-sdk" */;
			productName = FacebookAEM;
		};
		0ABC5AB527D8C8F400D49BE1 /* FacebookBasics */ = {
			isa = XCSwiftPackageProductDependency;
			package = 0ABC5AB227D8C8F400D49BE1 /* XCRemoteSwiftPackageReference "facebook-ios-sdk" */;
			productName = FacebookBasics;
		};
		0ABC5AB727D8C8F400D49BE1 /* FacebookCore */ = {
			isa = XCSwiftPackageProductDependency;
			package = 0ABC5AB227D8C8F400D49BE1 /* XCRemoteSwiftPackageReference "facebook-ios-sdk" */;
			productName = FacebookCore;
		};
		0ABC5AB927D8C8F400D49BE1 /* FacebookLogin */ = {
			isa = XCSwiftPackageProductDependency;
			package = 0ABC5AB227D8C8F400D49BE1 /* XCRemoteSwiftPackageReference "facebook-ios-sdk" */;
			productName = FacebookLogin;
		};
		0ABC5ABB27D8C8F400D49BE1 /* FacebookShare */ = {
			isa = XCSwiftPackageProductDependency;
			package = 0ABC5AB227D8C8F400D49BE1 /* XCRemoteSwiftPackageReference "facebook-ios-sdk" */;
			productName = FacebookShare;
		};
		0ACBD9A0289BF42E00323A87 /* DriverInterface */ = {
			isa = XCSwiftPackageProductDependency;
			package = 0ACBD99F289BF42E00323A87 /* XCRemoteSwiftPackageReference "ios-ipados-driver-package" */;
			productName = DriverInterface;
		};
		0AFE040028B8C86E0036CCC9 /* IterableAppExtensions */ = {
			isa = XCSwiftPackageProductDependency;
			package = 0AFE03FF28B8C86E0036CCC9 /* XCRemoteSwiftPackageReference "swift-sdk" */;
			productName = IterableAppExtensions;
		};
		0AFE040228B8C86E0036CCC9 /* IterableSDK */ = {
			isa = XCSwiftPackageProductDependency;
			package = 0AFE03FF28B8C86E0036CCC9 /* XCRemoteSwiftPackageReference "swift-sdk" */;
			productName = IterableSDK;
		};
		0AFE040528B8CD6A0036CCC9 /* IterableAppExtensions */ = {
			isa = XCSwiftPackageProductDependency;
			package = 0AFE03FF28B8C86E0036CCC9 /* XCRemoteSwiftPackageReference "swift-sdk" */;
			productName = IterableAppExtensions;
		};
		552605C92850D915003EDF0F /* GoogleSignIn */ = {
			isa = XCSwiftPackageProductDependency;
			package = 552605C82850D915003EDF0F /* XCRemoteSwiftPackageReference "GoogleSignIn-iOS" */;
			productName = GoogleSignIn;
		};
		55E69F32283CE96200F795D1 /* GoogleSignIn */ = {
			isa = XCSwiftPackageProductDependency;
			package = 55E69F31283CE96200F795D1 /* XCRemoteSwiftPackageReference "GoogleSignIn-iOS" */;
			productName = GoogleSignIn;
		};
		AFA02CB4288ED6EF00D9B12B /* Frames */ = {
			isa = XCSwiftPackageProductDependency;
			package = AFA02CB3288ED6EF00D9B12B /* XCRemoteSwiftPackageReference "frames-ios" */;
			productName = Frames;
		};
		AFA02CB92891710D00D9B12B /* Sentry */ = {
			isa = XCSwiftPackageProductDependency;
			package = AFA02CB82891710D00D9B12B /* XCRemoteSwiftPackageReference "sentry-cocoa" */;
			productName = Sentry;
		};
		AFD82AE427DF96D900400136 /* KeychainAccess */ = {
			isa = XCSwiftPackageProductDependency;
			package = AFD82AE327DF96D900400136 /* XCRemoteSwiftPackageReference "KeychainAccess" */;
			productName = KeychainAccess;
		};
/* End XCSwiftPackageProductDependency section */

/* Begin XCVersionGroup section */
		0AA3AB8326F7F52B0055B4B0 /* db_model_v1.xcdatamodeld */ = {
			isa = XCVersionGroup;
			children = (
				0AA3AB8426F7F52B0055B4B0 /* db_model_v1.xcdatamodel */,
			);
			currentVersion = 0AA3AB8426F7F52B0055B4B0 /* db_model_v1.xcdatamodel */;
			path = db_model_v1.xcdatamodeld;
			sourceTree = "<group>";
			versionGroupType = wrapper.xcdatamodel;
		};
/* End XCVersionGroup section */
	};
	rootObject = AF96777E2673973500BB4DC9 /* Project object */;
}<|MERGE_RESOLUTION|>--- conflicted
+++ resolved
@@ -3794,11 +3794,8 @@
 				55FEC3B7286CFC0C00E30232 /* FulfilmentSelectionToggleViewModelTests.swift in Sources */,
 				0A19F47E27A834C900D3F456 /* RetailStoreMenuMockedData.swift in Sources */,
 				550F39C82885F9800013DC4B /* SavedAddressSelectionViewModeltests.swift in Sources */,
-<<<<<<< HEAD
 				0A27B99028DDE12500D29DB5 /* VerifyMobileNumberViewModelTests.swift in Sources */,
 				553E132028CF7EBD006533A6 /* OrderLineViewModelTests.swift in Sources */,
-=======
->>>>>>> 96ef4a5d
 				553E131C28CF6904006533A6 /* BasketAndPastOrderItemBannerViewModelTests.swift in Sources */,
 				0AB2B5C227AFC3C800BE3FBF /* DecodingContainer+AnyCollectionTests.swift in Sources */,
 				AF39567A26D0047100A5707A /* OptionValueCardViewModelTests.swift in Sources */,
