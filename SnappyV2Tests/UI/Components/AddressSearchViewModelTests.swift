--- conflicted
+++ resolved
@@ -666,7 +666,6 @@
         XCTAssertEqual(sut.manualAddressButtonTitle, GeneralStrings.submit.localized)
     }
     
-<<<<<<< HEAD
     func test_whenInitialAddAddressButtonTapped_thenIsAddressSelectionViewPresentedIsTrue() {
         let sut = makeSUT(addressType: .billing, initialSearchActionType: .button)
         
@@ -686,12 +685,8 @@
         XCTAssertFalse(sut.isDefaultAddressSelected)
     }
     
-    func makeSUT(container: DIContainer = DIContainer(appState: AppState(), services: .mocked()), name: Name? = nil, address: Address? = nil, addressType: AddressType, initialSearchActionType: AddressSearchViewModel.InitialSearchActionType) -> AddressSearchViewModel {
+    func makeSUT(container: DIContainer = DIContainer(appState: AppState(), eventLogger: MockedEventLogger(), services: .mocked()), name: Name? = nil, address: Address? = nil, addressType: AddressType, initialSearchActionType: AddressSearchViewModel.InitialSearchActionType) -> AddressSearchViewModel {
         let sut = AddressSearchViewModel(container: container, name: name, address: address, type: addressType, initialSearchActionType: initialSearchActionType)
-=======
-    func makeSUT(container: DIContainer = DIContainer(appState: AppState(), eventLogger: MockedEventLogger(), services: .mocked()), name: Name? = nil, address: Address? = nil) -> AddressSearchViewModel {
-        let sut = AddressSearchViewModel(container: container, name: name, address: address)
->>>>>>> 1fa5b850
         
         trackForMemoryLeaks(sut)
         
