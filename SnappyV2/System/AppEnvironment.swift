--- conflicted
+++ resolved
@@ -5,12 +5,9 @@
 //  Created by Henrik Gustavii on 15/09/2021.
 //
 
-<<<<<<< HEAD
+import Foundation
 import UIKit // Needed for UIApplication
-=======
-import Foundation
 import Frames
->>>>>>> 02886c65
 
 struct AppEnvironment {
     let container: DIContainer
