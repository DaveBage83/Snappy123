--- conflicted
+++ resolved
@@ -1664,11 +1664,8 @@
 				AF60E4BE268B59FE0030AC4B /* Fonts.swift in Sources */,
 				AFAE47AA26F3972800B4FEC3 /* InitialViewModel.swift in Sources */,
 				AFE07FCE268F4CB000DE942C /* Shadows.swift in Sources */,
-<<<<<<< HEAD
 				AF04333A26A057F700135634 /* CheckoutView.swift in Sources */,
 				0AB2B5B727AFC34D00BE3FBF /* DecodingContainer+AnyCollection.swift in Sources */,
-=======
->>>>>>> 61f76b59
 				AF10AE4D270E041200FFCC34 /* FocusTextField.swift in Sources */,
 				0AB2B5A527AD926A00BE3FBF /* CheckoutService.swift in Sources */,
 				0AA3AB7C26F7F1780055B4B0 /* RetailStoresDBRepository.swift in Sources */,
@@ -1702,12 +1699,8 @@
 				559A43DE2798A1F900281034 /* UtilityWebRepository.swift in Sources */,
 				AF99E3572683727000B988D6 /* ProductCategoryCardView.swift in Sources */,
 				0AF72F222791ACF20055ECFD /* Address.swift in Sources */,
-<<<<<<< HEAD
 				0ADA490E277C69E300C1B0F3 /* User+CoreData.swift in Sources */,
-=======
 				554F200E27B283C600D24C6E /* PostcodeSearchBarWithButton.swift in Sources */,
-				0ADA490E277C69E300C1B0F3 /* Member+CoreData.swift in Sources */,
->>>>>>> 61f76b59
 				0AAB40AD271EE3BB00C6153B /* RetailStoreMenu.swift in Sources */,
 				0AB2B5AB27AD9ED500BE3FBF /* Checkout.swift in Sources */,
 				AF99E3552683716700B988D6 /* ProductsView.swift in Sources */,
@@ -1828,10 +1821,7 @@
 				0AB2B5BF27AFC3C800BE3FBF /* AnyCodingKeyTests.swift in Sources */,
 				0A6A3CBC276F251300D77617 /* MockedRetailStoreMenuService.swift in Sources */,
 				AFAA25132709FB3C003A7D3D /* StoreCardInfoViewModelTests.swift in Sources */,
-<<<<<<< HEAD
 				0AD664A227B5ACF800DEB5E7 /* UserWebRepositoryTests.swift in Sources */,
-=======
->>>>>>> 61f76b59
 				AFD6086326FE1529005315E2 /* FulfilmentTimeSlotSelectionViewModelTests.swift in Sources */,
 				552E667A279F017B006D28EE /* MockedUtilityWebRepository.swift in Sources */,
 				552E6677279EF8E2006D28EE /* MockedUtilityService.swift in Sources */,
