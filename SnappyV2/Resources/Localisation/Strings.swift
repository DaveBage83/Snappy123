--- conflicted
+++ resolved
@@ -993,8 +993,7 @@
         }
     }
     
-<<<<<<< HEAD
-    public enum NetworkAuthenticator {
+    enum NetworkAuthenticator {
         enum Errors: String, IterableSnappyString {
             case unableToUnwrapSelf = "networkAuthenticator.errors.unabletounwrapself"
             case passwordResetFailure = "networkAuthenticator.errors.passwordresetfailure"
@@ -1002,10 +1001,7 @@
         }
     }
     
-    public enum AnimatedLoadingView: String, IterableSnappyString {
-=======
     enum AnimatedLoadingView: String, IterableSnappyString {
->>>>>>> 2c8c2c57
         case loggingIn = "loadingView.loggingin"
     }
 }