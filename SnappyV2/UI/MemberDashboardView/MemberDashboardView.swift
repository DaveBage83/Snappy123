//
//  MemberDashboardView.swift
//  SnappyV2
//
//  Created by David Bage on 18/03/2022.
//

import SwiftUI

struct MemberDashboardView: View {
    typealias MemberStrings = Strings.MemberDashboard
    typealias CustomMemberStrings = Strings.CustomMemberDashboard
    
    @StateObject var viewModel: MemberDashboardViewModel
    
    var body: some View {
        ScrollView {
            VStack {
                if viewModel.noMemberFound {
                    // We should never be here as account button is only visible when member signed in, so we should always have a profile
                    Spacer()
                    #warning("This warning is temporary - awaiting designs")
                    Text(Strings.MemberDashboard.errorFindingAccount.localized)
                        .foregroundColor(.snappyRed)
                        .padding()
                } else {
                    dashboardHeaderView
                    mainContentView
                }
                Spacer()
            }
        }
        .padding(.top)
    }
    
    @ViewBuilder var dashboardHeaderView: some View {
        VStack {
            if viewModel.firstNamePresent, let name = viewModel.profile?.firstname {
                Text(CustomMemberStrings.welcome.localizedFormat(name))
                    .font(.snappyTitle2)
                    .fontWeight(.semibold)
                    .foregroundColor(.snappyBlue)
            }
            
            MemberDashboardOptionsView(viewModel: viewModel)
        }
    }
    
    @ViewBuilder var mainContentView: some View {
        switch viewModel.viewState {
        case .dashboard:
            DashboardHomeView(viewModel: .init(container: viewModel.container, profile: viewModel.profile))
        case .orders:
            Text("Orders view here")
        case .addresses:
            Text("Addresses view here")
        case .profile:
<<<<<<< HEAD
            Text("Profile view here")

=======
            MemberDashboardProfileView(container: viewModel.container)
>>>>>>> ffae32e6
        case .loyalty:
            LoyaltyView(viewModel: .init(profile: viewModel.profile))
                .padding()
        case .logOut:
            #warning("This is temporary - log out flow not yet implemented")
            Button {
                viewModel.logOut()
            } label: {
                Text("Log out")
            }

        }
    }
}

struct MemberDashboardView_Previews: PreviewProvider {
    static var previews: some View {
        MemberDashboardView(viewModel: .init(container: .preview))
    }
}<|MERGE_RESOLUTION|>--- conflicted
+++ resolved
@@ -55,12 +55,7 @@
         case .addresses:
             Text("Addresses view here")
         case .profile:
-<<<<<<< HEAD
-            Text("Profile view here")
-
-=======
             MemberDashboardProfileView(container: viewModel.container)
->>>>>>> ffae32e6
         case .loyalty:
             LoyaltyView(viewModel: .init(profile: viewModel.profile))
                 .padding()
