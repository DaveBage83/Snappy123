//
//  CheckoutSuccessViewModel.swift
//  SnappyV2
//
//  Created by Kevin Palser on 01/07/2022.
//

import Foundation
import Combine
<<<<<<< HEAD
import SwiftUI
=======
import OSLog
>>>>>>> cea10b42

class CheckoutSuccessViewModel: ObservableObject {
    let container: DIContainer
    
    @Published var mentionMeButtonText: String?
    @Published var showMentionMeLoading = false
    @Published var showMentionMeWebView = false
    @Published var mentionMeOfferRequestResult = MentionMeRequestResult(success: false, type: .offer, webViewURL: nil, buttonText: nil, postMessageConstants: nil, applyCoupon: nil, openInBrowser: nil)
    @Published var webViewURL: URL?
<<<<<<< HEAD
    @Published var appStoreReviewScene: UIWindowScene?
    
    let lastAskedReviewVersionUserDefaultsKey = "lastAskedReviewVersion"
    let currentOrderCountUserDefaultsKey = "currentOrderCount"
=======
    @Published var triggerBottomSheet: TriggerMentionMe?
    @Published var faqURL: URL?
    @Published var storeNumberURL: URL?
>>>>>>> cea10b42
    
    var storeNumber: String? {
        container.appState.value.userData.selectedStore.value?.telephone.telephoneNumber
    }
    
    var showCallStoreButton: Bool {
        storeNumber != nil && storeNumber?.isEmpty == false
    }
    
    var showCreateAccountCard: Bool {
        container.appState.value.userData.memberProfile == nil
    }
    
    var basket: Basket?
        
    init(container: DIContainer) {
        self.container = container
        self.basket = container.appState.value.userData.successCheckoutBasket
        setupMentionMe(with: container.appState)
        checkAppStoreReview()
    }
    
    func showMentionMeOffer() {
        if
            let offerResult = container.appState.value.staticCacheData.mentionMeOfferResult,
            let webViewURL = offerResult.webViewURL,
            offerResult.success
        {
            container.eventLogger.sendEvent(for: .mentionMeOfferView, with: .appsFlyer, params: [:])
            container.eventLogger.sendEvent(for: .mentionMeOfferView, with: .firebaseAnalytics, params: [:])
            if offerResult.openInBrowser ?? false {
                self.webViewURL = webViewURL
            } else {
                mentionMeOfferRequestResult = offerResult
                showMentionMeWebView = true
            }
        }
    }
    
    func checkAppStoreReview() {
        if
            let minOrdersForAppReview = container.appState.value.businessData.businessProfile?.minOrdersForAppReview,
            let currentVersion = AppV2Constants.Client.appVersion
        {
            let userDefault = UserDefaults.standard
            let lastAskedReviewVersion = userDefault.string(forKey: lastAskedReviewVersionUserDefaultsKey)
            var currentOrderCount = userDefault.integer(forKey: currentOrderCountUserDefaultsKey)

            currentOrderCount += 1

            // avoid trying to ask them if they are still on the same version - typically Apple will not let
            // the review prompt show if already asked
            if currentOrderCount >= minOrdersForAppReview && (lastAskedReviewVersion == nil || currentVersion != lastAskedReviewVersion) {

                // try getting current scene
                if let currentScene = UIApplication.shared.connectedScenes.first as? UIWindowScene {
                    // Show review dialog - this will not neccessarily show the App Store review prompt
                    // as Apple has additional logic to prevent users being spammed with prompts. Apple
                    // also does not allow developers to determine whether the prompt was shown or ratings
                    // left because they do not want developers to have different behaviour towards
                    // user leaving or not leaving reviews
                    appStoreReviewScene = currentScene

                    userDefault.set(currentVersion, forKey: lastAskedReviewVersionUserDefaultsKey)
                    currentOrderCount = 0
                }

            }

            userDefault.set(currentOrderCount, forKey: currentOrderCountUserDefaultsKey)
        }
    }
    
    func mentionMeWebViewDismissed() {
        guaranteeMainThread { [weak self] in
            guard let self = self else { return }
            self.showMentionMeWebView = false
        }
    }
    
    private func setupMentionMe(with appState: Store<AppState>) {
        if appState.value.businessData.businessProfile?.mentionMeEnabled ?? false {
            if let cachedOfferResult = appState.value.staticCacheData.mentionMeOfferResult {
                self.updateMentionMeUI(with: cachedOfferResult)
            } else {
                self.mentionMeButtonText = nil
                self.showMentionMeLoading = true
                // attempt to fetch the result
                Task { [weak self] in
                    guard let self = self else { return }
                    do {
                        self.updateMentionMeUI(
                            with: try await MentionMeHandler(container: self.container).perform(
                                request: .offer,
                                businessOrderId: self.container.services.checkoutService.lastBusinessOrderIdInCurrentSession()
                            )
                        )
                    } catch {
                        // the error will have been logged by the perform method so
                        // only need to hide the progress view
                        guaranteeMainThread {
                            self.showMentionMeLoading = false
                        }
                    }
                }
            }
        }
    }
    
    private func updateMentionMeUI(with refereeResult: MentionMeRequestResult) {
        guaranteeMainThread { [weak self] in
            guard let self = self else { return }
            if
                let buttonText = refereeResult.buttonText,
                refereeResult.success,
                refereeResult.webViewURL != nil
            {
                self.mentionMeButtonText = buttonText
            } else {
                self.mentionMeButtonText = nil
            }
            self.showMentionMeLoading = false
            self.triggerBottomSheet = .init()
        }
    }
    
    func clearSuccessCheckoutBasket() {
        container.appState.value.userData.successCheckoutBasket = nil
    }
    
    func callStoreTapped() {
        let storeNumber = container.appState.value.userData.selectedStore.value?.telephone
        
        if let storeNumber = storeNumber {
            guard let url = URL(string: storeNumber.telephoneNumber) else { return }
            self.storeNumberURL = url
        } else {
            // We only show the call store button if a number is present, so no need to handle the error with a message here
            Logger.checkout.error("No store number present")
        }
    }
}

#warning("This object used as a hack to trigger the bottom sheet container mention me button. BottomSheet currently requires and Equatable and Identifiable object to trigger. Need to refactor bottom sheet modifier to take a binding Boolean as well")
struct TriggerMentionMe: Identifiable, Equatable {
    let id = UUID()
}<|MERGE_RESOLUTION|>--- conflicted
+++ resolved
@@ -7,11 +7,8 @@
 
 import Foundation
 import Combine
-<<<<<<< HEAD
 import SwiftUI
-=======
 import OSLog
->>>>>>> cea10b42
 
 class CheckoutSuccessViewModel: ObservableObject {
     let container: DIContainer
@@ -21,17 +18,14 @@
     @Published var showMentionMeWebView = false
     @Published var mentionMeOfferRequestResult = MentionMeRequestResult(success: false, type: .offer, webViewURL: nil, buttonText: nil, postMessageConstants: nil, applyCoupon: nil, openInBrowser: nil)
     @Published var webViewURL: URL?
-<<<<<<< HEAD
+    @Published var triggerBottomSheet: TriggerMentionMe?
+    @Published var faqURL: URL?
+    @Published var storeNumberURL: URL?
     @Published var appStoreReviewScene: UIWindowScene?
     
     let lastAskedReviewVersionUserDefaultsKey = "lastAskedReviewVersion"
     let currentOrderCountUserDefaultsKey = "currentOrderCount"
-=======
-    @Published var triggerBottomSheet: TriggerMentionMe?
-    @Published var faqURL: URL?
-    @Published var storeNumberURL: URL?
->>>>>>> cea10b42
-    
+
     var storeNumber: String? {
         container.appState.value.userData.selectedStore.value?.telephone.telephoneNumber
     }
