--- conflicted
+++ resolved
@@ -53,11 +53,6 @@
         let sut = makeSUT()        
         sut.container.appState.value.userData.memberProfile = MemberProfile.mockedDataIsDriver
         
-<<<<<<< HEAD
-        sut.container.appState.value.userData.memberProfile = MemberProfile.mockedDataIsDriver
-        sut.container.appState.value.businessData.businessProfile = BusinessProfile.mockedDataFromAPI
-    
-=======
         let expectation = expectation(description: #function)
         var cancellables = Set<AnyCancellable>()
         
@@ -72,7 +67,6 @@
         sut.container.appState.value.businessData.businessProfile = BusinessProfile.mockedDataFromAPI
         
         wait(for: [expectation], timeout: 2)
->>>>>>> 96ef4a5d
         XCTAssertEqual(sut.showDriverStartShift, true)
     }
     
