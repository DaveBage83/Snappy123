//
//  ProductIncrementButton.swift
//  SnappyV2
//
//  Created by David Bage on 08/05/2022.
//

import SwiftUI

struct ProductIncrementButton: View {
    struct Constants {
        static let stackSpacing: CGFloat = 12
        static let quickAddWidth: CGFloat = 78
    }
    
    @Environment(\.colorScheme) var colorScheme
    @Environment(\.mainWindowSize) var mainWindowSize
    @Environment(\.presentationMode) var presentationMode
    @ScaledMetric var scale: CGFloat = 1 // Used to scale icon for accessibility options
    @StateObject var viewModel: ProductIncrementButtonViewModel
    
    enum Size {
        case standard
        case large
        
        var height: CGFloat {
            switch self {
            case .standard:
                return 16
            case .large:
                return 24
            }
        }
        
        var font: Font {
            switch self {
            case .standard:
                return .heading4()
            case .large:
                return .heading3()
            }
        }
    }
    
    enum ButtonType {
        case increment
        case decrement
        
        var icon: Image {
            switch self {
            case .increment:
                return Image.Icons.CirclePlus.filled
            case .decrement:
                return Image.Icons.CircleMinus.filled
            }
        }
    }
    
    let size: Size
    
    var colorPalette: ColorPalette {
        ColorPalette(container: viewModel.container, colorScheme: colorScheme)
    }
    
    var body: some View {
        quickAdd()
            .sheet(item: $viewModel.optionsShown) { item in
                ProductOptionsView(viewModel: .init(container: viewModel.container, item: item))
            }
            .alert(isPresented: $viewModel.showMultipleComplexItemsAlert, content: {
                Alert(
                    title: Text(Strings.ProductsView.Alerts.multipleComplexItemsTitle.localized),
                    message: Text(Strings.ProductsView.Alerts.multipleComplexItemsMessage.localized),
                    primaryButton: .cancel({}),
                    secondaryButton: .default(Text(Strings.ProductsView.Alerts.goToBasket.localized), action: { viewModel.goToBasketView() }))
            })
<<<<<<< HEAD
            .alert(isPresented: $viewModel.isDisplayingAgeAlert, content: {
                Alert(
                    title: Text("Age Restricted Item"),
                    message: Text("This item is age restricted. Anyone who appears to be under the age of 25 must show valid ID to prove that they are over 18."),
                    primaryButton: .default(Text("I am at least 18"), action: {
                        viewModel.userConfirmedAge()
                        Task { await viewModel.addItem() }
                    }),
                    secondaryButton: .cancel({})
                )
            })
            .toast(isPresenting: $viewModel.isGettingProductDetails) {
                AlertToast(displayMode: .alert, type: .loading)
            }
=======
            .withLoadingToast(loading: $viewModel.isGettingProductDetails)
>>>>>>> fe27089b
    }
    
    @ViewBuilder func quickAdd() -> some View {
        if viewModel.basketQuantity == 0 {
            quickAddButton
                .frame(width: Constants.quickAddWidth * scale)
        } else {
            HStack(spacing: Constants.stackSpacing) {
                if viewModel.showDeleteButton {
                    Button {
                        viewModel.removeItem()
                    } label: {
                        Image.Icons.TrashXmark.standard
                            .renderingMode(.template)
                            .resizable()
                            .aspectRatio(contentMode: .fit)
                            .frame(height: size.height)
                            .foregroundColor(colorPalette.alertWarning)
                    }
                } else {
                    incrementDecrementButton(.decrement)
                }
                
                Text("\(viewModel.basketQuantity)")
                    .font(size.font)
                    .foregroundColor(colorPalette.typefacePrimary)
                    .opacity(viewModel.isUpdatingQuantity ? 0 : 1)
                    .withLoadingView(isLoading: $viewModel.isUpdatingQuantity, color: colorPalette.textGrey1)
                incrementDecrementButton(.increment)
            }
        }
    }
    
    func incrementDecrementButton(_ type: ButtonType) -> some View {
        Button {
            switch type {
            case .increment:
                Task { await viewModel.addItem() }
            case .decrement:
                viewModel.removeItem()
            }
        } label: {
            type.icon
                .renderingMode(.template)
                .resizable()
                .aspectRatio(contentMode: .fit)
                .foregroundColor(type == .increment && viewModel.quantityLimitReached ? colorPalette.textGrey3 : colorPalette.primaryBlue)
                .frame(width: size.height * scale)
                .disabled(type == .increment && viewModel.quantityLimitReached)
        }
    }
    
    var quickAddButton: some View {
        SnappyButton(
            container: viewModel.container,
            type: .primary,
            size: .medium,
            title: GeneralStrings.add.localized,
            largeTextTitle: nil,
            icon: Image.Icons.Plus.medium,
            isLoading: .constant(viewModel.isUpdatingQuantity)) {
                Task { await viewModel.addItem() }
            }
    }
}

#if DEBUG
struct ProductIncrementButton_Previews: PreviewProvider {
    static var previews: some View {
        Group {
            ProductIncrementButton(viewModel: .init(container: .preview, menuItem: RetailStoreMenuItem(id: 123, name: "ItemName", eposCode: nil, outOfStock: false, ageRestriction: 0, description: nil, quickAdd: true, acceptCustomerInstructions: false, basketQuantityLimit: 500, price: RetailStoreMenuItemPrice(price: 10, fromPrice: 10, unitMetric: "", unitsInPack: 0, unitVolume: 0, wasPrice: nil), images: nil, menuItemSizes: nil, menuItemOptions: nil, availableDeals: nil, itemCaptions: ItemCaptions(portionSize: "495 Kcal per 100g"), mainCategory: MenuItemCategory(id: 0, name: ""), itemDetails: nil, deal: nil)), size: .standard)
            
            ProductIncrementButton(viewModel: .init(container: .preview, menuItem: RetailStoreMenuItem(id: 123, name: "ItemName", eposCode: nil, outOfStock: false, ageRestriction: 0, description: nil, quickAdd: true, acceptCustomerInstructions: false, basketQuantityLimit: 500, price: RetailStoreMenuItemPrice(price: 10, fromPrice: 10, unitMetric: "", unitsInPack: 0, unitVolume: 0, wasPrice: nil), images: nil, menuItemSizes: nil, menuItemOptions: nil, availableDeals: nil, itemCaptions: ItemCaptions(portionSize: "495 Kcal per 100g"), mainCategory: MenuItemCategory(id: 0, name: ""), itemDetails: nil, deal: nil)), size: .large)
            
            ProductIncrementButton(viewModel: .init(container: .preview, menuItem: RetailStoreMenuItem(id: 123, name: "ItemName", eposCode: nil, outOfStock: false, ageRestriction: 0, description: nil, quickAdd: true, acceptCustomerInstructions: false, basketQuantityLimit: 500, price: RetailStoreMenuItemPrice(price: 10, fromPrice: 10, unitMetric: "", unitsInPack: 0, unitVolume: 0, wasPrice: nil), images: nil, menuItemSizes: nil, menuItemOptions: nil, availableDeals: nil, itemCaptions: ItemCaptions(portionSize: "495 Kcal per 100g"), mainCategory: MenuItemCategory(id: 0, name: ""), itemDetails: nil, deal: nil)), size: .standard)
                .environment(\.sizeCategory, .accessibilityExtraExtraExtraLarge)
        }
        
    }
}
#endif<|MERGE_RESOLUTION|>--- conflicted
+++ resolved
@@ -74,7 +74,6 @@
                     primaryButton: .cancel({}),
                     secondaryButton: .default(Text(Strings.ProductsView.Alerts.goToBasket.localized), action: { viewModel.goToBasketView() }))
             })
-<<<<<<< HEAD
             .alert(isPresented: $viewModel.isDisplayingAgeAlert, content: {
                 Alert(
                     title: Text("Age Restricted Item"),
@@ -89,9 +88,7 @@
             .toast(isPresenting: $viewModel.isGettingProductDetails) {
                 AlertToast(displayMode: .alert, type: .loading)
             }
-=======
             .withLoadingToast(loading: $viewModel.isGettingProductDetails)
->>>>>>> fe27089b
     }
     
     @ViewBuilder func quickAdd() -> some View {
