//
//  BasketService.swift
//  SnappyV2
//
//  Created by Kevin Palser on 25/10/2021.
//

import Combine
import Foundation

enum BasketServiceError: Swift.Error {
    case storeSelectionRequired
    case fulfilmentLocationRequired
    case unableToPersistResult
    case unableToProceedWithoutBasket // really should never get to this
    case unableToProceedWithoutPostcode // really should never get to this
}

extension BasketServiceError: LocalizedError {
    var errorDescription: String? {
        switch self {
        case .storeSelectionRequired:
            return "Ordering location selection is required"
        case .fulfilmentLocationRequired:
            return "Fulfilment location is required"
        case .unableToPersistResult:
            return "Unable to persist web fetch result"
        case .unableToProceedWithoutBasket:
            return "Unable to proceed because of missing basket information"
        case .unableToProceedWithoutPostcode:
            return "Unable to proceed because of missing postcode"
        }
    }
}

protocol BasketServiceProtocol {
    
    // TODO: isFirstOrder logic
    
    // Any of these functions will be placed in a queue and run in serial to ensure that the result of
    // the potentially mutated basket is received and the app has opportunity to react to each response
    // before the next operation.
    
    // When opening the app, we need to restore the basket. This function will load the basket from the
    // persistent store. If there is a basket it will use the token to get the basket from the server to
    // ensure that it still has a menu compatible version.
    func restoreBasket() -> Future<Void, Error>
    
    // Everytime the fulfilment method and/or store changes this method should be called. It is required
    // because the pricing can change, items cleared, deals or coupons have different incompatbile
    // criteria etc
    func updateFulfilmentMethodAndStore() -> Future<Void, Error>
    
    func reserveTimeSlot(timeSlotDate: String, timeSlotTime: String?) -> Future<Void, Error>
    func addItem(item: BasketItemRequest) -> Future<Void, Error>
    func updateItem(item: BasketItemRequest, basketLineId: Int) -> Future<Void, Error>
    func removeItem(basketLineId: Int) -> Future<Void, Error>
    func applyCoupon(code: String) -> Future<Void, Error>
    func removeCoupon() -> Future<Void, Error>
    func clearItems() -> Future<Void, Error>
    func setDeliveryAddress(to: BasketAddressRequest) -> Future<Void, Error>
    func setBillingAddress(to: BasketAddressRequest) -> Future<Void, Error>
    
    // All the above functions will check if a basket already exists. If a basket does not exist they
    // create a new basket before performing the action. Otherwise they continue by performing the action
    // on the existing basket. The getNewBasket() differs because it explicitly forgets the old basket
    // and fectches a new one. Its intended purpose is after checking out an order.
    func getNewBasket() -> Future<Void, Error>
    
    // Useful during development to add a delay before another operation in queuePublisher
    // in processed
    func test(delay: TimeInterval) -> Future<Void, Error>
    
}

struct BasketService: BasketServiceProtocol {

    let webRepository: BasketWebRepositoryProtocol
    let dbRepository: BasketDBRepositoryProtocol
    
    // Example in the clean architecture Countries exampe of the appState
    // being passed to a service (but not used the code). Using this as
    // a justification to be an acceptable method to update the Basket
    // Henrik/Kevin: 2021-10-26
    let appState: Store<AppState>
    
    indirect enum BasketServiceAction {
        case restoreBasket(promise: (Result<Void, Error>) -> Void)
        case updateFulfilmentMethodAndStore(promise: (Result<Void, Error>) -> Void)
        case reserveTimeSlot(promise: (Result<Void, Error>) -> Void, timeSlotDate: String, timeSlotTime: String?)
        case addItem(promise: (Result<Void, Error>) -> Void, item: BasketItemRequest)
        case updateItem(promise: (Result<Void, Error>) -> Void, basketLineId: Int, item: BasketItemRequest)
        case removeItem(promise: (Result<Void, Error>) -> Void, basketLineId: Int)
        case applyCoupon(promise: (Result<Void, Error>) -> Void, code: String)
        case removeCoupon(promise: (Result<Void, Error>) -> Void)
        case clearItems(promise: (Result<Void, Error>) -> Void)
        case setDeliveryAddress(promise: (Result<Void, Error>) -> Void, address: BasketAddressRequest)
        case setBillingAddress(promise: (Result<Void, Error>) -> Void, address: BasketAddressRequest)
        case getNewBasket(promise: (Result<Void, Error>) -> Void)
//        case getBasket(promise: (Result<Void, Error>) -> Void, basketToken: String?, storeId: Int, fulfilmentMethod: RetailStoreOrderMethodType)
        case internalSetBasket(originalAction: BasketServiceAction, basketToken: String?, storeId: Int, fulfilmentMethod: RetailStoreOrderMethodType, fulfilmentLocation: FulfilmentLocation)
        case test(promise: (Result<Void, Error>) -> Void, delay: TimeInterval)
        
        var promise: ((Result<Void, Error>) -> Void)? {
            switch self {
            case let .restoreBasket(promise):
                return promise
            case let .updateFulfilmentMethodAndStore(promise):
                return promise
            case let .reserveTimeSlot(promise, _, _):
                return promise
            case let .updateItem(promise, _, _):
                return promise
            case let .addItem(promise, _):
                return promise
            case let .removeItem(promise, _):
                return promise
            case let .applyCoupon(promise, _):
                return promise
            case let .removeCoupon(promise):
                return promise
            case let .clearItems(promise):
                return promise
            case let .setDeliveryAddress(promise, _):
                return promise
            case let .setBillingAddress(promise, _):
                return promise
            case let .getNewBasket(promise):
                return promise
//            case let .getBasket(promise, _, _, _):
//                return promise
            case .internalSetBasket:
                return nil
            case let .test(promise, _):
                return promise
            }
        }
        
        var isUpdateFulfilmentMethodAndStore: Bool {
            switch self {
            case .updateFulfilmentMethodAndStore:
                return true
            default:
                return false
            }
        }
        
        var isGetBasket_OR_isRestoreBasket: Bool {
            switch self {
            case /*.getBasket,*/ .restoreBasket:
                return true
            default:
                return false
            }
        }
    }
    
    private var cancelBag = CancelBag()
    private var queuePublisher = PassthroughSubject<BasketServiceAction, Never>()

    init(webRepository: BasketWebRepositoryProtocol, dbRepository: BasketDBRepositoryProtocol, appState: Store<AppState>) {
        self.webRepository = webRepository
        self.dbRepository = dbRepository
        self.appState = appState
        
        // Use PassthroughSubject to process the basket actions in serial
        queuePublisher
            .buffer(size: Int.max, prefetch: .byRequest, whenFull: .dropOldest)
            // maxPublishers parameter of FlatMap restricting to one creates a back pressure on upstream
            // until the last produced publisher completes. Hence, the objective of having one basket
            // is achieved.
            .flatMap(maxPublishers: .max(1)) { [self] action -> AnyPublisher<Void, Never> in

                var intendedAction: BasketServiceAction = action
                
                let appStateValue = self.appState.value.userData
                
                // capture the values in case they are asynchronous updated following this point
                let basketToken = appStateValue.basket?.basketToken
                let storeId = appStateValue.selectedStore.value?.id
                let fulfilmentMethod = appStateValue.selectedFulfilmentMethod
                
                // cannot continue if we do not already have a basket AND there is sufficient
                // information to generate a basket
                if basketToken == nil && storeId == nil {
                    action.promise?(.failure(BasketServiceError.storeSelectionRequired))
                    return Just(Void()).eraseToAnyPublisher()
                }
                
                // Need to internally set the basket if:
                // (a) selected fulfilment does not match the current basket fulfilment
                // and updateFulfilmentMethodAndStore is not already being called to rectify
                // (b) there is no current basket and this is not a getBasket or restoreBasket
                // action
                
                if let storeId = storeId {

                    var getBasketRequired: Bool = false
                    if let basket = appStateValue.basket {
                        // case a
                        getBasketRequired = fulfilmentMethod != basket.fulfilmentMethod.type && !action.isUpdateFulfilmentMethodAndStore
                    } else {
                        // case b
                        getBasketRequired = !action.isGetBasket_OR_isRestoreBasket
                    }

                    if getBasketRequired {
                        
                        guard let fulfilmentLocation = appStateValue.searchResult.value?.fulfilmentLocation else {
                            action.promise?(.failure(BasketServiceError.fulfilmentLocationRequired))
                            return Just(Void()).eraseToAnyPublisher()
                        }
                        
                        intendedAction = .internalSetBasket(
                            originalAction: action,
                            basketToken: appStateValue.basket?.basketToken,
                            storeId: storeId,
                            fulfilmentMethod: .delivery,
                            fulfilmentLocation: fulfilmentLocation
                        )
                    }
                }
                
                let future: Future<Void, Never>
                
                switch intendedAction {
                    
                case let .restoreBasket(promise: promise):
                    if let storeId = storeId {
                        if let basketToken = basketToken {
                            // the basket in the persistent store is already loaded
                            future = self.getBasket(
                                promise: promise,
                                basketToken: basketToken,
                                storeId: storeId,
                                fulfilmentMethod: fulfilmentMethod,
                                fulfilmentLocation: nil
                            )
                        } else {
                            // fetch the basket from the persistent store
                            future = self.restoreSavedBasket(
                                promise: promise,
                                storeId: storeId
                            )
                        }
                    } else {
                        action.promise?(.failure(BasketServiceError.storeSelectionRequired))
                        return Just(Void()).eraseToAnyPublisher()
                    }
                    
                case let .updateFulfilmentMethodAndStore(promise: promise):
                    guard let fulfilmentLocation = appStateValue.searchResult.value?.fulfilmentLocation else {
                        action.promise?(.failure(BasketServiceError.fulfilmentLocationRequired))
                        return Just(Void()).eraseToAnyPublisher()
                    }
                    guard let storeId = storeId else {
                        action.promise?(.failure(BasketServiceError.storeSelectionRequired))
                        return Just(Void()).eraseToAnyPublisher()
                    }
                    future = self.getBasket(
                        promise: promise,
                        basketToken: basketToken,
                        storeId: storeId,
                        fulfilmentMethod: fulfilmentMethod,
                        fulfilmentLocation: fulfilmentLocation
                    )

                case let .reserveTimeSlot(promise: promise, timeSlotDate: timeSlotDate, timeSlotTime: timeSlotTime):
                    guard let storeId = storeId else {
                        action.promise?(.failure(BasketServiceError.storeSelectionRequired))
                        return Just(Void()).eraseToAnyPublisher()
                    }
                    guard let basketToken = basketToken else {
                        action.promise?(.failure(BasketServiceError.unableToProceedWithoutBasket))
                        return Just(Void()).eraseToAnyPublisher()
                    }
                    guard let postcode = appStateValue.selectedStore.value?.searchPostcode else {
                        action.promise?(.failure(BasketServiceError.unableToProceedWithoutPostcode))
                        return Just(Void()).eraseToAnyPublisher()
                    }
                    future = self.reserveTimeSlot(
                        promise: promise,
                        basketToken: basketToken,
                        storeId: storeId,
                        fulfilmentMethod: fulfilmentMethod,
                        postcode: postcode,
                        timeSlotDate: timeSlotDate,
                        timeSlotTime: timeSlotTime
                    )
                    
                case let .addItem(promise, item):
                    if let basketToken = basketToken {
                        future = self.addItem(
                            promise: promise,
                            basketToken: basketToken,
                            item: item,
                            fulfilmentMethod: fulfilmentMethod
                        )
                    } else {
                        action.promise?(.failure(BasketServiceError.unableToProceedWithoutBasket))
                        return Just(Void()).eraseToAnyPublisher()
                    }
                    
                case let .updateItem(promise, basketLineId, item):
                    if let basketToken = basketToken {
                        future = self.updateItem(
                            promise: promise,
                            basketToken: basketToken,
                            basketLineId: basketLineId,
                            item: item
                        )
                    } else {
                        action.promise?(.failure(BasketServiceError.unableToProceedWithoutBasket))
                        return Just(Void()).eraseToAnyPublisher()
                    }
                    
                case let .removeItem(promise: promise, basketLineId):
                    if let basketToken = basketToken {
                        future = self.removeItem(promise: promise, basketToken: basketToken, basketLineId: basketLineId)
                    } else {
                        action.promise?(.failure(BasketServiceError.unableToProceedWithoutBasket))
                        return Just(Void()).eraseToAnyPublisher()
                    }
                    
                case let .applyCoupon(promise, code):
                    if let basketToken = basketToken {
                        future = self.applyCoupon(promise: promise, basketToken: basketToken, code: code)
                    } else {
                        action.promise?(.failure(BasketServiceError.unableToProceedWithoutBasket))
                        return Just(Void()).eraseToAnyPublisher()
                    }
                    
                case let .removeCoupon(promise):
                    if let basketToken = basketToken {
                        future = self.removeCoupon(promise: promise, basketToken: basketToken)
                    } else {
                        action.promise?(.failure(BasketServiceError.unableToProceedWithoutBasket))
                        return Just(Void()).eraseToAnyPublisher()
                    }
                    
                case let .clearItems(promise):
                    if let basketToken = basketToken {
                        future = self.clearItems(promise: promise, basketToken: basketToken)
                    } else {
                        action.promise?(.failure(BasketServiceError.unableToProceedWithoutBasket))
                        return Just(Void()).eraseToAnyPublisher()
                    }
                    
<<<<<<< HEAD
                case let .setDeliveryAddress(promise, address):
                    if let basketToken = basketToken {
                        future = self.setDeliveryAddress(promise: promise, basketToken: basketToken, address: address)
                    } else {
                        action.promise?(.failure(BasketServiceError.unableToProceedWithoutBasket))
                        return Just(Void()).eraseToAnyPublisher()
                    }
                    
                case let .setBillingAddress(promise, address):
                    if let basketToken = basketToken {
                        future = self.setBillingAddress(promise: promise, basketToken: basketToken, address: address)
                    } else {
                        action.promise?(.failure(BasketServiceError.unableToProceedWithoutBasket))
                        return Just(Void()).eraseToAnyPublisher()
                    }
                    
                case .getNewBasket(promise: let promise):
                    if let storeId = storeId {
                        future = self.getBasket(
                            promise: promise,
                            basketToken: nil,
                            storeId: storeId,
                            fulfilmentMethod: fulfilmentMethod
                        )
                    } else {
=======
                case let .getNewBasket(promise: promise):
                    guard let fulfilmentLocation = appStateValue.searchResult.value?.fulfilmentLocation else {
                        action.promise?(.failure(BasketServiceError.fulfilmentLocationRequired))
                        return Just(Void()).eraseToAnyPublisher()
                    }
                    guard let storeId = storeId else {
>>>>>>> b9b246ac
                        action.promise?(.failure(BasketServiceError.storeSelectionRequired))
                        return Just(Void()).eraseToAnyPublisher()
                    }

                    future = self.getBasket(
                        promise: promise,
                        basketToken: nil, // force a new basket
                        storeId: storeId,
                        fulfilmentMethod: fulfilmentMethod,
                        fulfilmentLocation: fulfilmentLocation
                    )
                    
//                case let .getBasket(promise, basketToken, storeId, fulfilmentMethod):
//                    future = self.getBasket(
//                        promise: promise,
//                        basketToken: basketToken,
//                        storeId: storeId,
//                        fulfilmentMethod: fulfilmentMethod
//                    )
                    
                case let .internalSetBasket(originalAction, basketToken, storeId, fulfilmentMethod, fulfilmentLocation):
                    future = self.internalSetBasket(
                        originalAction: originalAction,
                        basketToken: basketToken,
                        storeId: storeId,
                        fulfilmentMethod: fulfilmentMethod,
                        fulfilmentLocation: fulfilmentLocation
                    )
                    
                case let .test(promise, delay):
                    future = self.simulateOperation(withDelay: delay, promise: promise)
                
                }
                
                return future.eraseToAnyPublisher()

            }
            .sink { print("Complete: \(Date())") }
            .store(in: cancelBag)
    }
    
    private func addItem(promise: @escaping (Result<Void, Error>) -> Void, basketToken: String, item: BasketItemRequest, fulfilmentMethod: RetailStoreOrderMethodType) -> Future<Void, Never> {
        return Future() { internalPromise in

            processBasketOutcome(
                webPublisher: webRepository.addItem(basketToken: basketToken, item: item, fulfilmentMethod: fulfilmentMethod),
                promise: promise,
                internalPromise: internalPromise
            )
            
        }
    }
    
    private func updateItem(promise: @escaping (Result<Void, Error>) -> Void, basketToken: String, basketLineId: Int, item: BasketItemRequest) -> Future<Void, Never> {
        return Future() { internalPromise in

            processBasketOutcome(
                webPublisher: webRepository.updateItem(basketToken: basketToken, basketLineId: basketLineId, item: item),
                promise: promise,
                internalPromise: internalPromise
            )
            
        }
    }
    
    private func removeItem(promise: @escaping (Result<Void, Error>) -> Void, basketToken: String, basketLineId: Int) -> Future<Void, Never> {
        return Future() { internalPromise in

            processBasketOutcome(
                webPublisher: webRepository.removeItem(basketToken: basketToken, basketLineId: basketLineId),
                promise: promise,
                internalPromise: internalPromise
            )
            
        }
    }
    
    private func applyCoupon(promise: @escaping (Result<Void, Error>) -> Void, basketToken: String, code: String) -> Future<Void, Never> {
        return Future() { internalPromise in

            processBasketOutcome(
                webPublisher: webRepository.applyCoupon(basketToken: basketToken, code: code),
                promise: promise,
                internalPromise: internalPromise
            )
        }
    }
    
    private func removeCoupon(promise: @escaping (Result<Void, Error>) -> Void, basketToken: String) -> Future<Void, Never> {
        return Future() { internalPromise in
            
            processBasketOutcome(
                webPublisher: webRepository.removeCoupon(basketToken: basketToken),
                promise: promise,
                internalPromise: internalPromise
            )
            
        }
    }
    
    private func clearItems(promise: @escaping (Result<Void, Error>) -> Void, basketToken: String) -> Future<Void, Never> {
        return Future() { internalPromise in
            
            processBasketOutcome(
                webPublisher: webRepository.clearItems(basketToken: basketToken),
                promise: promise,
                internalPromise: internalPromise
            )
            
        }
    }
    
    private func setDeliveryAddress(promise: @escaping (Result<Void, Error>) -> Void, basketToken: String, address: BasketAddressRequest) -> Future<Void, Never> {
        return Future() { internalPromise in
            
            processBasketOutcome(
                webPublisher: webRepository.setDeliveryAddress(basketToken: basketToken, address: address),
                promise: promise,
                internalPromise: internalPromise
            )
            
        }
    }
    
    private func setBillingAddress(promise: @escaping (Result<Void, Error>) -> Void, basketToken: String, address: BasketAddressRequest) -> Future<Void, Never> {
        return Future() { internalPromise in
            
            processBasketOutcome(
                webPublisher: webRepository.setBillingAddress(basketToken: basketToken, address: address),
                promise: promise,
                internalPromise: internalPromise
            )
            
        }
    }
    
    private func reserveTimeSlot(
        promise: @escaping (Result<Void, Error>) -> Void,
        basketToken: String,
        storeId: Int,
        fulfilmentMethod: RetailStoreOrderMethodType,
        postcode: String,
        timeSlotDate: String,
        timeSlotTime: String?
    ) -> Future<Void, Never> {
        return Future() { internalPromise in

            processBasketOutcome(
                webPublisher: webRepository.reserveTimeSlot(
                    basketToken: basketToken,
                    storeId: storeId,
                    timeSlotDate: timeSlotDate,
                    timeSlotTime: timeSlotTime,
                    postcode: postcode,
                    fulfilmentMethod: fulfilmentMethod
                ),
                promise: promise,
                internalPromise: internalPromise
            )
            
        }
    }
    
    private func getBasket(promise: @escaping (Result<Void, Error>) -> Void, basketToken: String?, storeId: Int, fulfilmentMethod: RetailStoreOrderMethodType, fulfilmentLocation: FulfilmentLocation?) -> Future<Void, Never> {
        return Future() { internalPromise in

            processBasketOutcome(
                webPublisher: webRepository.getBasket(
                    basketToken: basketToken,
                    storeId: storeId,
                    fulfilmentMethod: fulfilmentMethod,
                    fulfilmentLocation: fulfilmentLocation,
                    isFirstOrder: true
                ),
                promise: promise,
                internalPromise: internalPromise
            )
            
        }
    }
    
    private func restoreSavedBasket(promise: @escaping (Result<Void, Error>) -> Void, storeId: Int) -> Future<Void, Never> {
        return Future() { internalPromise in

            dbRepository
                .fetchBasket()
                .flatMap({ basket -> AnyPublisher<Bool, Error> in
                    if let basket = basket {
                        // place the basket in the app state now in case the API
                        // fetch fails to save fetching from the persistent store
                        // when retrying
                        appState.value.userData.basket = basket
                        // save the fetched basket
                        return webRepository.getBasket(
                            basketToken: basket.basketToken,
                            storeId: storeId,
                            fulfilmentMethod: basket.fulfilmentMethod.type,
                            fulfilmentLocation: nil,
                            isFirstOrder: true
                        ).flatMap { basket -> AnyPublisher<Bool, Error> in
                            // no basket was saved so stop here
                            return storeBasketAndUpdateAppstate(fetchedBasket: basket)
                        }.eraseToAnyPublisher()
                    } else {
                        // no basket was saved so stop here
                        return Just(true)
                            .setFailureType(to: Error.self)
                            .eraseToAnyPublisher()
                    }
                })
                .sink(
                    receiveCompletion: { completion in

                        // Only seems to get here if there is an error, e.g. changing getBasket(..) implementation to
                        // return Fail<Basket, Error>(error: BasketServiceError.storeSelectionRequired).eraseToAnyPublisher()

                        switch completion {

                        case .failure(let error):
                            // report the error back to the original future
                            promise(.failure(error))

                        case .finished:
                            // re-queue this request for after the change
                            promise(.success(()))

                        }

                        // finish this queue action so that the next can start
                        internalPromise(.success(()))

                    }, receiveValue: { _ in
                        // no value expected - flatmap has already handled
                        // persistent storage and updating the app state

                        // However, the following are required because it does not
                        // reach the above on a finished state

                        promise(.success(()))
                        internalPromise(.success(()))
                    }
                )
                .store(in: cancelBag)
        }
    }
    
    private func processBasketOutcome(
        webPublisher: AnyPublisher<Basket, Error>,
        promise: @escaping (Result<Void, Error>) -> Void,
        internalPromise: @escaping (Result<Void, Never>) -> Void
    ) {
        webPublisher
            .flatMap({ basket -> AnyPublisher<Bool, Error> in
                return storeBasketAndUpdateAppstate(fetchedBasket: basket)
            })
            .sink(
                receiveCompletion: { completion in

                    // Only seems to get here if there is an error
                    
                    switch completion {

                    case .failure(let error):
                        // report the error back to the original future
                        promise(.failure(error))

                    case .finished:
                        promise(.success(()))
                    }

                    // finish this queue action so that the next can start
                    internalPromise(.success(()))
                }, receiveValue: { _ in
                    // no value expected - flatmap has already handled
                    // persistent storage and updating the app state
                    
                    // However, the following are required because it does not
                    // reach the above on a finished state
                    
                    promise(.success(()))
                    internalPromise(.success(()))
                }
            )
            .store(in: cancelBag)
    }
    
    private func internalSetBasket(
        originalAction: BasketServiceAction,
        basketToken: String?,
        storeId: Int,
        fulfilmentMethod: RetailStoreOrderMethodType,
        fulfilmentLocation: FulfilmentLocation
    ) -> Future<Void, Never> {
        return Future() { internalPromise in

            webRepository
                .getBasket(
                    basketToken: basketToken,
                    storeId: storeId,
                    fulfilmentMethod: fulfilmentMethod,
                    fulfilmentLocation: fulfilmentLocation,
                    isFirstOrder: true
                )
                .flatMap({ basket -> AnyPublisher<Bool, Error> in
                    return storeBasketAndUpdateAppstate(fetchedBasket: basket)
                })
                .sink(
                    receiveCompletion: { completion in

                        // Only seems to get here if there is an error, e.g. changing getBasket(..) implementation to
                        // return Fail<Basket, Error>(error: BasketServiceError.storeSelectionRequired).eraseToAnyPublisher()
                        
                        switch completion {

                        case .failure(let error):
                            // report the error back to the original future
                            originalAction.promise?(.failure(error))

                        case .finished:
                            // re-queue this request for after the change
                            self.queuePublisher.send(originalAction)

                        }

                        // finish this queue action so that the next can start
                        internalPromise(.success(()))
                        
                    }, receiveValue: { _ in
                        // no value expected - flatmap has already handled
                        // persistent storage and updating the app state
                        
                        // However, the following are required because it does not
                        // reach the above on a finished state
                        
                        self.queuePublisher.send(originalAction)
                        internalPromise(.success(()))
                    }
                )
                .store(in: cancelBag)

        }
    }
    
    private func simulateOperation(withDelay delay: TimeInterval, promise: @escaping (Result<Void, Error>) -> Void) -> Future<Void, Never> {
        return Future() { internalPromise in
            DispatchQueue.main.asyncAfter(deadline: .now() + delay) {
                promise(.success(()))
                internalPromise(.success(()))
            }

        }
    }
    
    private func storeBasketAndUpdateAppstate(fetchedBasket: Basket) -> AnyPublisher<Bool, Error> {
        
        return dbRepository
            .clearBasket()
            .flatMap { _ -> AnyPublisher<Bool, Error> in
                dbRepository.store(basket: fetchedBasket)
                    .flatMap { basket -> AnyPublisher<Bool, Error> in
                        // update the basket app state for the subscribers
                        self.appState.value.userData.basket = basket
                        return Just(true)
                            .setFailureType(to: Error.self)
                            .eraseToAnyPublisher()
                    }
                    .eraseToAnyPublisher()
            }
            .eraseToAnyPublisher()
    }
    
    private func storeBasketAndUpdateAppstate2(fetchedBasket: Basket) -> AnyPublisher<Void, Error> {

        return dbRepository
            .clearBasket()
            .flatMap { _ -> AnyPublisher<Void, Error> in
                dbRepository.store(basket: fetchedBasket)
                    .flatMap { basket -> AnyPublisher<Void, Error> in
                        // update the basket app state for the subscribers
                        self.appState.value.userData.basket = basket
                        return Just(Void())
                            .setFailureType(to: Error.self)
                            .eraseToAnyPublisher()
                    }
                    .eraseToAnyPublisher()
            }
            .eraseToAnyPublisher()
    }
    
    private var requestHoldBackTimeInterval: TimeInterval {
        return ProcessInfo.processInfo.isRunningTests ? 0 : 0.5
    }
    
    // Protocol Functions
    
    func restoreBasket() -> Future<Void, Error> {
        return Future { promise in
            self.queuePublisher.send(.restoreBasket(promise: promise))
        }
    }
    
    func updateFulfilmentMethodAndStore() -> Future<Void, Error> {
        return Future { promise in
            self.queuePublisher.send(.updateFulfilmentMethodAndStore(promise: promise))
        }
    }
    
    func reserveTimeSlot(timeSlotDate: String, timeSlotTime: String?) -> Future<Void, Error> {
        return Future { promise in
            self.queuePublisher.send(
                .reserveTimeSlot(
                    promise: promise,
                    timeSlotDate: timeSlotDate,
                    timeSlotTime: timeSlotTime
                )
            )
        }
    }
    
    func addItem(item: BasketItemRequest) -> Future<Void, Error> {
        return Future { promise in
            self.queuePublisher.send(.addItem(promise: promise, item: item))
        }
    }
    
    func updateItem(item: BasketItemRequest, basketLineId: Int) -> Future<Void, Error> {
        return Future { promise in
            self.queuePublisher.send(.updateItem(promise: promise, basketLineId: basketLineId, item: item))
        }
    }
    
    func removeItem(basketLineId: Int) -> Future<Void, Error> {
        return Future { promise in
            self.queuePublisher.send(.removeItem(promise: promise, basketLineId: basketLineId))
        }
    }
    
    func applyCoupon(code: String) -> Future<Void, Error> {
        return Future { promise in
            self.queuePublisher.send(.applyCoupon(promise: promise, code: code))
        }
    }
    
    func removeCoupon() -> Future<Void, Error> {
        return Future { promise in
            self.queuePublisher.send(.removeCoupon(promise: promise))
        }
    }
    
    func clearItems() -> Future<Void, Error> {
        return Future { promise in
            self.queuePublisher.send(.clearItems(promise: promise))
        }
    }
    
    func setDeliveryAddress(to address: BasketAddressRequest) -> Future<Void, Error> {
        return Future { promise in
            self.queuePublisher.send(.setDeliveryAddress(promise: promise, address: address))
        }
    }
    
    func setBillingAddress(to address: BasketAddressRequest) -> Future<Void, Error> {
        return Future { promise in
            self.queuePublisher.send(.setBillingAddress(promise: promise, address: address))
        }
    }
    
    func getNewBasket() -> Future<Void, Error> {
        return Future { promise in
            self.queuePublisher.send(.getNewBasket(promise: promise))
        }
    }
    
    func test(delay: TimeInterval) -> Future<Void, Error> {
        return Future { promise in
            self.queuePublisher.send(.test(promise: promise, delay: delay))
        }
    }
    
}

struct StubBasketService: BasketServiceProtocol {

    func restoreBasket() -> Future<Void, Error> {
        return stubFuture()
    }

    func updateFulfilmentMethodAndStore() -> Future<Void, Error> {
        return stubFuture()
    }
    
    func reserveTimeSlot(timeSlotDate: String, timeSlotTime: String?) -> Future<Void, Error> {
        return stubFuture()
    }
    
    func addItem(item: BasketItemRequest) -> Future<Void, Error> {
        return stubFuture()
    }
    
    func updateItem(item: BasketItemRequest, basketLineId: Int) -> Future<Void, Error> {
        return stubFuture()
    }
    
    func removeItem(basketLineId: Int) -> Future<Void, Error> {
        return stubFuture()
    }
    
    func applyCoupon(code: String) -> Future<Void, Error> {
        return stubFuture()
    }
    
    func removeCoupon() -> Future<Void, Error> {
        return stubFuture()
    }
    
    func clearItems() -> Future<Void, Error> {
        return stubFuture()
    }
    
    func setDeliveryAddress(to: BasketAddressRequest) -> Future<Void, Error> {
        return stubFuture()
    }
    
    func setBillingAddress(to: BasketAddressRequest) -> Future<Void, Error> {
        return stubFuture()
    }
    
    func getNewBasket() -> Future<Void, Error> {
        return stubFuture()
    }
    
    func test(delay: TimeInterval) -> Future<Void, Error> {
        return stubFuture()
    }
    
    private func stubFuture() -> Future<Void, Error> {
        return Future { promise in
            promise(.success(()))
        }
    }
    
}<|MERGE_RESOLUTION|>--- conflicted
+++ resolved
@@ -346,40 +346,12 @@
                         return Just(Void()).eraseToAnyPublisher()
                     }
                     
-<<<<<<< HEAD
-                case let .setDeliveryAddress(promise, address):
-                    if let basketToken = basketToken {
-                        future = self.setDeliveryAddress(promise: promise, basketToken: basketToken, address: address)
-                    } else {
-                        action.promise?(.failure(BasketServiceError.unableToProceedWithoutBasket))
-                        return Just(Void()).eraseToAnyPublisher()
-                    }
-                    
-                case let .setBillingAddress(promise, address):
-                    if let basketToken = basketToken {
-                        future = self.setBillingAddress(promise: promise, basketToken: basketToken, address: address)
-                    } else {
-                        action.promise?(.failure(BasketServiceError.unableToProceedWithoutBasket))
-                        return Just(Void()).eraseToAnyPublisher()
-                    }
-                    
-                case .getNewBasket(promise: let promise):
-                    if let storeId = storeId {
-                        future = self.getBasket(
-                            promise: promise,
-                            basketToken: nil,
-                            storeId: storeId,
-                            fulfilmentMethod: fulfilmentMethod
-                        )
-                    } else {
-=======
                 case let .getNewBasket(promise: promise):
                     guard let fulfilmentLocation = appStateValue.searchResult.value?.fulfilmentLocation else {
                         action.promise?(.failure(BasketServiceError.fulfilmentLocationRequired))
                         return Just(Void()).eraseToAnyPublisher()
                     }
                     guard let storeId = storeId else {
->>>>>>> b9b246ac
                         action.promise?(.failure(BasketServiceError.storeSelectionRequired))
                         return Just(Void()).eraseToAnyPublisher()
                     }
