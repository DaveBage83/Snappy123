--- conflicted
+++ resolved
@@ -16,11 +16,8 @@
     var userData = UserData()
     var staticCacheData = StaticCacheData()
     var notifications = Notifications()
-<<<<<<< HEAD
     var permissions = Permissions()
-=======
     var pushNotifications = PushNotifications()
->>>>>>> 22696b3f
 }
 
 extension AppState {
