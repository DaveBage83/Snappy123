//
//  AppEnvironment.swift
//  SnappyV2
//
//  Created by Henrik Gustavii on 15/09/2021.
//

import Foundation
<<<<<<< HEAD
import UIKit // Needed for UIApplication
import Frames
=======
>>>>>>> 93f99c7a

struct AppEnvironment {
    let container: DIContainer
    let systemEventsHandler: SystemEventsHandler
}

extension AppEnvironment {
    static func bootstrap() -> AppEnvironment {
        let appState = Store<AppState>(AppState())
        let eventLogger = configuredEventLogger(appState: appState)
        let authenticator = configuredAuthenticator()
        let networkHandler = configuredNetworkHandler(authenticator: authenticator)
        let webRepositories = configuredWebRepositories(networkHandler: networkHandler)
        let dbRepositories = configuredDBRepositories(appState: appState) // Why is appState required?
        
        let services = configuredServices(
            appState: appState,
            eventLogger: eventLogger,
            dbRepositories: dbRepositories,
            webRepositories: webRepositories
        )
        let diContainer = DIContainer(
            appState: appState,
            eventLogger: eventLogger,
            services: services
        )
        let deepLinksHandler = DeepLinksHandler(container: diContainer)
        let pushNotificationsHandler = PushNotificationsHandler(appState: appState, deepLinksHandler: deepLinksHandler)
        let systemEventsHandler = SystemEventsHandler(
            container: diContainer,
            deepLinksHandler: deepLinksHandler,
            pushNotificationsHandler: pushNotificationsHandler,
            pushNotificationsWebRepository: webRepositories.pushNotificationsWebRepository
        )
        
        return AppEnvironment(container: diContainer, systemEventsHandler: systemEventsHandler)
    }
    
    private static func configuredEventLogger(appState: Store<AppState>) -> EventLogger {
        return EventLogger(appState: appState)
    }
    
    private static func configuredAuthenticator() -> NetworkAuthenticator {
        return NetworkAuthenticator.shared
    }
    
    private static func configuredNetworkHandler(authenticator: NetworkAuthenticator) -> NetworkHandler {
        return NetworkHandler(authenticator: authenticator, debugTrace: AppV2Constants.API.debugTrace)
    }
    
    private static func configuredWebRepositories(networkHandler: NetworkHandler) -> DIContainer.WebRepositories {
        
        let businessProfileRepository = BusinessProfileWebRepository(
            networkHandler: networkHandler,
            baseURL: AppV2Constants.API.baseURL
        )
        
        let retailStoresRepository = RetailStoresWebRepository(
            networkHandler: networkHandler,
            baseURL: AppV2Constants.API.baseURL
        )
        
        let retailStoreMenuRepository = RetailStoreMenuWebRepository(
            networkHandler: networkHandler,
            baseURL: AppV2Constants.API.baseURL
        )
        
        let basketRepository = BasketWebRepository(
            networkHandler: networkHandler,
            baseURL: AppV2Constants.API.baseURL
        )
        
        let memberRepository = UserWebRepository(
            networkHandler: networkHandler,
            baseURL: AppV2Constants.API.baseURL
        )
        
        let checkoutRepository = CheckoutWebRepository(
            networkHandler: networkHandler,
            baseURL: AppV2Constants.API.baseURL
        )
        
        let addressRepository = AddressWebRepository(
            networkHandler: networkHandler,
            baseURL: AppV2Constants.API.baseURL
        )
        
        let utilityRepository = UtilityWebRepository(
            networkHandler: networkHandler,
            baseURL: AppV2Constants.API.baseURL
        )
        
        let imageRepository = ImageWebRepository()
        
        let pushNotificationRepository = PushNotificationWebRepository(
            networkHandler: networkHandler,
            baseURL: AppV2Constants.API.baseURL
        )
        
        return .init(
            businessProfileRepository: businessProfileRepository,
            retailStoresRepository: retailStoresRepository,
            retailStoreMenuRepository: retailStoreMenuRepository,
            basketRepository: basketRepository,
            memberRepository: memberRepository,
            checkoutRepository: checkoutRepository,
            addressRepository: addressRepository,
            utilityRepository: utilityRepository,
            imageRepository: imageRepository,
            pushNotificationsWebRepository: pushNotificationRepository
        )
    }
    
    private static func configuredDBRepositories(appState: Store<AppState>) -> DIContainer.DBRepositories {
        
        let persistentStore = CoreDataStack(version: CoreDataStack.Version.actual)
        let businessProfileDBRepository = BusinessProfileDBRepository(persistentStore: persistentStore)
        let retailStoresDBRepository = RetailStoresDBRepository(persistentStore: persistentStore)
        let retailStoreMenuDBRepository = RetailStoreMenuDBRepository(persistentStore: persistentStore)
        let basketDBRepository = BasketDBRepository(persistentStore: persistentStore)
        let memberDBRepository = UserDBRepository(persistentStore: persistentStore)
        let checkoutDBRepository = CheckoutDBRepository(persistentStore: persistentStore)
        let addressDBRepository = AddressDBRepository(persistentStore: persistentStore)
        
        return .init(
            businessProfileRepository: businessProfileDBRepository,
            retailStoresRepository: retailStoresDBRepository,
            retailStoreMenuRepository: retailStoreMenuDBRepository,
            basketRepository: basketDBRepository,
            memberRepository: memberDBRepository,
            checkoutRepository: checkoutDBRepository,
            addressRepository: addressDBRepository
        )
    }
    
    private static func configuredServices(
        appState: Store<AppState>,
        eventLogger: EventLoggerProtocol,
        dbRepositories: DIContainer.DBRepositories,
        webRepositories: DIContainer.WebRepositories
    ) -> DIContainer.Services {
        
        let notificationService = NotificationService(appState: appState)
        
        let businessProfileService = BusinessProfileService(
            webRepository: webRepositories.businessProfileRepository,
            dbRepository: dbRepositories.businessProfileRepository,
            appState: appState,
            eventLogger: eventLogger
        )
        
        let retailStoreService = RetailStoresService(
            webRepository: webRepositories.retailStoresRepository,
            dbRepository: dbRepositories.retailStoresRepository,
            appState: appState,
            eventLogger: eventLogger
        )
        
        let retailStoreMenuService = RetailStoreMenuService(
            webRepository: webRepositories.retailStoreMenuRepository,
            dbRepository: dbRepositories.retailStoreMenuRepository,
            appState: appState,
            eventLogger: eventLogger
        )
        
        let basketService = BasketService(
            webRepository: webRepositories.basketRepository,
            dbRepository: dbRepositories.basketRepository,
            notificationService: notificationService,
            appState: appState,
            eventLogger: eventLogger
        )
        
        let memberService = UserService(
            webRepository: webRepositories.memberRepository,
            dbRepository: dbRepositories.memberRepository,
            appState: appState,
            eventLogger: eventLogger
        )
        
        let checkoutService = CheckoutService(
            webRepository: webRepositories.checkoutRepository,
            dbRepository: dbRepositories.checkoutRepository,
            appState: appState,
            eventLogger: eventLogger
        )
        
        // the address service does not need the appState because it does
        // not have any external dependencies for API requests
        let addressService = AddressService(
            webRepository: webRepositories.addressRepository,
            dbRepository: dbRepositories.addressRepository, eventLogger: eventLogger
        )
        
        let utilityService = UtilityService(
            webRepository: webRepositories.utilityRepository,
            eventLogger: eventLogger
        )
        
        let imageService = ImageService(
            webRepository: webRepositories.imageRepository,
            eventLogger: eventLogger
        )
        
        let userPermissionsService = UserPermissionsService(
            appState: appState,
            openAppSettings: {
                URL(string: UIApplication.openSettingsURLString).flatMap {
                    UIApplication.shared.open($0, options: [:], completionHandler: nil)
                }
            }
        )
        
        return .init(
            businessProfileService: businessProfileService,
            retailStoreService: retailStoreService,
            retailStoreMenuService: retailStoreMenuService,
            basketService: basketService,
            memberService: memberService,
            checkoutService: checkoutService,
            addressService: addressService,
            utilityService: utilityService,
            imageService: imageService,
            notificationService: notificationService,
            userPermissionsService: userPermissionsService
        )
    }
}

extension DIContainer {
    struct WebRepositories {
        let businessProfileRepository: BusinessProfileWebRepository
        let retailStoresRepository: RetailStoresWebRepository
        let retailStoreMenuRepository: RetailStoreMenuWebRepository
        let basketRepository: BasketWebRepository
        let memberRepository: UserWebRepository
        let checkoutRepository: CheckoutWebRepository
        let addressRepository: AddressWebRepository
        let utilityRepository: UtilityWebRepository
        let imageRepository: ImageWebRepository
        let pushNotificationsWebRepository: PushNotificationWebRepository
    }
    
    struct DBRepositories {
        let businessProfileRepository: BusinessProfileDBRepository
        let retailStoresRepository: RetailStoresDBRepository
        let retailStoreMenuRepository: RetailStoreMenuDBRepository
        let basketRepository: BasketDBRepository
        let memberRepository: UserDBRepository
        let checkoutRepository: CheckoutDBRepository
        let addressRepository: AddressDBRepository
    }
}<|MERGE_RESOLUTION|>--- conflicted
+++ resolved
@@ -6,11 +6,8 @@
 //
 
 import Foundation
-<<<<<<< HEAD
 import UIKit // Needed for UIApplication
 import Frames
-=======
->>>>>>> 93f99c7a
 
 struct AppEnvironment {
     let container: DIContainer
