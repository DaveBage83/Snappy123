//
//  InitialView.swift
//  SnappyV2Study
//
//  Created by Henrik Gustavii on 21/06/2021.
//

import SwiftUI

struct InitialView: View {
    typealias ViewStrings = Strings.InitialView
    typealias LoginStrings = Strings.General.Login
    
    struct Constants {
        struct LoginButtons {
            static let width: CGFloat = 150
            static let vPadding: CGFloat = 10
            static let cornerRadius: CGFloat = 8
        }
        
        struct General {
            static let animationDuration: CGFloat = 0.2
            static let width: CGFloat = 300
        }
        
        struct Logo {
            static let width: CGFloat = 100
            static let height: CGFloat = 50
            static let padding: CGFloat = 2
        }
        
        struct PoscodeSearch {
            static let topPadding: CGFloat = 20
            static let width: CGFloat = 272
            static let height: CGFloat = 55
            static let hPadding: CGFloat = 14
            static let cornerRadius: CGFloat = 15
        }
        
        struct Tagline {
            static let padding: CGFloat = -15
        }
        
        struct SearchButton {
            static let width: CGFloat = 300
            static let height: CGFloat = 55
            static let cornerRadius: CGFloat = 15
        }
    }
    
    @Environment(\.colorScheme) var colorScheme
    @StateObject var viewModel: InitialViewModel
    @State var text: String = ""
    
    var body: some View {
        NavigationView {
            ZStack {
                VStack {
                    if viewModel.showFirstView {
                        firstView
                    }
                }
                .onAppear {
                    AppDelegate.orientationLock = .portrait
                }
                .onDisappear {
                    AppDelegate.orientationLock = .all
                }
                .navigationBarTitleDisplayMode(.inline)
                .toolbar(content: {
                    ToolbarItem(placement: .navigationBarLeading) {
                        snappyToolbarImage
                    }
                    
                    ToolbarItem(placement: .navigationBarTrailing) {
                        if viewModel.isMemberSignedIn {
                            AccountButton {
                                viewModel.viewState = .memberDashboard
                            }
                        }
                    }
                })
                .alert(isPresented: $viewModel.showFailedBusinessProfileLoading) {
                    Alert(title: Text(Strings.InitialView.businessProfileAlertTitle.localized), message: Text(Strings.InitialView.businessProfileAlertMessage.localized), dismissButton: .default(Text(Strings.General.retry.localized), action: {
                        viewModel.loadBusinessProfile()
                    }))
                }
                if viewModel.loggingIn {
                    LoadingView()
                }
            }
        }
        .navigationViewStyle(.stack)
    }
    
    private var firstView: some View {
        ZStack {
            VStack(alignment: .center) {
                Spacer()
                
<<<<<<< HEAD
                mainContentView
                
                Spacer()
                
                // If user is logged in we do not show the log in options
                if viewModel.showLoginButtons {
                    loginButtons
                        .padding(.bottom)
=======
                ToolbarItem(placement: .navigationBarTrailing) {
                    if viewModel.isUserSignedIn {
                        AccountButton {
                            viewModel.viewState = .memberDashboard
                        }
                    }
>>>>>>> ffae32e6
                }
                
                navigationLinks
            }
            .animation(Animation.linear(duration: Constants.General.animationDuration))
        }
    }
    
    private var navigationLinks: some View {
        HStack {
            NavigationLink(destination: LoginView(loginViewModel: .init(container: viewModel.container), facebookButtonViewModel: .init(container: viewModel.container)), tag: InitialViewModel.NavigationDestination.login, selection: $viewModel.viewState) { EmptyView() }
            
            NavigationLink(destination: CreateAccountView(viewModel: .init(container: viewModel.container), facebookButtonViewModel: .init(container: viewModel.container)), tag: InitialViewModel.NavigationDestination.create, selection: $viewModel.viewState) { EmptyView() }
            
            NavigationLink(destination: MemberDashboardView(viewModel: .init(container: viewModel.container)), tag: InitialViewModel.NavigationDestination.memberDashboard, selection: $viewModel.viewState) { EmptyView() }
        }
    }
    
    private var snappyToolbarImage: some View {
        Image.SnappyLogos.colouredLogo
            .resizable()
            .scaledToFit()
            .frame(width: Constants.Logo.width, height: Constants.Logo.height)
            .padding(.leading, Constants.Logo.padding)
    }
    
    private var mainContentView: some View {
        ZStack {
            Image.InitialView.screenBackground
                .resizable()
            
            VStack {
                snappyLogoView
                    .frame(maxWidth: .infinity)
                postcodeSearchBarView()
                    .padding(.top, Constants.PoscodeSearch.topPadding)
                    .frame(maxWidth: .infinity)
            }
        }
    }
    
    private var snappyLogoView: some View {
        VStack {
            Image.SnappyLogos.snappyLogoWhite
                .resizable()
                .scaledToFit()
            
            Text(Strings.InitialView.tagline.localized)
                .foregroundColor(.white)
                .font(.snappyTitle)
                .padding(.top, Constants.Tagline.padding)
        }
    }
    
    // Login and signup buttons stacked together as will always appear or be hidden together
    private var loginButtons: some View {
        HStack {
            loginButton(
                icon: Image.Login.User.standard,
                text: LoginStrings.login.localized,
                action: viewModel.loginTapped)
            .buttonStyle(SnappyPrimaryButtonStyle())
            
            loginButton(
                icon: Image.Login.signup,
                text: LoginStrings.signup.localized,
                action: viewModel.signUpTapped)
            .buttonStyle(SnappySecondaryButtonStyle())
        }
    }
    
    private func loginButton(icon: Image, text: String, action: @escaping () -> Void) -> some View {
        Button {
            action()
        } label: {
            HStack {
                icon
                Text(text)
                    .padding(.vertical, Constants.LoginButtons.vPadding)
            }
            .frame(width: Constants.LoginButtons.width)
        }
    }
    
    func postcodeSearchBarView() -> some View {
        HStack {
            Spacer()
            VStack {
                TextField(ViewStrings.postcodeSearch.localized, text: $viewModel.postcode)
                    .frame(width: Constants.PoscodeSearch.width, height: Constants.PoscodeSearch.height)
                    .textFieldStyle(PlainTextFieldStyle())
                    .padding(.horizontal, Constants.PoscodeSearch.hPadding)
                    .background(colorScheme == .dark ? Color.black : Color.white)
                    .cornerRadius(Constants.PoscodeSearch.cornerRadius)
                    .autocapitalization(.allCharacters)
                    .disableAutocorrection(true)
                
                Button(action: { viewModel.tapLoadRetailStores() } ) {
                    searchButton
                }
                .disabled(viewModel.postcode.isEmpty)
            }
            Spacer()
        }
    }
    
    @ViewBuilder var searchButton: some View {
        if viewModel.isLoading {
            ProgressView()
                .frame(width: Constants.SearchButton.width, height: Constants.SearchButton.height)
                .progressViewStyle(CircularProgressViewStyle(tint: .white))
                .background(
                    RoundedRectangle(cornerRadius: Constants.SearchButton.cornerRadius)
                        .fill(Color.blue)
                )
        } else {
            Text(ViewStrings.storeSearch.localized)
                .font(.title2)
                .fontWeight(.semibold)
                .frame(width: Constants.SearchButton.width, height: Constants.SearchButton.height)
                .foregroundColor(.white)
                .background(
                    RoundedRectangle(cornerRadius: Constants.SearchButton.cornerRadius)
                        .fill(viewModel.postcode.isEmpty ? Color.gray : Color.blue)
                )
        }
    }
}

struct InitialView_Previews: PreviewProvider {
    static var previews: some View {
        InitialView(viewModel: .init(container: .preview))
            .previewCases()
    }
}<|MERGE_RESOLUTION|>--- conflicted
+++ resolved
@@ -98,7 +98,6 @@
             VStack(alignment: .center) {
                 Spacer()
                 
-<<<<<<< HEAD
                 mainContentView
                 
                 Spacer()
@@ -107,14 +106,7 @@
                 if viewModel.showLoginButtons {
                     loginButtons
                         .padding(.bottom)
-=======
-                ToolbarItem(placement: .navigationBarTrailing) {
-                    if viewModel.isUserSignedIn {
-                        AccountButton {
-                            viewModel.viewState = .memberDashboard
-                        }
-                    }
->>>>>>> ffae32e6
+
                 }
                 
                 navigationLinks
