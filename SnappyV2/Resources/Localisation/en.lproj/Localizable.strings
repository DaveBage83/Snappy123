/* 
  Localizable.strings
  SnappyV2

  Created by David Bage on 06/01/2022.
  
*/

// MARK: - General - main

"general.close" = "Close";
"general.next" = "Next";
"general.showall" = "Show all";
"general.delivery" = "Delivery";
"general.collection" = "Collection";
"general.table" = "Table";
"general.room" = "Room";
"general.more" = "More";
"general.deliverytime" = "Delivery Time";
"general.deliverytime.short" = "Del. Time";
"general.free" = "Free";
"general.shopnow" = "Shop Now";
"general.updateslot" = "Update slot";
"general.today" = "Today";
"general.add" = "Add";
"general.description" = "Description";
"general.nodescription" = "No description";
"general.cancel" = "Cancel";
"general.select" = "select";
"general.back" = "Back";
"general.edit" = "Edit";
"general.submit" = "Submit";
"general.cont" = "Continue";
"general.retry" = "Retry";
"general.item" = "item";
"general.items" = "items";
"general.default" = "Default";
"general.settings" = "Settings";
"general.ok" = "OK";
"general.callstore" = "Call Store";
"general.callstore.short" = "Call";
"general.anerroroccured" = "An error occured";
"general.or" = "Or";
"general.send" = "Send";
"general.oops" = "Oops!";
"general.done" = "Done";
"general.success" = "Success!";

// MARK: - General - errors

"general.errors.generic" = "Something went wrong, please try again later";

// MARK: - General - login

"general.login.customisable.signinwith" = "Sign in with %@";
"general.login.email" = "email";
"general.login.emailaddress" = "Email Address";
"general.login.apple" = "Apple";
"general.login.google" = "Google";
"general.login.facebook" = "Facebook";
"general.login.facebook.short" = "FB";
"general.login.password" = "Password";
"general.login.password.short" = "Pwd";
"general.login.login" = "Login";
"general.login.signup" = "Sign up";
"general.login.forgot" = "Forgot your password?";
"general.login.forgot.shortened" = "Forgot password?";
"general.login.title" = "Log in to your account";
"general.login.title.shortened" = "Log in";
"general.login.register" = "Register";
"general.login.continuewithemail" = "Continue with email";
"general.login.subtitle" = "Check out quickly and use your loyalty points";
"general.login.buywith" = "Buy with";
"general.login.pay" = "Pay";
"general.login.noaccount" = "Don't have an account with us?";
"general.login.noaccount.shortened" = "No account?";
"general.logout.verify" = "Are you sure you want to log out?";
"general.logout.title" = "Log out";
"general.firstname" = "First Name";
"general.lastname" = "Last Name";
"general.phone" = "Phone Number";
"general.phone.short" = "Phone";

// MARK: - General - driver interface

"general.driverinterface.startshift" = "Start Driver Shift";

// MARK: - General - search

"general.search.searchpostcode" = "Search postcode";
"general.search.search" = "Search";

// MARK: - RootView

"rootview.tabs.stores" = "Stores";
"rootview.tabs.menu" = "Menu";
"rootview.tabs.basket" = "Basket";
"rootview.tabs.account" = "Account";
"rootview.changestore.nostore" = "No store";
"rootview.changestore.changestore" = "Change Store";

// MARK: - InitialView

"initialview.tagline" = "Local store to door";
"initialview.subtagline" = "From as little as 30 minutes";
"initialview.createaccount" = "Create an Account";
"initialview.postcodesearch" = "Enter your postcode";
"initialview.storesearch" = "Search Local Stores";
"initialview.businessprofilealerttitle" = "Error Fetching Business Settings";
"initialview.businessprofilealertmessage" = "There was a problem connecting to our server. Please check your internet connection and try again.";
"initialview.memberprofilealerttitle" = "Unable to fetch your member profile.";
"initialview.memberprofilealertmessage" = "There was a problem connecting to our server. Please check your internet connection and try again.";

// MARK: - CheckoutView

"checkoutview.progress.time" = "Delivery date & time";
"checkoutview.progress.ordertotal" = "Order Total";
"checkoutview.guestcheckoutcard.guest" = "Checkout as Guest";
"checkoutview.createaccount.subtitle" = "Earn rewards and much, much more!";
"checkoutview.guestcheckoutcard.noties" = "No ties and just for one-off orders";
"checkoutview.logintoaccount.login" = "Login to Your Account";
"checkoutview.logintoaccount.earnpoints" = "Save everything and earn points";
"checkoutview.adddetails.email" = "Email";
"checkoutview.adddetails.phone" = "Phone number";
"checkoutview.adddetails.title" = "Your Details";
"checkoutview.detailsalerttitle" = "Can't continue";
"checkoutview.detailsalertmessage" = "There was a problem connecting to our server. %@ Please try again.";
"checkoutview.addaddress.titledelivery" = "Add your delivery address";
"checkoutview.addaddress.titlebilling" = "Add your billing address";
"checkoutview.addaddress.findaddress" = "Add your postcode to quickly find your address";
"checkoutview.addaddress.line1" = "Address line 1";
"checkoutview.addaddress.line2" = "Address line 2";
"checkoutview.addaddress.postcode" = "Postcode";
"checkoutview.addaddress.city" = "City";
"checkoutview.addaddress.country" = "Country";
"checkoutview.tsandcs.emailmarketing" = "I wish to receive email marketing with the latest offers from Snappy Shopper";
"checkoutview.tsandcs.confirm" = "I confirm with the ";
"checkoutview.tsandcs.title" = "terms and conditions";
"checkoutview.payment.unsuccessful" = "Your payment was unsuccessful";
"checkoutview.payment.paymentsuccess" = "Your order is successful";
"checkoutview.payment.checkandchoosealternativepayment" = "Please check that the details below are correct or choose an alternative payment method";
"checkoutview.payment.paybycard" = "Pay by Card";
"checkoutview.payment.paybycardsubtitle" = "Pay with all major bank cards";
"checkoutview.payment.paybyapple" = "Pay with Apple Pay";
"checkoutview.payment.paybycash" = "Pay with Cash";
"checkoutview.payment.billingsameasdelivery" = "Billing address is the same as delivery address";
"checkoutview.payment.gotosavedaddresses" = "Go to saved addresses";
"checkoutview.payment.usesavedaddress" = "Use one of my saved addresses";
"checkoutview.payment.savedcards" = "Saved Cards";
"checkoutview.payment.usenewcard" = "Use New Card";
"checkoutview.payment.addnewcard" = "Add New Card";
"checkoutview.payment.cardholdername" = "Card Holder Name";
"checkoutview.payment.cardholdernameshort" = "Name";
"checkoutview.payment.cardnumbername" = "Card Number";
"checkoutview.payment.cardnumbershort" = "Number";
"checkoutview.payment.cvv" = "CVV";
"checkoutview.payment.savecarddetails" = "Save card details?";
"checkoutview.payment.addcard" = "Add Card";
"checkoutview.payment.paybycashsubtitle" = "Pay on delivery or collection";
"checkoutview.paymentcustom.button.title" = "Pay %@";
"checkoutview.general.addinstructions" = "Add Instructions";
"checkoutview.payment.needhelp" = "Need help with your order?";
"checkoutview.payment.calldirect" = "Call the store direct or check out our FAQs section for more information.";
"checkoutview.payment.securecheckout" = "Secure Checkout";
"checkoutview.paymentcustom.callstore" = "[Call the store direct](%@) or check our [FAQs section](%@) for more details";
"checkoutview.payment.gethelp" = "Check our [FAQs section](%@) for more details";

"checkoutdetails.globalpayments.navtitle" = "Secure Payment";
"checkoutdetails.changefulfilmentmethod.custom.slottime.collection" = "Collection on %@";
"checkoutdetails.changefulfilmentmethod.custom.slottime.delivery" = "Delivery on %@";
"checkoutview.otp.prompttitle" = "Member Email Address";
"checkoutview.otp.prompttext" = "%@ is used by a registered account. You need to log in to continue with this email address. The quick login option below will send you a one time password to this email address.";
"checkoutview.otp.emailotp" = "Email me OTP";
"checkoutview.otp.textotp" = "Text my OTP to ";
"checkoutview.otp.optsenttitle" = "OTP Sent";
"checkoutview.otp.optsentemailtext" = "Please enter the one time password sent to %@. Enter the password code below. If you do not see the email, then please check any junk/spam in boxes.";
"checkoutview.otp.optsentmobiletext" = "Please enter the one time password sent to %@. Enter the password code below.";
"checkoutview.otp.enterpassword" = "Enter Password";

// MARK: - BasketView

"basketview.subtotal" = "Order Sub-Total";
"basketview.startshopping" = "Start shopping";
"basketview.continueshopping" = "Continue shopping";
"basketview.checkout" = "Checkout";
"basketview.slotexpired" = "Slot expired";
"basketview.deliverybanner.customisable.expires" = "Slot Expires in %@ mins";
"basketview.deliverybanner.change" = "Change";
"basketview.coupon.code" = "Got a coupon code?";
"basketview.coupon.failure" = "Unable to add coupon";
"basketview.coupon.success" = "Coupon added successfully";
"basketview.coupon.alerttitle" = "Voucher Code Not Applied";
"basketview.coupon.alertmessage" = "You have not applied the voucher code! Do you want to apply the voucher code now or continue without the discount?";
"basketview.coupon.alertapply" = "Apply Now";
"basketview.coupon.alertapply.short" = "Apply";
"basketview.coupon.alertremove" = "No Discount";
"basketview.coupon.code.title" = "Coupon code";
"basketview.listentry.chargeinfo" = "Charge info";
"basketview.listentry.gotit" = "Got it";
"basketview.total" = "Order Total";
"basketview.promotions.missed" = "%@ offer missed";
"basketview.drivertips" = "Delivery Driver Tips";
"basketview.title" = "Basket";
"basketview.noitems" = "You haven't added any items to your basket";
"basketview.coupon.title" = "Unable to apply coupon";
"basketview.coupon.subtitle" = "Please check and try again.";

// MARK: - StoresView

"storesview.available" = "Stores Available";
"storesview.storetypes.browse" = "Browse Store Types";
"storesview.storetypes.browse.short" = "Browse";
"storesview.storetypes.showall" = "Show All";
"storesview.failedsearch.invalidpostcode.title" = "Invalid postcode";
"storesview.failedsearch.invalidpostcode.subtitle" = "The postcode you have entered does not exist";
"storesview.failedsearch.notinarea" = "We're not in your area yet";
"storesview.failedsearch.showinterest" = "Let us know your interest in having snappy in your area";
"storesview.failedsearch.showinterestprompt" = "Let us know your interest";
"storesview.failedsearch.snappywilllog" = "Snappy will log it";
"storesview.failedsearch.snappywillnotify" = "We'll notify of arrival";
"storesview.failedsearch.getnotifications" = "Get notifications";
"storesview.failedsearch.getnotifications.short" = "Notify me";
"storesview.storestatus.openstores" = "Open";
"storesview.storestatus.closedstores" = "Closed";
"storesview.storestatus.preorderstores" = "Preorder";
"storesview.storestatus.nearyou" = "near you";
"storesview.storestatus.stores" = "stores";
"storesview.noslots.title" = "No slots available";
"storesview.noslotscustom.subtitle" = "No available %@ slots for this store";
"storesview.searchcustom.nostores" = "No stores available for %@ right now.";

// MARK: - Store Info

"storeinfo.delivery.distance" = "Distance";
"storeinfo.delivery.distance.short" = "Dist.";
"storeinfo.delivery.customisable.distance" = "%@ miles";
"storeinfo.delivery.customisable.distance.short" = "%@ mi";
"storeinfo.status.closed" = "Store Closed";

// MARK: - Delivery Selection

"slotselection.customisable.chooseslot" = "Choose %@ Slot";
"slotselection.customisable.today" = "%@ Today";
"slotselection.customisable.uptohour" = "%@ in 30 - 60 mins";
"slotselection.customisable.choosefuture" = "Choose Future %@";
"slotselection.update" = "Update Slot";
"slotselection.upto10days" = "Order up to 10 days in advance";
"slotselection.nodaysavailable" = "Sorry, no future delivery days are available";
"slotselection.morningslots" = "Morning Slots";
"slotselection.afternoonslots" = "Afternoon Slots";
"slotselection.eveningslots" = "Evening Slots";
"slotselection.customisable.deliveryintimeframe" = "Your order should be delivered in %@";
"slotselection.customisable.collectionintimeframe" = "You can collect your order in %@";
"slotselection.selectDeliverySlotatcheckout" = "You can select a different delivery time slot for today during the checkout";
"slotselection.selectCollectionSlotatcheckout" = "You can select a different collection time slot for today during the checkout";
"slotselection.notimeselected" =  "No time selected";

// MARK: - Products View

"productsview.searchstore" = "Search Store";
"productsview.filter" = "Filter Selection";
"productsview.productcard.vegetarian" = "Vegetarian";
"productsview.productcard.title" = "Item Details";
"productsview.productcard.search.resultthatincludescategories" = "%@ categories that include \"%@\"";
"productsview.productcard.search.resultthatincludesitems" = "%@ product results for \"%@\"";
"productsview.productcard.search.noresults" = "No results for \"%@\".";
"productsview.productcard.sort.default" = "Default";
"productsview.productcard.sort.atoz" = "A → Z";
"productsview.productcard.sort.ztoa" = "Z → A";
"productsview.productcard.sort.pricehightolow" = "Price: high to low";
"productsview.productcard.sort.pricelowtohigh" = "Price: low to high";
"productsview.productcard.sort.calorieslowtohigh" = "Calories: low to high";
"productsview.productcard.searchstandard.entermore" = "Please enter at least 2 characters to search";
"productsview.productcard.searchstandard.tryagain"= "Please try again";
"productsview.productdetail.was" = "Was";
"productsview.productdetail.now" = "Now";
"productsview.productdetail.from" = "From";
"productsview.productdetail.orderlimitreached" = "Item order limit has been reached";

// MARK: - Products Options

"productoptions.add" = "Add to Basket";
"productoptions.customisable.add" = "Add %@";

// MARK: - Products Options

"productcarousel.offers" = "Offers just for you";

// MARK: - Postcode Search

"postcodesearch.findbutton" = "FIND";
"postcodesearch.address.line1" = "Address Line 1";
"postcodesearch.address.line2" = "Address Line 2";
"postcodesearch.address.city" = "City/Town";
"postcodesearch.address.county" = "County";
"postcodesearch.address.postcode" = "Postcode";
"postcodesearch.address.country" = "Country";
"postcodesearch.addaddress" = "Add address";
"postcodesearch.enterpostcode" = "Enter post code";
"postcodesearch.prompt" = "Can't find your address?";
"postcodesearch.entermanually" ="Enter address manually";
"postcodesearch.initialprompt" = "Add postcode to find your address";
"postcodesearch.noaddressfound" = "No address found";
"postcodesearch.topostcodesearch" = "Search by postcode";
"postcodesearch.editaddress" = "Edit address";
"postcodesearch.address.firstname" = "First Name";
"postcodesearch.address.lastname" = "Last Name";
"postcodesearch.address.addmanually" = "Add Address Manually";
"postcodesearch.address.editaddress" = "Edit Address";
"postcodesearch.adddeliverytitle" = "Add delivery address";
"postcodesearch.address.save" = "Save Address";
"postcodesearch.address.update" = "Update Address";
"postcodesearch.addbillingtitle" = "Add Billing Address";
"postcodesearch.editdeliverytitle" = "Edit Delivery Address";
"postcodesearch.editbillingtitle" = "Edit billing address";
"postcodesearch.deliverymaintitle" = "Delivery Addresses";
"postcodesearch.billingmaintitle" = "Billing Addresses";
"postcodesearch.nocards" = "You don't have any saved cards.";
"postcodesearch.address.nickname" = "Address Nickname";
"postcodesearch.address.nicknameprompt" = "Give your address a nickname";
"postcodesearch.address.setdefaultprompt" = "Set this address as default?";
"checkoutdetails.editaddress.nopostcode.error.title" = "No postcode entered!";
"checkoutdetails.editaddress.nopostcode.error.subtitle" = "Please enter a postcode and try again.";
"checkoutdetails.editaddress.noaddresses" = "Unable to find addresses!";
"checkoutdetails.addressselectionview.navtitle" = "Select Delivery Address";
"checkoutdetails.addressselectionview.select.billing" = "Select Billing Address";
"checkoutdetails.addressselectionview.addresserror.title" = "Unable to set address";
"checkoutdetails.addressselectionview.addresserror.generic" = "Something went wrong. Please try again.";
"checkoutdetails.editaddress.firstname" = "First Name";
"checkoutdetails.editaddress.lastname" = "Last Name";
"checkoutdetails.addressselectionview.select" = "Select";
"checkoutdetails.savedaddressselectionview.title" = "Saved Delivery Addresses";
"checkoutdetails.savedaddressselectionview.title.billing" = "Saved Billing Addresses";
"checkoutdetails.savedaddressselectionview.navtitle.card" = "Select Card Address";
"checkoutdetails.savedaddressselectionview.button" = "Set As Delivery Address";
"checkoutdetails.savedaddressselectionview.button.billing" = "Set As Billing Address";
"checkoutdetails.savedaddressselectionview.button.card" = "Set As Card Address";
"checkoutdetails.savedaddressselectionview.button.short" = "Set";
"checkoutdetails.savedaddressselectionview.navtitle" = "Select Delivery Address";
"checkoutdetails.savedaddressselectionview.navtitle.billing" = "Select Billing Address";
"checkoutdetails.savedaddressselectionview.noaddresstitle" = "No address selected";
"checkoutdetails.savedaddressselectionview.noaddresssubtitle" = "Please select address from the saved addresses list";
"checkoutdetails.savedaddressselectionview.addresssettererror.title" = "Unable to set address";
"checkoutdetails.savedaddressselectionview.addresssettererror.generic" = "Something went wrong. Please try again later.";
"checkoutdetails.changefulfilmentmethod.custom.button" = "Change %@ Slot";
"checkoutdetails.changefulfilmentmethod.custom.slotexpiring" = "Slot expires in %@ mins";
"checkoutdetails.changefulfilmentmethod.expired" = "This slot has now expired";
"checkoutdetails.changefulfilmentmethod.noslot" = "No slot selected";
"checkoutdetails.changefulfilmentmethod.custom.slottime" = "%@ on %@";
"checkoutdetails.deliverynote.title" = "Add A Delivery Note To Your Order";
"checkoutdetails.addressdisplaycard.unnamed" = "Unnamed address";
"checkoutdetails.addressdisplaycard.default" = "(Default)";
"checkoutdetails.checkoutprogress.details" = "Your details";
"checkoutdetails.checkoutprogress.payment" = "Payment";
"checkoutdetails.editaddress.error.title" = "Unable to proceed with address!";
"checkoutdetails.editaddress.error.subtitle" = "Some details are missing in your address. Please enter address manually";

// MARK: - Checkout details
"checkoutdetails.marketingpreferences.email" = "Email";
"checkoutdetails.marketingpreferences.directmail" = "Direct Mail";
"checkoutdetails.marketingpreferences.notifications" = "Mobile Notifications";
"checkoutdetails.marketingpreferences.sms" = "SMS Text Message";
"checkoutdetails.marketingpreferences.telephone" = "Telephone";
"checkoutdetails.marketingpreferences.title" = "Marketing Preferences";
"checkoutdetails.marketingpreferences.prompt" = "How would you like us to keep in touch with you?";
"checkoutdetails.editaddress.editDeliveryAddress" = "Edit Your Delivery Address";
"checkoutdetails.editaddress.postcode" = "Postcode";
"checkoutdetails.editaddress.addressline1" = "Address Line 1";
"checkoutdetails.editaddress.addressline2" = "Address Line 2";
"checkoutdetails.editaddress.town" = "City/Town";
"checkoutdetails.editaddress.county" = "County";
"checkoutdetails.editaddress.country" = "Country";
"checkoutdetails.editaddress.findbutton" = "Find";
"checkoutdetails.editaddress.selectsavedaddress" = "Select A Saved Address";
"checkoutdetails.editaddress.selectsavedaddress.short" = "Saved Addresses";
"checkoutdetails.deliverynote.label" = "Add any additional information...";
"checkoutdetails.contactdetails.emailinvalid" = "Email is not valid";
"checkoutdetails.wheredidyouhear.placeholder" = "Select a source ...";
"checkoutdetails.wheredidyouhear.title" = "Where did you hear about us?";
"checkoutdetails.wheredidyouhear.choose" = "Choose";
"checkoutdetails.errors.missing.title" = "Missing details";
"checkoutdetails.errors.missing.subtitle" = "Some required details are missing. Please complete these before continuing.";
"checkoutdetails.errors.field.title" = "Field errors";
"checkoutdetails.errors.field.subtitle" = "Please check the highlighted fields and amend any erros.";
"checkoutdetails.submit.title" = "Payment Method";
"checkoutdetails.submit.title.large" = "Payment";
"checkoutdetails.errors.submit" = "Unable to submit";
"checkoutdetails.errors.genericsubtitle" = "There was a problem with the form. Please check and try again.";
"checkoutdetails.errors.noslots" = "No time slots available today. Please change slot above.";
"checkoutdetails.errors.cardpayment.missingcheckoutcompaymentgateway" = "Card payment failed - Missing Checkoutcom Payment Gateway";
"checkoutdetails.errors.cardpayment.processcardorderresultempty" = "Card payment failed - processCardPaymentOrder result empty";
"checkoutdetails.errors.cardpayment.missingpublickey" = "Card payment failed - Missing publicKey";
"checkoutdetails.errors.cardpayment.missingdraftorderfulfilmentdetails" = "Card payment failed - Missing draftOrderFulfilmentDetails";
"checkoutdetails.errors.cardpayment.verificationfailed" = "Card payment failed - verification failed";
"checkoutdetails.errors.cardpayment.3dsverificationfailed" = "Card payment failed - 3DS verification failed";
"checkoutdetails.noaddresses.postcodesearch" = "No addresses were found for this postcode.";
"checkoutdetails.noaddresses.savedaddresses" = "No saved addresses found.";

// MARK: - Order Summary Card
"ordersummarycard.status" = "Sent to Store";
"ordersummarycard.total" = "Order Total";
"ordersummarycard.view" = "View Order";

// MARK: - Create account details
"createaccount.create" = "Create Snappy account";
"createaccount.title" = "Create Account";
"createaccount.new.title" = "Create new account";
"createaccount.title.short" = "Create";
"createaccount.subtitle" = "Check out quickly and use your loyalty points";
"createaccount.refer" = "Refer Friends Get Rewards";
"createaccount.checkout" = "Checkout Quickly";
"createaccount.deals" = "Great Deals & Offers";
"createaccount.adddetails" = "Add your details";
"createaccount.adddetails.short" = "Details";
"createaccount.referral.title" = "Add a referral code";
"createaccount.referral.title.short" = "Referral code";
"createaccount.referral.body" = "Friends who already use Snappy Shopper can send a referral code. Use this code and you can both receive £5 off your next order.";
"createaccount.referral.placeholder" = "Referral code";
"createaccount.referral.placeholder.short" = "Code";
"createaccount.password.create" = "Create Password";
"terms.agreeto" = "Agree to";
"terms.terms" = "terms and conditions";
"terms.and" = "and";
"terms.privacy" = "privacy policy";
"terms.contactus" = "Contact us";

// MARK: - Marketing preferences
"marketingpreferences.title" = "Marketing preferences";

// MARK: - Reset password
"resetpassword.title" = "Forgot your password?";
"resetpassword.subtitle" = "To reset your password we will need your email address.";
"resetpassword.subtitle.short" = "Enter email address.";
"resetpasswordcustom.confirmation" = "A password reset email has been sent to %@";

// MARK: - Member dashboard
"memberdashboard.nomember" = "No member found";
"custommemberdashboard.welcome" = "Welcome back, %@";
"memberdashboard.options.dashboard" = "Dashboard";
"memberdashboard.options.orders" = "Orders";
"memberdashboard.options.mydetails" = "My Details";
"memberdashboard.options.profile" = "Profile";
"memberdashboard.options.loyalty" = "Loyalty";
"memberdashboard.loyalty.title" = "Your referral code";
"memberdashboard.loyalty.explanation" = "£5 credit reward for each new referral for you and your friend.";
"memberdashboard.loyalty.condition" = "First order needs to exceed £15 in total. For select stores only. One per household.";
"memberdashboard.loyalty.referfriend.subtitle" = "Credit";
"memberdashboard.loyalty.referfriend.caption" = "Credit from referrals";
"memberdashboard.loyalty.referrals.subtitle" = "Referrals";
"memberdashboard.loyalty.referrals.caption" = "Amount of referrals";
"memberdashboard.orders.noorders" = "No orders found";
"memberdashboard.error" = "Sorry, something went wrong when accessing your account. Please try again later.";
"memberdashboard.profile.yourdetails" = "Your details";
"memberdashboard.profile.successfullyresetpasssword" = "Successfully reset password";
"memberdashboard.profile.update" = "Update";
"memberdashboard.profile.changePassword" = "Change Password";
"memberdashboard.profile.currentpassword" = "Current Password";
"memberdashboard.profile.updatepassword" = "Update Password";
"memberdashboard.profile.newpassword" = "New Password";
"memberdashboard.profile.verifypassword" = "Verify Password";
"memberdashboard.profile.backtoupdate" = "Back to update profile";
"memberdashboard.mydetails.savedcardstitle" = "Saved Cards";
"memberdashboard.mydetails.adddeliveryaddressbuttontitle" = "Add Delivery Address";
"memberdashboard.mydetails.addbillingaddressbuttontitle" = "Add Billing Address";
"memberdashboard.mydetails.addnewcardbutton" = "Add New Card";
"memberdashboard.mydetails.nocards" = "You don't have any saved card details.";
"memberdashboard.mydetails.nodeliveryaddresses" = "You don't have any saved delivery addresses.";
"memberdashboard.mydetails.nobillingaddresses" = "You don't have any saved billing addresses.";
"memberdashboard.addressselectionview.initialemptytext" = "Enter a postcode to find an address.";
"memberdashboard.addressselectionview.unnamedaddress" = "Unnamed Address";
"memberdashboard.profile.successfullyupdated" = "Your details were successfully updated.";

// MARK: - Placed orders
"placedorders.mainview.currentorders" = "Current Orders";
"placedorders.mainview.pastorders" = "Past Orders";
"placedorders.mainview.nomoreorders" = "No more orders to retrieve";
"placedorders.mainview.moreorders" = "View more orders";
"placedorders.ordersummarycard.noslotselected" = "No slot selected";
"placedorders.orderdetailsview.orderagain" = "Order Again";
"placedorders.orderdetailsview.ordernumber" = "Order Number";
"placedorders.orderdetailsview.ordertotal" = "Order Total";
"placedorders.orderdetailsview.ordersubtotal" = "Order Subtotal";
"basketview.subtotal.short" = "Subtotal";
"placedorders.orderdetailsview.deliveryfee" = "Delivery Fee";
"placedorders.orderdetailsview.drivertip" = "Driver Tip";
"placedorders.orderstoreview.store" = "Store";
"placedorders.orderstoreview.unknown" = "Unknown";
"placedorders.orderlistitemview.items" = "Items";
"placedorders.orderlistitemview.quantity" = "Qty";
"placedorders.orderlistitemview.price" = "Price";
"placedorders.customorderlistitem.each" = "%@ each";
"placedorders.errors.nodeliveryaddressonorder" = "No delivery address was found on the order";
"placedorders.errors.nomatchingstorefound" = "No store found in the search which matches the order store";
"placedorders.errors.nostorefound" = "No store found";
"placedorders.errors.failedtosetdeliveryaddress" = "Failed to set delivery address";
"basketview.notreached" = " has not yet reached the ";
"basketview.minspend" = "minimum spend ";
"basketview.valueof" = "value of ";
"basketview.proceed" = " to proceed with order.";
"basketview.minspend.alert.title" = "Min spend not met.";
"basketview.minspend.alert.subtitle" = "Please add more items to your basket.";

// MARK: - Driver map
"drivermap.navigationbartitle" = "Track Driver";
"drivermap.button.trackorder" = "Track Order";
"drivermap.button.trackorder.short" = "Track";
"drivermap.informationbar.driverenroutewithnameprefix" = "Your driver, ";
"drivermap.informationbar.driverenroutewithnamesuffix" = ", is now en route to you and should be with you shortly.";
"drivermap.informationbar.driverenroutewithoutname" = "Your driver is now en route to you and should be with you shortly.";
"drivermap.error.title" = "Map not available";
"drivermap.error.body" = "Unable to get driver location.";

// MARK: - Toast notifications
"toastnotifications.basketchangetitle.itemadded" = "Item Added";
"toastnotifications.basketchangetitle.itemupdated" = "Item Updated";
"toastnotifications.basketchangetitle.itemremoved" = "Item Removed";
"toastnotifications.basketchangetitle.basketchanged" = "Basket change";
"toastnotifications.basketchangetitle.basketchangesubtitle" = "Basket has been updated";
"toastnotifications.basketchangesitem.addedoneitemtobasket" = "%@ has been added to basket";
"toastnotifications.basketchangesitem.addedmoreitemstobasket" = "%@ x %@ have been added to basket";
"toastnotifications.basketchangesitem.updatediteminbasket" = "%@ has been updated in basket";
"toastnotifications.basketchangesitem.removeditemfrombasket" = "%@ has been removed from basket";
"toastnotifications.storesearch.title" = "Success";
"toastnotifications.storesearch.subtitle" = "We will let you know by email once we are in your area.";

// MARK: - Alerts
"alerts.camerapermission.title" = "Oops, No camera access";
"alerts.camerapermission.message" = "Check settings and ensure the app has permission to use the camera";
"alerts.location.deniedlocationtitle" = "Not Authorised";
"alerts.location.deniedlocationmessage" = "Your device location services have not been authorised. Would you like to enable them?";
"alerts.drivermap.orderdeliveredtitle" = "Order Delivered";
"alerts.drivermap.orderdeliveredmessage" = "The order has been delivered. Thank you!";
"alerts.drivermap.ordernotdeliveredtitle" = "Problem Delivering Order";
"alerts.drivermap.ordernotdeliveredmessage" = "The driver has communicated that there has been a problem delivering your order. Please contact the store.";

// MARK: - Payment methods
"paymentmethods.card.title" = "Pay by Card";
"paymentmethods.card.subtitle" = "Pay with all major bank cards";
"paymentmethods.cash.title" = "Pay by Cash";
"paymentmethods.cash.subtitle" = "Pay on delivery or collection";
"paymentmethods.apple.title" = "Pay with Apple Pay";
"paymentmethods.apple.subtitle" = "Pay with Apple Pay";

// MARK: - Store reviews
"storereviews.ratings.generic" = "(50+)";
"fulfilmenttimetlotselection.paused" = "This store is temporarily closed";
"fulfilmenttimetlotselection.paused.short" = "Temporarily closed";
"fulfilmenttimetlotselection.closed" = "This store is closed on the selected date";
"fulfilmenttimetlotselection.closed.short" = "Store closed";
"fulfilmenttimetlotselection.main.noslots.title" = "No slots available today";
"fulfilmenttimetlotselection.main.noslots.subtitle" = "You can select a slot from a future date";
"fulfilmenttimetlotselection.storeunavailable.closed" = "Store Closed";
"fulfilmenttimetlotselection.storeunavailable.closed.short" = "Closed";
"fulfilmenttimetlotselection.paused.defaultmessage" = "This store is temporarily unavailable.";
"fulfilmenttimetlotselection.holiday.defaultmessage" = "The store is closed for holidays.";
"fulfilmenttimetlotselection.update.success" = "Success!";
"fulfilmenttimetlotselection.update.success.subtitle" = "Successfully updated time slot.";

// MARK: - CheckoutService errors
"checkoutserviceerrors.selferror" = "Unable to unwrap self instance";
"checkoutserviceerrors.storeselectionrequired" = "Ordering location selection is required";
"checkoutserviceerrors.unabletoproceedwithoutbasket" = "Unable to proceed because of missing basket information";
"checkoutserviceerrors.draftorderrequired" = "Unable to proceed until a draft order has been created";
"checkoutserviceerrors.paymentgatewaynotavaibletostore" = "Selected store does not support payment gateway";
"checkoutserviceerrors.paymentgatewaynotavaibleforfulfilmentmethod" = "Selected store does not support payment gateway and fulfilment method combination";
"checkoutserviceerrors.unablepersistlastdeliverorder" = "Unable to save the last delivery order";

// MARK: - Fulfilment info card
"fulfilmentinfocard.editdelivery" = "Edit delivery time";
"fulfilmentinfocard.editcollection" = "Edit collection time";
"fulfilmentinfocard.changetodeliver" = "Change to deliver";
"fulfilmentinfocard.changetocollect" = "Change to collect";

// MARK: - Mention Me
"mentionme.webview.loading" = "Loading...";
"mentionme.webview.fallbackTitle" = "Loyalty Offer";
"mentionme.main.referfordiscount" = "Refer a friend and receive a discount.";
"mentionme.main.tellfriends" = "Just tell your friends about us!";
"mentionme.main.learnhow" = "Learn How";

// MARK: - Address service
"addressservice.noaddressesfound" = "No addresses found for that postcode.";

// MARK: - Editable container
"editablecardcontainer.areyousure" = "Are you sure you want to delete?";
"editablecardcontainer.cannotundo" = "You cannot undo this action";

// MARK: - Settings
"settings.userfulinfo.title" = "Useful Information";
"settings.main.title" = "Settings";
"settings.marketingprefs.subtitle" = "Methods Of Staying In Touch";
"settings.marketingprefs.overridetitle" = "Allow Snappy Shopper to send me news and offers";

// MARK: - Form error
"formerrors.passwordsdonotmatch" = "Passwords do not match";

<<<<<<< HEAD
// MARK: - Push Notifications
"pushnotifications.enableview.defaultdefaultmessage" = "We’ll keep you in the loop. Tell us what notifications you’d like to see:";
"pushnotifications.enableview.defaultordesonly" = "My order updates only";
"pushnotifications.enableview.defaultincludemarketing" = "Order updates, offers & more";
"pushnotifications.enableview.defaultnone" = "I don't mind missing out";
"pushnotifications.incomingview.title" = "Message";
"pushnotifications.incomingview.openlink" = "Open Link";
"pushnotifications.incomingview.call" = "Call";

// MARK: - Push Notification Settings
"settings.pushnotifications.title" = "Push Notifications";
"settings.pushnotifications.enable" = "Enable Notifications";
"settings.pushnotifications.marketingoptiondescription" = "Let us send you notifications of deals, offers and more?";
=======
// MARK: - Success view
"successview.nopassword" = "You must enter a password";
>>>>>>> cea10b42
<|MERGE_RESOLUTION|>--- conflicted
+++ resolved
@@ -594,7 +594,9 @@
 // MARK: - Form error
 "formerrors.passwordsdonotmatch" = "Passwords do not match";
 
-<<<<<<< HEAD
+// MARK: - Success view
+"successview.nopassword" = "You must enter a password";
+
 // MARK: - Push Notifications
 "pushnotifications.enableview.defaultdefaultmessage" = "We’ll keep you in the loop. Tell us what notifications you’d like to see:";
 "pushnotifications.enableview.defaultordesonly" = "My order updates only";
@@ -607,8 +609,4 @@
 // MARK: - Push Notification Settings
 "settings.pushnotifications.title" = "Push Notifications";
 "settings.pushnotifications.enable" = "Enable Notifications";
-"settings.pushnotifications.marketingoptiondescription" = "Let us send you notifications of deals, offers and more?";
-=======
-// MARK: - Success view
-"successview.nopassword" = "You must enter a password";
->>>>>>> cea10b42
+"settings.pushnotifications.marketingoptiondescription" = "Let us send you notifications of deals, offers and more?";