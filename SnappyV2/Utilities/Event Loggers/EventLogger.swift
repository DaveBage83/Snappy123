--- conflicted
+++ resolved
@@ -91,15 +91,12 @@
         case .mentionMeRefereeView:     return "mentionme_referee_view"
         case .mentionMeDashboardView:   return "mentionme_dashboard_view"
         case .apiError:                 return "api_error"
-<<<<<<< HEAD
-        default:                        return nil
-=======
         case .otpPresented:             return "otc_presented"
         case .otpEmail:                 return "otc_email"
         case .otpSms:                   return "otc_sms"
         case .otpLogin:                 return "otc_login"
         case .otpWrong:                 return "otc_wrong"
->>>>>>> 43c6b877
+        default:                        return nil
         }
     }
     
