--- conflicted
+++ resolved
@@ -21,7 +21,6 @@
                 range: nil
             )
         }()
-
         static let appVersion: String? = {
             if let bundleNumber: Any = Bundle.main.object(forInfoDictionaryKey: "CFBundleShortVersionString") {
                 return "\(bundleNumber)"
@@ -132,11 +131,7 @@
     
     struct API {
         #if DEBUG
-<<<<<<< HEAD
-        static let baseURL: String = "https://api-orderingv2.snappyshopper.co.uk/api/v2/" //"https://api-staging.snappyshopper.co.uk/api/v2/"
-=======
-        static let baseURL: String = "https://api-staging.snappyshopper.co.uk/api/v2/"        
->>>>>>> 18dbcd5c
+        static let baseURL: String = "https://api-staging.snappyshopper.co.uk/api/v2/"
         #else
         //        static let baseURL: String = "https://api-orderingv2.snappyshopper.co.uk/api/v2/"
         #warning("Temporarily set production to point to staging. Change when we release")
@@ -189,7 +184,7 @@
         )
         #else
         static let sentrySettings = SentrySettings(
-            dsn: " https://58daa0d8fb4a4c4c9db47da4e6302f7e@o1334033.ingest.sentry.io/6643028",
+            dsn: "https://58daa0d8fb4a4c4c9db47da4e6302f7e@o1334033.ingest.sentry.io/6643028",
             debugLogs: false,
             tracesSampleRate: NSNumber(value: 1.0)
         )
