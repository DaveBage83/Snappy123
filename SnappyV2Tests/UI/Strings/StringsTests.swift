--- conflicted
+++ resolved
@@ -309,20 +309,13 @@
             XCTAssertFalse(checkLocalizedString(key: $0), "\($0) is missing from strings file.")
         }
         
-<<<<<<< HEAD
         Strings.PushNotifications.allCases.forEach {
             XCTAssertFalse(checkLocalizedString(key: $0), "\($0) is missing from strings file.")
         }
 
-=======
         Strings.MentionMe.Main.allCases.forEach {
             XCTAssertFalse(checkLocalizedString(key: $0), "\($0) is missing from strings file.")
         }
-        
-        Strings.MentionMe.Main.allCases.forEach {
-            XCTAssertFalse(checkLocalizedString(key: $0), "\($0) is missing from strings file.")
-        }
->>>>>>> cea10b42
     }
     
     // MARK: - Test customisable localisable strings
