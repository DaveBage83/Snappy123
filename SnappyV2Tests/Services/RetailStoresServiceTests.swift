--- conflicted
+++ resolved
@@ -231,7 +231,6 @@
             .clearSearches,
             .store(searchResult: searchResult, location: searchResult.fulfilmentLocation.location)
         ])
-<<<<<<< HEAD
 
         // Configuring responses from repositories
 
@@ -317,20 +316,11 @@
 
         mockedWebRepo.loadRetailStoresByLocationResponse = .failure(networkError)
         mockedDBRepo.clearSearchesResult = .success(true)
-=======
-
-        // Configuring responses from repositories
-
-        mockedWebRepo.loadRetailStoresByLocationResponse = .success(searchResult)
-        mockedDBRepo.clearSearchesResult = .success(true)
-        mockedDBRepo.storeByLocation = .success(searchResult)
->>>>>>> c718a3cc
         
         XCTAssertEqual(AppState().userData.searchResult, .notRequested)
         let exp = XCTestExpectation(description: #function)
         sut.searchRetailStores(location: searchResult.fulfilmentLocation.location)
         delay {
-<<<<<<< HEAD
             if let error = self.sut.appState.value.userData.searchResult.error {
                 XCTAssertEqual(error as NSError, networkError, file: #file, line: #line)
             } else {
@@ -339,110 +329,15 @@
             XCTAssertEqual(
                 self.sut.appState.value.userData.searchResult.value,
                 nil
-=======
-            XCTAssertNil(self.sut.appState.value.userData.searchResult.error, "Expected no error: \(String(describing: self.sut.appState.value.userData.searchResult.error))", file: #file, line: #line)
-            XCTAssertEqual(
-                self.sut.appState.value.userData.searchResult.value,
-                searchResult
->>>>>>> c718a3cc
-            )
-            self.mockedWebRepo.verify()
-            self.mockedDBRepo.verify()
-            exp.fulfill()
-        }
-        wait(for: [exp], timeout: 0.5)
-<<<<<<< HEAD
-        
-    }
-    
-=======
-    }
-    
-    
-    func test_unsuccessfulSearch_whenNetworkErrorAndNoPreviousResult_nilAppSearchResultState() {
-        
-        let networkError = NSError(domain: NSURLErrorDomain, code: -1009, userInfo: [:])
-        let searchResult = RetailStoresSearch.mockedData
-        
-        // Configuring expected actions on repositories
-
-        mockedWebRepo.actions = .init(expected: [
-            .loadRetailStores(location: searchResult.fulfilmentLocation.location)
-        ])
-        mockedDBRepo.actions = .init(expected: [
-            .clearSearches
-        ])
-
-        // Configuring responses from repositories
-
-        mockedWebRepo.loadRetailStoresByLocationResponse = .failure(networkError)
-        mockedDBRepo.clearSearchesResult = .success(true)
-        
-        XCTAssertEqual(AppState().userData.searchResult, .notRequested)
-        let exp = XCTestExpectation(description: #function)
-        sut.searchRetailStores(location: searchResult.fulfilmentLocation.location)
-        delay {
-            if let error = self.sut.appState.value.userData.searchResult.error {
-                XCTAssertEqual(error as NSError, networkError, file: #file, line: #line)
-            } else {
-                XCTAssertNotNil(self.sut.appState.value.userData.searchResult.error, "Expected error", file: #file, line: #line)
-            }
-            XCTAssertEqual(
-                self.sut.appState.value.userData.searchResult.value,
-                nil
-            )
-            self.mockedWebRepo.verify()
-            self.mockedDBRepo.verify()
-            exp.fulfill()
-        }
-        wait(for: [exp], timeout: 0.5)
-        
-    }
-    
-    func test_unsuccessfulSearch_whenNetworkErrorAndPreviousResult_nilAppSearchResultState() {
-        
-        let networkError = NSError(domain: NSURLErrorDomain, code: -1009, userInfo: [:])
-        let searchResult = RetailStoresSearch.mockedData
-        
-        // Configuring app prexisting states
-        appState.value.userData.searchResult = .loaded(searchResult)
-        
-        // Configuring expected actions on repositories
-
-        mockedWebRepo.actions = .init(expected: [
-            .loadRetailStores(location: searchResult.fulfilmentLocation.location)
-        ])
-        mockedDBRepo.actions = .init(expected: [
-            .clearSearches
-        ])
-
-        // Configuring responses from repositories
-
-        mockedWebRepo.loadRetailStoresByLocationResponse = .failure(networkError)
-        mockedDBRepo.clearSearchesResult = .success(true)
-        
-        XCTAssertEqual(AppState().userData.searchResult, .notRequested)
-        let exp = XCTestExpectation(description: #function)
-        sut.searchRetailStores(location: searchResult.fulfilmentLocation.location)
-        delay {
-            if let error = self.sut.appState.value.userData.searchResult.error {
-                XCTAssertEqual(error as NSError, networkError, file: #file, line: #line)
-            } else {
-                XCTAssertNotNil(self.sut.appState.value.userData.searchResult.error, "Expected error", file: #file, line: #line)
-            }
-            XCTAssertEqual(
-                self.sut.appState.value.userData.searchResult.value,
-                nil
-            )
-            self.mockedWebRepo.verify()
-            self.mockedDBRepo.verify()
-            exp.fulfill()
-        }
-        wait(for: [exp], timeout: 0.5)
-        
-    }
-    
->>>>>>> c718a3cc
+            )
+            self.mockedWebRepo.verify()
+            self.mockedDBRepo.verify()
+            exp.fulfill()
+        }
+        wait(for: [exp], timeout: 0.5)
+        
+    }
+    
     func test_unsuccessfulSearch_whenUnableToSaveResult_nilAppSearchResultState() {
         
         let dbError = NSError(domain: "CoreData", code: -1009, userInfo: [:])
@@ -486,34 +381,6 @@
 final class RepeatLastSearchTests: RetailStoresServiceTests {
     
     func test_unsuccessfulSearch_whenNoStoredResult_nilAppSearchResultState() {
-<<<<<<< HEAD
-        
-        // Configuring expected actions on repositories
-        
-        mockedDBRepo.actions = .init(expected: [
-            .lastStoresSearch
-        ])
-        
-        // Configuring responses from repositories
-
-        mockedDBRepo.lastStoresSearchResult = .success(nil)
-        
-        XCTAssertEqual(AppState().userData.searchResult, .notRequested)
-        let exp = XCTestExpectation(description: #function)
-        sut.repeatLastSearch()
-        delay {
-            //XCTAssertNil(self.sut.appState.value.userData.searchResult.error, "Expected no error: \(String(describing: self.sut.appState.value.userData.searchResult.error))", file: #file, line: #line)
-            XCTAssertEqual(
-                self.sut.appState.value.userData.searchResult.value,
-                nil
-            )
-            self.mockedWebRepo.verify()
-            self.mockedDBRepo.verify()
-            exp.fulfill()
-        }
-        wait(for: [exp], timeout: 0.5)
-=======
->>>>>>> c718a3cc
         
         // Configuring expected actions on repositories
         
@@ -572,28 +439,6 @@
         mockedDBRepo.clearSearchesResult = .success(true)
         mockedDBRepo.storeByLocation = .success(searchResult)
         mockedDBRepo.currentFulfilmentLocationResult = .success(searchResult.fulfilmentLocation)
-<<<<<<< HEAD
-        
-        XCTAssertEqual(AppState().userData.searchResult, .notRequested)
-        let exp = XCTestExpectation(description: #function)
-        sut.repeatLastSearch()
-        delay {
-            XCTAssertNil(self.sut.appState.value.userData.searchResult.error, "Expected no error: \(String(describing: self.sut.appState.value.userData.searchResult.error))", file: #file, line: #line)
-            XCTAssertEqual(
-                self.sut.appState.value.userData.searchResult.value,
-                searchResult
-            )
-            XCTAssertEqual(
-                self.appState.value.userData.currentFulfilmentLocation,
-                searchResult.fulfilmentLocation
-            )
-            self.mockedWebRepo.verify()
-            self.mockedDBRepo.verify()
-            exp.fulfill()
-        }
-        wait(for: [exp], timeout: 0.5)
-=======
->>>>>>> c718a3cc
         
         XCTAssertEqual(AppState().userData.searchResult, .notRequested)
         let exp = XCTestExpectation(description: #function)
@@ -644,27 +489,6 @@
         
         XCTAssertEqual(AppState().userData.searchResult, .notRequested)
         let exp = XCTestExpectation(description: #function)
-<<<<<<< HEAD
-        sut.repeatLastSearch()
-        delay {
-            if let error = self.sut.appState.value.userData.searchResult.error {
-                XCTAssertEqual(error as NSError, networkError, file: #file, line: #line)
-            } else {
-                XCTAssertNotNil(self.sut.appState.value.userData.searchResult.error, "Expected error", file: #file, line: #line)
-            }
-            XCTAssertEqual(
-                self.sut.appState.value.userData.searchResult.value,
-                nil
-            )
-            XCTAssertEqual(
-                self.appState.value.userData.currentFulfilmentLocation,
-                nil
-            )
-            self.mockedWebRepo.verify()
-            self.mockedDBRepo.verify()
-            exp.fulfill()
-        }
-=======
         sut
             .repeatLastSearch()
             .sinkToResult { [weak self] result in
@@ -681,7 +505,6 @@
                 exp.fulfill()
             }
             .store(in: &subscriptions)
->>>>>>> c718a3cc
         wait(for: [exp], timeout: 0.5)
         
     }
