//
//  SnappyV2AppViewModel.swift
//  SnappyV2
//
//  Created by Henrik Gustavii on 21/09/2021.
//

import Combine
import Foundation
import SwiftUI
import AppTrackingTransparency
import OSLog

// 3rd Party
import FBSDKCoreKit
import FacebookCore
import GoogleSignIn

@MainActor
class SnappyV2AppViewModel: ObservableObject {
    
    @UIApplicationDelegateAdaptor private var appDelegate: AppDelegate
    
    let container: DIContainer
    private let networkMonitor: NetworkMonitor
    
    @Published var error: Error?
    @Published var showInitialView: Bool
    @Published var isActive: Bool
    @Published var isConnected: Bool
    @Published var storeReview: RetailStoreReview?
    @Published var successMessage: String?
    @Published var pushNotification: DisplayablePushNotification?
    @Published var urlToOpen: URL?
    @Published var showPushNotificationsEnablePromptView: Bool
    @Published var showVerifyMobileNumberView: Bool
    
    private var pushNotificationsQueue: [DisplayablePushNotification] = []
    
    private var cancellables = Set<AnyCancellable>()
    
    private var previouslyEnteredForeground = false
    
    init(container: DIContainer, systemEventsHandler: SystemEventsHandler) {
        
        self.container = container
        networkMonitor = NetworkMonitor(container: container)
        networkMonitor.startMonitoring()
        
        _showInitialView = .init(initialValue: container.appState.value.routing.showInitialView)
        _isActive = .init(initialValue: container.appState.value.system.isInForeground)
        _isConnected = .init(initialValue: container.appState.value.system.isConnected)
        _showPushNotificationsEnablePromptView = .init(initialValue: container.appState.value.pushNotifications.showPushNotificationsEnablePromptView)
<<<<<<< HEAD
        
        // In the https://github.com/nalexn/clean-architecture-swiftui/tree/mvvmthe AppDelegate would
        // get the systemEventsHandler from the iOS 13 Scene Delegate. With the iOS 14 @main 'App'
        // approach there is no Scene Delegate, so the systemEventsHandler is set directly below.
        appDelegate.systemEventsHandler = systemEventsHandler
        
=======
        _showVerifyMobileNumberView = .init(initialValue: container.appState.value.routing.showVerifyMobileView)
>>>>>>> 9017a276
        #if DEBUG
        //Use this for inspecting the Core Data
        if let directoryLocation = FileManager.default.urls(for: .libraryDirectory, in: .userDomainMask).last {
            print("Documents Directory: \(directoryLocation)Application Support")
        }
        #endif
        
        #if TEST
        #else
        container.eventLogger.initialiseSentry()
        setupIsActive()
        setupSystemSceneState()
        setupSystemConnectivityMonitor()
        setUpIsConnected()
        setupStoreReview()
        setupNotificationView()
        setupShowPushNotificationsEnablePrompt(with: container.appState)
        setupURLToOpen(with: container.appState)
        setupShowVerifyMobileNumberView(with: container.appState)
        #endif
        
        setUpInitialView()
    }
    
    private func setUpInitialView() {
        container.appState
            .map(\.routing.showInitialView)
            .receive(on: RunLoop.main)
            .removeDuplicates() // Needed to make it work. 🤷‍♂️
            .assignWeak(to: \.showInitialView, on: self)
            .store(in: &cancellables)
    }
    
    private func setupIsActive() {
        container.appState
            .map(\.system.isInForeground)
            .receive(on: RunLoop.main)
            .removeDuplicates()
            .assignWeak(to: \.isActive, on: self)
            .store(in: &cancellables)
    }
    
    private func setupStoreReview() {
        container.appState
            .map(\.retailStoreReview)
            .removeDuplicates()
            .filter { $0 != nil }
            .receive(on: RunLoop.main)
            .sink { [weak self] review in
                guard let self = self else { return }
                self.storeReview = review
            }.store(in: &cancellables)
    }
    
    private func setupNotificationView() {
        // no attempt to remove duplicates because similar incoming
        // notifications may be receieved
        container.appState
            .map(\.pushNotifications.displayableNotification)
            .filter { $0 != nil }
            .sink { [weak self] displayableNotification in
                guard
                    let self = self,
                    let displayableNotification = displayableNotification
                else { return }
                // if a notification is currently being displayed then
                // queue the incoming notification otherwise display
                // it immediately
                if self.pushNotification != nil {
                    self.pushNotificationsQueue.append(displayableNotification)
                } else {
                    self.pushNotification = displayableNotification
                }
            }.store(in: &cancellables)
    }
    
    private func setupURLToOpen(with appState: Store<AppState>) {
        
        $urlToOpen
            .removeDuplicates()
            .receive(on: RunLoop.main)
            .sink { appState.value.routing.urlToOpen = $0 }
            .store(in: &cancellables)
        
        appState
            .map(\.routing.urlToOpen)
            .removeDuplicates()
            .receive(on: RunLoop.main)
            .sink { [weak self] urlToOpen in
                guard let self = self else { return }
                self.urlToOpen = urlToOpen
            }.store(in: &cancellables)
    }
    
    private func setupShowPushNotificationsEnablePrompt(with appState: Store<AppState>) {
        
        $showPushNotificationsEnablePromptView
            .receive(on: RunLoop.main)
            .sink { appState.value.pushNotifications.showPushNotificationsEnablePromptView = $0 }
            .store(in: &cancellables)
        
        appState
            .map(\.pushNotifications.showPushNotificationsEnablePromptView)
            .removeDuplicates()
            .receive(on: RunLoop.main)
            .assignWeak(to: \.showPushNotificationsEnablePromptView, on: self)
            .store(in: &cancellables)
    }
    
    private func setupShowVerifyMobileNumberView(with appState: Store<AppState>) {
        
        $showVerifyMobileNumberView
            .receive(on: RunLoop.main)
            .sink { appState.value.routing.showVerifyMobileView = $0 }
            .store(in: &cancellables)
        
        appState
            .map(\.routing.showVerifyMobileView)
            .removeDuplicates()
            .receive(on: RunLoop.main)
            .assignWeak(to: \.showVerifyMobileNumberView, on: self)
            .store(in: &cancellables)
    }
    
    private func setupSystemSceneState() {
        $isActive
            .sink { [weak self] appIsActive in
                guard let self = self else { return }
                if appIsActive {
                    self.container.eventLogger.initialiseLoggers(container: self.container)
                    // If the app is active, we start monitoring connectiity changes
                    self.networkMonitor.startMonitoring()
                    #if TEST
                    #else
                    Timer.scheduledTimer(withTimeInterval: AppV2Constants.Business.trueTimeCheckInterval, repeats: true) { timer in
                        self.container.services.utilityService.setDeviceTimeOffset()
                    }
                    self.requestTrackingAuthorizationEventsSetup()
                    #endif
                } else {
                    // If the app is not active, we stop monitoring connectivity changes
                    self.networkMonitor.stopMonitoring()
                }
            }
            .store(in: &cancellables)
    }
    
    private func setUpIsConnected() {
        container.appState
            .map(\.system.isConnected)
            .receive(on: RunLoop.main)
            .removeDuplicates()
            .assignWeak(to: \.isConnected, on: self)
            .store(in: &cancellables)
    }
    
    private func setupSystemConnectivityMonitor() {
        $isConnected
            .sink { [weak self] deviceIsConnected in
                guard let self = self else { return }
                if deviceIsConnected {
                    self.container.services.utilityService.setDeviceTimeOffset()
                }
            }
            .store(in: &cancellables)
    }
    
    private func requestTrackingAuthorizationEventsSetup() {
        // functionality when the app first enters the foreground
        if previouslyEnteredForeground == false {
            previouslyEnteredForeground = true
            
            // Request IDFA Permission
            ATTrackingManager.requestTrackingAuthorization { status in
                #if DEBUG
                switch status {
                case .authorized:
                    // Tracking authorization dialog was shown
                    // and we are authorized
                    Logger.initial.info("ATTrackingManager.requestTrackingAuthorization: Authorized")
                case .denied:
                    // Tracking authorization dialog was
                    // shown and permission is denied
                    Logger.initial.info("ATTrackingManager.requestTrackingAuthorization: Denied")
                case .notDetermined:
                    // Tracking authorization dialog has not been shown
                    Logger.initial.info("ATTrackingManager.requestTrackingAuthorization: Not Determined")
                case .restricted:
                    Logger.initial.info("ATTrackingManager.requestTrackingAuthorization: Restricted")
                @unknown default:
                    Logger.initial.info("ATTrackingManager.requestTrackingAuthorization: Unknown")
                }
                #endif
                
                // Facebook
                Settings.shared.isAdvertiserTrackingEnabled = status == .authorized
            }
            
            // Facebook
            AppEvents.shared.activateApp()
        }
    }
    
    func setAppForegroundStatus(phase: ScenePhase) {
        container.appState.value.system.isInForeground = phase == .active
    }
    
    func dismissNotificationView() {
        pushNotification = nil
        // display the next queued push notification
        if pushNotificationsQueue.count > 0 {
            pushNotification = pushNotificationsQueue.remove(at: 0)
        }
    }
    
    func dismissEnableNotificationsPromptView() {
        showPushNotificationsEnablePromptView = false
    }
    
    func dismissMobileVerifyNumberView(error: Error?, toast: String?) {
        showVerifyMobileNumberView = false
        if let error = error {
            self.error = error
        } else if let toast = toast {
            successMessage = toast
        }
    }
    
    func dismissRetailStoreReviewView(reviewSent: Bool) {
        container.appState.value.retailStoreReview = nil
        storeReview = nil
        successMessage = Strings.StoreReview.StaticText.submittedMessage.localized
    }
    
    func urlToOpenAttempted() {
        // needs to be cleared so that onChange modifier will work
        // in the view if the same URL is requested
        urlToOpen = nil
    }
    
    func openUniversalLink(url: URL) {
        guard GIDSignIn.sharedInstance.handle(url) == false else {
            return
        }
        
        guard appDelegate.systemEventsHandler?.handle(url: url) == false else {
            return
        }
        
        // To support Facebook Login based on: https://stackoverflow.com/questions/67147877/swiftui-facebook-login-button-dialog-still-open
        ApplicationDelegate.shared.application(
            UIApplication.shared,
            open: url,
            sourceApplication: nil,
            annotation: [UIApplication.OpenURLOptionsKey.annotation]
        )
    }
}<|MERGE_RESOLUTION|>--- conflicted
+++ resolved
@@ -51,16 +51,13 @@
         _isActive = .init(initialValue: container.appState.value.system.isInForeground)
         _isConnected = .init(initialValue: container.appState.value.system.isConnected)
         _showPushNotificationsEnablePromptView = .init(initialValue: container.appState.value.pushNotifications.showPushNotificationsEnablePromptView)
-<<<<<<< HEAD
+        _showVerifyMobileNumberView = .init(initialValue: container.appState.value.routing.showVerifyMobileView)
         
         // In the https://github.com/nalexn/clean-architecture-swiftui/tree/mvvmthe AppDelegate would
         // get the systemEventsHandler from the iOS 13 Scene Delegate. With the iOS 14 @main 'App'
         // approach there is no Scene Delegate, so the systemEventsHandler is set directly below.
         appDelegate.systemEventsHandler = systemEventsHandler
-        
-=======
-        _showVerifyMobileNumberView = .init(initialValue: container.appState.value.routing.showVerifyMobileView)
->>>>>>> 9017a276
+
         #if DEBUG
         //Use this for inspecting the Core Data
         if let directoryLocation = FileManager.default.urls(for: .libraryDirectory, in: .userDomainMask).last {
