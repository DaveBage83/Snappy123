//
//  Strings(UK).swift
//  SnappyV2
//
//  Created by David Bage on 06/01/2022.
//

import Foundation

typealias IterableSnappyString = SnappyString & CaseIterable

typealias IterableSnappyStringCustomisable = SnappyStringCustomisable & CaseIterable

public enum Strings {
    public enum General: String, IterableSnappyString {
        case close = "general.close"
        case next = "general.next"
        case showAll = "general.showall"
        case delivery = "general.delivery"
        case collection = "general.collection"
        case table = "general.table"
        case room = "general.room"
        case more = "general.more"
        case deliveryTime = "general.deliverytime"
        case deliveryTimeShort = "general.deliverytime.short"
        case free = "general.free"
        case shopNow = "general.shopnow"
        case updateSlot = "general.updateslot"
        case today = "general.today"
        case add = "general.add"
        case description = "general.description"
        case noDescription = "general.nodescription"
        case cancel = "general.cancel"
        case select = "general.select"
        case back = "general.back"
        case edit = "general.edit"
        case submit = "general.submit"
        case cont = "general.cont"
        case firstName = "general.firstname"
        case lastName = "general.lastname"
        case phone = "general.phone"
        case phoneShort = "general.phone.short"
        case retry = "general.retry"
        case item = "general.item"
        case items = "general.items"
        case defaultCase = "general.default"
        case settings = "general.settings"
        case ok = "general.ok"
        case callStore = "general.callstore"
        case callStoreShort = "general.callstore.short"
        case anErrorOccured = "general.anerroroccured"
        case or = "general.or"
        case send = "general.send"
        case oops = "general.oops"
        case done = "general.done"
        case success = "general.success"
        
        public enum Login: String, IterableSnappyString {
            case email = "general.login.email"
            case apple = "general.login.apple"
            case facebook = "general.login.facebook"
            case facebookShort = "general.login.facebook.short"
            case google = "general.login.google"
            case password = "general.login.password"
            case passwordShort = "general.login.password.short"
            case login = "general.login.login"
            case signup = "general.login.signup"
            case forgot = "general.login.forgot"
            case forgotShortened = "general.login.forgot.shortened"
            case emailAddress = "general.login.emailaddress"
            case title = "general.login.title"
            case titleShortened = "general.login.title.shortened"
            case subtitle = "general.login.subtitle"
            case pay = "general.login.pay"
            case buyWith = "general.login.buywith"
            case noAccount = "general.login.noaccount"
            case noAccountShortened = "general.login.noaccount.shortened"
            case register = "general.login.register"
            case continueWithEmail = "general.login.continuewithemail"
            
            public enum Customisable: String, IterableSnappyStringCustomisable {
                case signInWith = "general.login.customisable.signinwith"
            }
        }
        
        public enum Logout: String, IterableSnappyString {
            case title = "general.logout.title"
            case verify = "general.logout.verify"
        }
        
        public enum Search: String, IterableSnappyString {
            case searchPostcode = "general.search.searchpostcode"
            case search = "general.search.search"
        }
        
        public enum DriverInterface: String, IterableSnappyString {
            case startShift = "general.driverinterface.startshift"
		}
		
        public enum Errors: String, IterableSnappyString {
            case generic = "general.errors.generic"

        }
    }
    
    public enum RootView {
        public enum Tabs: String, IterableSnappyString {
            case stores = "rootview.tabs.stores"
            case menu = "rootview.tabs.menu"
            case basket = "rootview.tabs.basket"
            case account = "rootview.tabs.account"
        }
        
        public enum ChangeStore: String, IterableSnappyString {
            case noStore = "rootview.changestore.nostore"
            case changeStore = "rootview.changestore.changestore"
        }
    }
    
    public enum InitialView: String, IterableSnappyString {
        case tagline = "initialview.tagline"
        case subTagline = "initialview.subtagline"
        case createAccount = "initialview.createaccount"
        case postcodeSearch = "initialview.postcodesearch"
        case storeSearch = "initialview.storesearch"
        case businessProfileAlertTitle = "initialview.businessprofilealerttitle"
        case businessProfileAlertMessage = "initialview.businessprofilealertmessage"
        case memberProfileAlertTitle = "initialview.memberprofilealerttitle"
        case memberProfileAlertMessage = "initialview.memberprofilealertmessage"
    }
    
    public enum CheckoutView {
        public enum Progress: String, IterableSnappyString {
            case time = "checkoutview.progress.time"
            case orderTotal = "checkoutview.progress.ordertotal"
        }
        
        public enum GuestCheckoutCard: String, IterableSnappyString {
            case guest = "checkoutview.guestcheckoutcard.guest"
            case noTies = "checkoutview.guestcheckoutcard.noties"
        }
        
        public enum LoginToAccount: String, IterableSnappyString {
            case login = "checkoutview.logintoaccount.login"
            case earnPoints = "checkoutview.logintoaccount.earnpoints"
        }
        
        public enum AddDetails: String, IterableSnappyString {
            case title = "checkoutview.adddetails.title"
            case email = "checkoutview.adddetails.email"
            case phone = "checkoutview.adddetails.phone"
            case alertTitle = "checkoutview.detailsalerttitle"
            
            public enum Customisable: String, IterableSnappyStringCustomisable {
                case alertMessage = "checkoutview.detailsalertmessage"
            }
        }
        
        public enum CreateAccount: String, IterableSnappyString {
            case subtitle = "checkoutview.createaccount.subtitle"
        }
        
        public enum AddAddress: String, IterableSnappyString {
            case titleDelivery = "checkoutview.addaddress.titledelivery"
            case titleBilling = "checkoutview.addaddress.titlebilling"
            case findAddress = "checkoutview.addaddress.findaddress"
            case line1 = "checkoutview.addaddress.line1"
            case line2 = "checkoutview.addaddress.line2"
            case postcode = "checkoutview.addaddress.postcode"
            case city = "checkoutview.addaddress.city"
            case country = "checkoutview.addaddress.country"
        }
        
        public enum TsAndCs: String, IterableSnappyString {
            case confirm = "checkoutview.tsandcs.confirm"
            case title = "checkoutview.tsandcs.title"
            case emailMarketing = "checkoutview.tsandcs.emailmarketing"
        }
        
        public enum Payment: String, IterableSnappyString {
            case unsuccessfulPayment = "checkoutview.payment.unsuccessful"
            case checkAndChooseAlternativePayment = "checkoutview.payment.checkandchoosealternativepayment"
            case payByCard = "checkoutview.payment.paybycard"
            case payByCardSubtitle = "checkoutview.payment.paybycardsubtitle"
            case payByApple = "checkoutview.payment.paybyapple"
            case payByCash = "checkoutview.payment.paybycash"
            case payByCashSubtitle = "checkoutview.payment.paybycashsubtitle"
            case needHelp = "checkoutview.payment.needhelp"
            case callDirect = "checkoutview.payment.calldirect"
            case secureCheckout = "checkoutview.payment.securecheckout"
            case paymentSuccess = "checkoutview.payment.paymentsuccess"
            case billingSameAsDelivery = "checkoutview.payment.billingsameasdelivery"
            case goToSavedAddresses = "checkoutview.payment.gotosavedaddresses"
            case useSavedAddress = "checkoutview.payment.usesavedaddress"
            case savedCards = "checkoutview.payment.savedcards"
            case useNewCard = "checkoutview.payment.usenewcard"
            case addNewCard = "checkoutview.payment.addnewcard"
            case cardHolderName = "checkoutview.payment.cardholdername"
            case cardHolderNameShort = "checkoutview.payment.cardholdernameshort"
            case cardNumber = "checkoutview.payment.cardnumbername"
            case cardNumberShort = "checkoutview.payment.cardnumbershort"
            case cvv = "checkoutview.payment.cvv"
            case saveCardDetails = "checkoutview.payment.savecarddetails"
            case addCard = "checkoutview.payment.addcard"
            case getHelp = "checkoutview.payment.gethelp"
        }

        public enum PaymentCustom: String, IterableSnappyStringCustomisable {
            case buttonTitle = "checkoutview.paymentcustom.button.title"
            case callStore = "checkoutview.paymentcustom.callstore"
        }
        
        public enum General: String, IterableSnappyString {
            case addInstructions = "checkoutview.general.addinstructions"
        }
        
        public enum OTP: String, IterableSnappyString {
            case promptTitle = "checkoutview.otp.prompttitle"
            case emailOTP = "checkoutview.otp.emailotp"
            case textOTP = "checkoutview.otp.textotp"
            case otpSentTitle = "checkoutview.otp.optsenttitle"
            case enterPassword = "checkoutview.otp.enterpassword"
            
            public enum Customisable: String, IterableSnappyStringCustomisable {
                case promptText = "checkoutview.otp.prompttext"
                case otpSentEmailText = "checkoutview.otp.optsentemailtext"
                case otpSentMobileText = "checkoutview.otp.optsentmobiletext"
            }
        }
    }
    
    public enum BasketView: String, IterableSnappyString {
        case subtotal = "basketview.subtotal"
        case subtotalShort = "basketview.subtotal.short"
        case checkout = "basketview.checkout"
        case total = "basketview.total"
        case drivertips = "basketview.drivertips"
        case slotExpired = "basketview.slotexpired"
        case title = "basketview.title"
        case noItems = "basketview.noitems"
        case notReached = "basketview.notreached"
        case minSpend = "basketview.minspend"
        case valueOf = "basketview.valueof"
        case proceed = "basketview.proceed"
        case minSpendAlertTitle = "basketview.minspend.alert.title"
        case minSpendAlertSubTitle = "basketview.minspend.alert.subtitle"
        case startShopping = "basketview.startshopping"
        case continueShopping = "basketview.continueshopping"
        
        public enum DeliveryBanner: String, IterableSnappyString {
            case change = "basketview.deliverybanner.change"
            
            public enum Customisable: String, IterableSnappyStringCustomisable {
                case expires = "basketview.deliverybanner.customisable.expires"
            }
        }
        
        public enum Promotions: String, IterableSnappyStringCustomisable {
            case missed = "basketview.promotions.missed"
        }
        
        public enum Coupon: String, IterableSnappyString {
            case code = "basketview.coupon.code"
            case codeTitle = "basketview.coupon.code.title"
            case failure = "basketview.coupon.failure"
            case success = "basketview.coupon.success"
            case alertTitle = "basketview.coupon.alerttitle"
            case alertMessage = "basketview.coupon.alertmessage"
            case alertApply = "basketview.coupon.alertapply"
            case alertApplyShort = "basketview.coupon.alertapply.short"
            case alertRemove = "basketview.coupon.alertremove"
            case couponErrorTitle = "basketview.coupon.title"
            case couponErrorSubtitle = "basketview.coupon.subtitle"
        }
        
        public enum ListEntry: String, IterableSnappyString {
            case chargeInfo = "basketview.listentry.chargeinfo"
            case gotIt = "basketview.listentry.gotit"
        }
    }
    
    public enum StoresView: String, IterableSnappyString {
        case available = "storesview.available"
        
        public enum StoreTypes: String, IterableSnappyString {
            case browse = "storesview.storetypes.browse"
            case browseShort = "storesview.storetypes.browse.short"
            case showAll = "storesview.storetypes.showall"
        }
        
        public enum SearchCustom: String, IterableSnappyStringCustomisable {
            case noStores = "storesview.searchcustom.nostores"
        }
        
        public enum FailedSearch: String, IterableSnappyString {
            case notInArea = "storesview.failedsearch.notinarea"
            case showInterest = "storesview.failedsearch.showinterest"
            case showInterestPrompt = "storesview.failedsearch.showinterestprompt"
            case snappyWillLog = "storesview.failedsearch.snappywilllog"
            case snappyWillNotify = "storesview.failedsearch.snappywillnotify"
            case getNotifications = "storesview.failedsearch.getnotifications"
            case getNotificationsShort = "storesview.failedsearch.getnotifications.short"
            case invalidPostcodeTitle = "storesview.failedsearch.invalidpostcode.title"
            case invalidPostcodeSubtitle = "storesview.failedsearch.invalidpostcode.subtitle"
        }
        
        public enum StoreStatus: String, IterableSnappyString {
            case stores = "storesview.storestatus.stores"
            case openStores = "storesview.storestatus.openstores"
            case closedStores = "storesview.storestatus.closedstores"
            case preorderstores = "storesview.storestatus.preorderstores"
            case nearYou = "storesview.storestatus.nearyou"
        }
        
        public enum NoSlots: String, IterableSnappyString {
            case title = "storesview.noslots.title"
        }
        
        public enum NoSlotsCustom: String, IterableSnappyStringCustomisable {
            case subtitle = "storesview.noslotscustom.subtitle"
        }
    }
    
    public enum StoreInfo {
        public enum Status: String, IterableSnappyString {
            case closed = "storeinfo.status.closed"
        }
        
        public enum Delivery: String, IterableSnappyString {
            case distance = "storeinfo.delivery.distance"
            case distanceShort = "storeinfo.delivery.distance.short"
            
            public enum Customisable: String, IterableSnappyStringCustomisable {
                case distance = "storeinfo.delivery.customisable.distance"
                case distanceShort = "storeinfo.delivery.customisable.distance.short"
            }
        }
    }
    
    public enum SlotSelection: String, IterableSnappyString {
        case upTo10Days = "slotselection.upto10days"
        case noDaysAvailable = "slotselection.nodaysavailable"
        case morningSlots = "slotselection.morningslots"
        case afternoonSlots = "slotselection.afternoonslots"
        case eveningSlots = "slotselection.eveningslots"
        case selectDeliverySlotAtCheckout = "slotselection.selectDeliverySlotatcheckout"
        case selectCollectionSlotAtCheckout = "slotselection.selectCollectionSlotatcheckout"
        case noTimeSelected = "slotselection.notimeselected"
        case update = "slotselection.update"
        
        public enum Customisable: String, IterableSnappyStringCustomisable {
            case chooseSlot = "slotselection.customisable.chooseslot"
            case today = "slotselection.customisable.today"
            case upToHour = "slotselection.customisable.uptohour"
            case chooseFuture = "slotselection.customisable.choosefuture"
            case deliveryInTimeframe = "slotselection.customisable.deliveryintimeframe"
            case collectionInTimeframe = "slotselection.customisable.collectionintimeframe"
        }
    }
    
    public enum ProductsView: String, IterableSnappyString {
        case searchStore = "productsview.searchstore"
        case filter = "productsview.filter"
        
        public enum ProductCard: String, IterableSnappyString {
            case vegetarian = "productsview.productcard.vegetarian"
            case title = "productsview.productcard.title"
            
            public enum SearchStandard: String, IterableSnappyString {
                case enterMoreCharacters = "productsview.productcard.searchstandard.entermore"
                case tryAgain = "productsview.productcard.searchstandard.tryagain"
            }
            
            public enum Search: String, IterableSnappyStringCustomisable {
                case resultThatIncludesCategories = "productsview.productcard.search.resultthatincludescategories"
                case resultThatIncludesItems = "productsview.productcard.search.resultthatincludesitems"
                case noResults = "productsview.productcard.search.noresults"
            }
            
            public enum Sort: String, IterableSnappyString {
                case `default` = "productsview.productcard.sort.default"
                case aToZ = "productsview.productcard.sort.atoz"
                case zToA = "productsview.productcard.sort.ztoa"
                case priceHighToLow = "productsview.productcard.sort.pricehightolow"
                case priceLowToHigh = "productsview.productcard.sort.pricelowtohigh"
                case caloriesLowToHigh = "productsview.productcard.sort.calorieslowtohigh"
            }
        }
        
        public enum ProductDetail: String, IterableSnappyString {
            case was = "productsview.productdetail.was"
            case now = "productsview.productdetail.now"
            case from = "productsview.productdetail.from"
            case orderLimitReached = "productsview.productdetail.orderlimitreached"
        }
    }
    
    public enum ProductOptions: String, IterableSnappyString {
        case add = "productoptions.add"
        
        enum Customisable: String, IterableSnappyStringCustomisable {
            case add = "productoptions.customisable.add"
        }
    }
    
    public enum ProductCarousel: String, IterableSnappyString {
        case offers = "productcarousel.offers"
    }
    
    public enum AddressService: String, IterableSnappyString {
        case noAddressesFound = "addressservice.noaddressesfound"
    }
    
    public enum PostCodeSearch: String, IterableSnappyString {
        case findButton = "postcodesearch.findbutton"
        case addAddress = "postcodesearch.addaddress"
        case editAddress = "postcodesearch.editaddress"
        case enterPostCode = "postcodesearch.enterpostcode"
        case prompt = "postcodesearch.prompt"
        case enterManually = "postcodesearch.entermanually"
        case initialPrompt = "postcodesearch.initialprompt"
        case noAddressFound = "postcodesearch.noaddressfound"
        case toPostcodeSearch = "postcodesearch.topostcodesearch"
        case addDeliveryTitle = "postcodesearch.adddeliverytitle"
        case addBillingTitle = "postcodesearch.addbillingtitle"
        case editDeliveryTitle = "postcodesearch.editdeliverytitle"
        case editBillingTitle = "postcodesearch.editbillingtitle"
        case deliveryMainTitle = "postcodesearch.deliverymaintitle"
        case billingMainTitle = "postcodesearch.billingmaintitle"
        
        public enum Address: String, IterableSnappyString {
            case line1 = "postcodesearch.address.line1"
            case line2 = "postcodesearch.address.line2"
            case city = "postcodesearch.address.city"
            case county = "postcodesearch.address.county"
            case postcode = "postcodesearch.address.postcode"
            case country = "postcodesearch.address.country"
            case firstName = "postcodesearch.address.firstname"
            case lastName = "postcodesearch.address.lastname"
            case nickname = "postcodesearch.address.nickname"
            case nicknamePrompt = "postcodesearch.address.nicknameprompt"
            case setDefaultPrompt = "postcodesearch.address.setdefaultprompt"
            case save = "postcodesearch.address.save"
            case update = "postcodesearch.address.update"
            case addManually = "postcodesearch.address.addmanually"
            case editAddress = "postcodesearch.address.editaddress"
        }
    }
    
    public enum EditableCardContainer {
        enum Delete: String, IterableSnappyString {
            case areYouSure = "editablecardcontainer.areyousure"
            case cannotUndo = "editablecardcontainer.cannotundo"
        }
        
    }
    
    public enum CheckoutDetails {
        public enum GlobalPayments: String, IterableSnappyString {
            case navTitle = "checkoutdetails.globalpayments.navtitle"
        }
        
        public enum CheckoutProgress: String, IterableSnappyString {
            case details = "checkoutdetails.checkoutprogress.details"
            case payment = "checkoutdetails.checkoutprogress.payment"
        }
        
        public enum EditAddress: String, IterableSnappyString {
            case editDeliveryAddress = "checkoutdetails.editaddress.editDeliveryAddress"
            case postcode = "checkoutdetails.editaddress.postcode"
            case addressLine1 = "checkoutdetails.editaddress.addressline1"
            case addressLine2 = "checkoutdetails.editaddress.addressline2"
            case town = "checkoutdetails.editaddress.town"
            case county = "checkoutdetails.editaddress.county"
            case country = "checkoutdetails.editaddress.country"
            case findButton = "checkoutdetails.editaddress.findbutton"
            case selectSavedAddress = "checkoutdetails.editaddress.selectsavedaddress"
            case selectSavedAddressShort = "checkoutdetails.editaddress.selectsavedaddress.short"
            case noPostcodeErrorTitle = "checkoutdetails.editaddress.nopostcode.error.title"
            case noPostcodeErrorSubtitle = "checkoutdetails.editaddress.nopostcode.error.subtitle"
            case noAddresses = "checkoutdetails.editaddress.noaddresses"
            case firstName = "checkoutdetails.editaddress.firstname"
            case lastName = "checkoutdetails.editaddress.lastname"
            
            public enum Error: String, IterableSnappyString {
                case title = "checkoutdetails.editaddress.error.title"
                case subtitle = "checkoutdetails.editaddress.error.subtitle"
            }
        }
        
        public enum AddressDisplayCard: String, IterableSnappyString {
            case unnamed = "checkoutdetails.addressdisplaycard.unnamed"
            case defaultAddress = "checkoutdetails.addressdisplaycard.default"
        }
        
        public enum AddressSelectionView: String, IterableSnappyString {
            case navTitle = "checkoutdetails.addressselectionview.navtitle"
            case addressErrorTitle = "checkoutdetails.addressselectionview.addresserror.title"
            case addressErrorGeneric = "checkoutdetails.addressselectionview.addresserror.generic"
            case select = "checkoutdetails.addressselectionview.select"
            case selectBilling = "checkoutdetails.addressselectionview.select.billing"
        }
        
        public enum SavedAddressesSelectionView: String, IterableSnappyString {
            case title = "checkoutdetails.savedaddressselectionview.title"
            case titleBilling = "checkoutdetails.savedaddressselectionview.title.billing"
            case setAsDeliveryAddressButton = "checkoutdetails.savedaddressselectionview.button"
            case setAsBillingAddressButton = "checkoutdetails.savedaddressselectionview.button.billing"
            case setAsCardAddressButton = "checkoutdetails.savedaddressselectionview.button.card"
            case setAsDeliveryAddressButtonShort = "checkoutdetails.savedaddressselectionview.button.short"
            case navTitle = "checkoutdetails.savedaddressselectionview.navtitle"
            case navTitleBilling = "checkoutdetails.savedaddressselectionview.navtitle.billing"
            case navTitleCard = "checkoutdetails.savedaddressselectionview.navtitle.card"
            case noAddressTitle = "checkoutdetails.savedaddressselectionview.noaddresstitle"
            case noAddressSubtitle = "checkoutdetails.savedaddressselectionview.noaddresssubtitle"
            case addressSetterErrorTitle = "checkoutdetails.savedaddressselectionview.addresssettererror.title"
            case addressSetterErrorGeneric = "checkoutdetails.savedaddressselectionview.addresssettererror.generic"
        }
        
        public enum MarketingPreferences: String, IterableSnappyString {
            case title = "checkoutdetails.marketingpreferences.title"
            case prompt = "checkoutdetails.marketingpreferences.prompt"
            case email = "checkoutdetails.marketingpreferences.email"
            case directMail = "checkoutdetails.marketingpreferences.directmail"
            case notifications = "checkoutdetails.marketingpreferences.notifications"
            case sms = "checkoutdetails.marketingpreferences.sms"
            case telephone = "checkoutdetails.marketingpreferences.telephone"
        }
        
        public enum ChangeFulfilmentMethodCustom: String, IterableSnappyStringCustomisable {
            case button = "checkoutdetails.changefulfilmentmethod.custom.button"
            case slotExpiring = "checkoutdetails.changefulfilmentmethod.custom.slotexpiring"
            case slotTimeDelivery = "checkoutdetails.changefulfilmentmethod.custom.slottime.delivery"
            case slotTimeCollection = "checkoutdetails.changefulfilmentmethod.custom.slottime.collection"
        }
        
        public enum ChangeFulfilmentMethod: String, IterableSnappyString {
            case slotExpired = "checkoutdetails.changefulfilmentmethod.expired"
            case noSlot = "checkoutdetails.changefulfilmentmethod.noslot"
        }
        
        public enum DeliveryNote: String, IterableSnappyString {
            case label = "checkoutdetails.deliverynote.label"
            case title = "checkoutdetails.deliverynote.title"
        }
        
        public enum ContactDetails: String, IterableSnappyString {
            case emailInvalid = "checkoutdetails.contactdetails.emailinvalid"
        }
        
        public enum WhereDidYouHear: String, IterableSnappyString {
            case title = "checkoutdetails.wheredidyouhear.title"
            case choose = "checkoutdetails.wheredidyouhear.choose"
            case placeholder = "checkoutdetails.wheredidyouhear.placeholder"
        }
        
        public enum Errors {
            public enum Missing: String, IterableSnappyString {
                case title = "checkoutdetails.errors.missing.title"
                case subtitle = "checkoutdetails.errors.missing.subtitle"
            }
            
            public enum NoAddresses: String, IterableSnappyString {
                case postcodeSearch = "checkoutdetails.noaddresses.postcodesearch"
                case savedAddresses = "checkoutdetails.noaddresses.savedaddresses"
            }
            
            public enum Field: String, IterableSnappyString {
                case title = "checkoutdetails.errors.field.title"
                case subtitle = "checkoutdetails.errors.field.subtitle"
            }
            
            public enum Submit: String, IterableSnappyString {
                case title = "checkoutdetails.errors.submit"
                case genericSubtitle = "checkoutdetails.errors.genericsubtitle"
            }
            
            public enum NoSlots: String, IterableSnappyString {
                case title = "checkoutdetails.errors.noslots"
            }
            
            public enum CardPayment: String, IterableSnappyString {
                case missingCheckoutcomPaymentGateway = "checkoutdetails.errors.cardpayment.missingcheckoutcompaymentgateway"
                case processCardOrderResultEmpty = "checkoutdetails.errors.cardpayment.processcardorderresultempty"
                case missingPublicKey = "checkoutdetails.errors.cardpayment.missingpublickey"
                case missingDraftOrderFulfilmentDetails = "checkoutdetails.errors.cardpayment.missingdraftorderfulfilmentdetails"
                case verificationFailed = "checkoutdetails.errors.cardpayment.verificationfailed"
                case threeDSVerificationFailed = "checkoutdetails.errors.cardpayment.3dsverificationfailed"
            }
        }
        
        public enum Submit: String, IterableSnappyString {
            case title = "checkoutdetails.submit.title"
            case titleLarge = "checkoutdetails.submit.title.large"
        }
    }
    
    public enum OrderSummaryCard: String, IterableSnappyString {
        case status = "ordersummarycard.status"
        case total = "ordersummarycard.total"
        case view = "ordersummarycard.view"
    }
    
    public enum CreateAccount: String, IterableSnappyString {
        case create = "createaccount.create"
        case title = "createaccount.title"
        case newTitle = "createaccount.new.title"
        case titleShort = "createaccount.title.short"
        case subtitle = "createaccount.subtitle"
        case refer = "createaccount.refer"
        case checkout = "createaccount.checkout"
        case deals = "createaccount.deals"
        case addDetails = "createaccount.adddetails"
        case addDetailsShort = "createaccount.adddetails.short"
        case referralTitle = "createaccount.referral.title"
        case referralTitleShort = "createaccount.referral.title.short"
        case referralBody = "createaccount.referral.body"
        case referralPlaceholder = "createaccount.referral.placeholder"
        case referralPlaceholderShort = "createaccount.referral.placeholder.short"
        case createPassword = "createaccount.password.create"
    }
    
    public enum Terms: String, IterableSnappyString {
        case agreeTo = "terms.agreeto"
        case terms = "terms.terms"
        case and = "terms.and"
        case privacy = "terms.privacy"
        case contactUs = "terms.contactus"
    }
    
    public enum MarketingPreferences: String, IterableSnappyString {
        case title = "marketingpreferences.title"
    }
    
    public enum ResetPassword: String, IterableSnappyString {
        case title = "resetpassword.title"
        case subtitle = "resetpassword.subtitle"
        case subtitleShort = "resetpassword.subtitle.short"
    }
    
    public enum ResetPasswordCustom: String, IterableSnappyStringCustomisable {
        case confirmation = "resetpasswordcustom.confirmation"
    }
    
    public enum CustomMemberDashboard: String, IterableSnappyStringCustomisable {
        case welcome = "custommemberdashboard.welcome"
    }
    
    public enum MemberDashboard: String, IterableSnappyString {
        case noMember = "memberdashboard.nomember"
        case errorFindingAccount = "memberdashboard.error"
        
        enum MyDetails: String, IterableSnappyString {
            case savedCardsTitle = "memberdashboard.mydetails.savedcardstitle"
            case addNewCardButton = "memberdashboard.mydetails.addnewcardbutton"
            case addDeliveryAddressButtonTitle = "memberdashboard.mydetails.adddeliveryaddressbuttontitle"
            case addBillingAddressButtonTitle =
                    "memberdashboard.mydetails.addbillingaddressbuttontitle"
            case noSavedCards = "memberdashboard.mydetails.nocards"
            case noDeliveryAddresses = "memberdashboard.mydetails.nodeliveryaddresses"
            case noBillingAddresses = "memberdashboard.mydetails.nobillingaddresses"
        }
        
        enum Options: String, IterableSnappyString {
            case dashboard = "memberdashboard.options.dashboard"
            case orders = "memberdashboard.options.orders"
            case myDetails = "memberdashboard.options.mydetails"
            case profile = "memberdashboard.options.profile"
            case loyalty = "memberdashboard.options.loyalty"
        }
        
        enum Loyalty: String, IterableSnappyString {
            case title = "memberdashboard.loyalty.title"
            case explanation = "memberdashboard.loyalty.explanation"
            case condition = "memberdashboard.loyalty.condition"
            case noCode = "memberdashboard.loyalty.nocode"
            
            enum ReferFriend: String, IterableSnappyString {
                case subtitle = "memberdashboard.loyalty.referfriend.subtitle"
                case caption = "memberdashboard.loyalty.referfriend.caption"
            }
            
            enum Referrals: String, IterableSnappyString {
                case subtitle = "memberdashboard.loyalty.referrals.subtitle"
                case caption = "memberdashboard.loyalty.referrals.caption"
            }
        }
        
        enum Orders: String, IterableSnappyString {
            case noOrders = "memberdashboard.orders.noorders"
        }
        
        enum Profile: String, IterableSnappyString {
            case yourDetails = "memberdashboard.profile.yourdetails"
            case update = "memberdashboard.profile.update"
            case changePassword = "memberdashboard.profile.changePassword"
            case currentPassword = "memberdashboard.profile.currentpassword"
            case newPassword = "memberdashboard.profile.newpassword"
            case verifyPassword = "memberdashboard.profile.verifypassword"
            case backToUpdate = "memberdashboard.profile.backtoupdate"
            case successfullyUpdated = "memberdashboard.profile.successfullyupdated"
            case updatePassword = "memberdashboard.profile.updatepassword"
            case successfullyResetPassword = "memberdashboard.profile.successfullyresetpasssword"

        }
        
        enum AddressSelectionView: String, IterableSnappyString {
            case initialEmptyText = "memberdashboard.addressselectionview.initialemptytext"
            case unnamedAddress = "memberdashboard.addressselectionview.unnamedaddress"

        }
    }
    
    public enum PlacedOrders {
        enum MainView: String, IterableSnappyString {
            case currentOrders = "placedorders.mainview.currentorders"
            case pastOrders = "placedorders.mainview.pastorders"
            case noMoreOrders = "placedorders.mainview.nomoreorders"
            case moreOrders = "placedorders.mainview.moreorders"
        }
        
        enum OrderSummaryCard: String, IterableSnappyString {
            case noSlotSelected = "placedorders.ordersummarycard.noslotselected"
        }
        
        enum OrderDetailsView: String, IterableSnappyString {
            case orderAgain = "placedorders.orderdetailsview.orderagain"
            case orderNumber = "placedorders.orderdetailsview.ordernumber"
            case orderTotal = "placedorders.orderdetailsview.ordertotal"
            case orderSubtotal = "placedorders.orderdetailsview.ordersubtotal"
            case deliveryFee = "placedorders.orderdetailsview.deliveryfee"
            case driverTip = "placedorders.orderdetailsview.drivertip"
        }
        
        enum OrderStoreView: String, IterableSnappyString {
            case store = "placedorders.orderstoreview.store"
            case unknown = "placedorders.orderstoreview.unknown"
        }
        
        enum OrderListItemView: String, IterableSnappyString {
            case items = "placedorders.orderlistitemview.items"
            case quantity = "placedorders.orderlistitemview.quantity"
            case price = "placedorders.orderlistitemview.price"
        }
        
        enum CustomOrderListItem: String, IterableSnappyStringCustomisable {
            case each = "placedorders.customorderlistitem.each"
        }
        
        enum Errors: String, IterableSnappyString {
            case noDeliveryAddressOnOrder = "placedorders.errors.nodeliveryaddressonorder"
            case noMatchingStoreFound = "placedorders.errors.nomatchingstorefound"
            case noStoreFound = "placedorders.errors.nostorefound"
            case failedToSetDeliveryAddress = "placedorders.errors.failedtosetdeliveryaddress"
        }
    }
    
    public enum DriverMap: String, IterableSnappyString {
        case title = "drivermap.navigationbartitle"
        enum InformationBar: String, IterableSnappyString {
            case withDriverNamePrefix = "drivermap.informationbar.driverenroutewithnameprefix"
            case withDriverNameSuffix = "drivermap.informationbar.driverenroutewithnamesuffix"
            case withoutDriverName = "drivermap.informationbar.driverenroutewithoutname"
        }
        
        enum Error: String, IterableSnappyString {
            case title = "drivermap.error.title"
            case body = "drivermap.error.body"
        }
        
        enum Button: String, IterableSnappyString {
            case trackOrder = "drivermap.button.trackorder"
            case trackOrderShort = "drivermap.button.trackorder.short"
        }
    }
    
    public enum ToastNotifications {
        enum BasketChangeTitle: String, IterableSnappyString {
            case itemAdded = "toastnotifications.basketchangetitle.itemadded"
            case itemUpdated = "toastnotifications.basketchangetitle.itemupdated"
            case itemRemoved = "toastnotifications.basketchangetitle.itemremoved"
            case basketChange = "toastnotifications.basketchangetitle.basketchanged"
            case basketChangeSubtitle = "toastnotifications.basketchangetitle.basketchangesubtitle"
        }
        enum BasketChangesItem: String, IterableSnappyStringCustomisable {
            case addedOneItemToBasket = "toastnotifications.basketchangesitem.addedoneitemtobasket"
            case addedMoreItemsToBasket = "toastnotifications.basketchangesitem.addedmoreitemstobasket"
            case updatedItemInBasket = "toastnotifications.basketchangesitem.updatediteminbasket"
            case removedItemFromBasket = "toastnotifications.basketchangesitem.removeditemfrombasket"
        }
        
        enum StoreSearch: String, IterableSnappyString {
            case title = "toastnotifications.storesearch.title"
            case subtitle = "toastnotifications.storesearch.subtitle"
        }
    }
    
    public enum Alerts {
        enum CameraPermission: String, IterableSnappyString {
            case title = "alerts.camerapermission.title"
            case message = "alerts.camerapermission.message"
        }
        enum Location: String, IterableSnappyString {
            case deniedLocationTitle = "alerts.location.deniedlocationtitle"
            case deniedLocationMessage = "alerts.location.deniedlocationmessage"
        }
        enum DeliveryCompleted: String, IterableSnappyString {
            case orderDeliveredTitle = "alerts.drivermap.orderdeliveredtitle"
            case orderDeliveredMessage = "alerts.drivermap.orderdeliveredmessage"
            case orderNotDeliveredTitle = "alerts.drivermap.ordernotdeliveredtitle"
            case orderNotDeliveredMessage = "alerts.drivermap.ordernotdeliveredmessage"
        }
    }
    
    public enum PayMethods {
        enum Card: String, IterableSnappyString {
            case title = "paymentmethods.card.title"
            case subtitle = "paymentmethods.card.subtitle"
        }
        
        enum Cash: String, IterableSnappyString {
            case title = "paymentmethods.cash.title"
            case subtitle = "paymentmethods.cash.subtitle"
        }
        
        enum Apple: String, IterableSnappyString {
            case title = "paymentmethods.apple.title"
            case subtitle = "paymentmethods.apple.subtitle"
        }
    }
    
    public enum StoreRatings: String, IterableSnappyString {
        case numRatingsGeneric = "storereviews.ratings.generic"
    }
    
    public enum FulfilmentTimeSlotSelection {
        enum StoreUnavailableHeadline: String, IterableSnappyString {
            case paused = "fulfilmenttimetlotselection.paused"
            case pausedShort = "fulfilmenttimetlotselection.paused.short"
            case closed = "fulfilmenttimetlotselection.closed"
            case closedShort = "fulfilmenttimetlotselection.closed.short"
            case noSlotsTitle = "fulfilmenttimetlotselection.noslots.title"
            case noSlotsSubtitle = "fulfilmenttimetlotselection.noslots.subtitle"
        }
        
        enum StoreUnavailableMain: String, IterableSnappyString {
            case closed = "fulfilmenttimetlotselection.storeunavailable.closed"
            case closedShort = "fulfilmenttimetlotselection.storeunavailable.closed.short"
        }
        
        enum Main: String, IterableSnappyString {
            case noSlotsTitle = "fulfilmenttimetlotselection.main.noslots.title"
            case noSlotsSubtitle = "fulfilmenttimetlotselection.main.noslots.subtitle"
        }
        
        enum Paused: String, IterableSnappyString {
            case defaultMessage = "fulfilmenttimetlotselection.paused.defaultmessage"
        }
        
        enum Holiday: String, IterableSnappyString {
            case defaultMessage = "fulfilmenttimetlotselection.holiday.defaultmessage"
        }
        
        enum Update: String, IterableSnappyString {
            case successTitle = "fulfilmenttimetlotselection.update.success"
            case successSubtitle = "fulfilmenttimetlotselection.update.success.subtitle"
        }
    }
    
    public enum CheckoutServiceErrors: String, IterableSnappyString {
        case selfError = "checkoutserviceerrors.selferror"
        case storeSelectionRequired = "checkoutserviceerrors.storeselectionrequired"
        case unableToProceedWithoutBasket = "checkoutserviceerrors.unabletoproceedwithoutbasket"
        case draftOrderRequired = "checkoutserviceerrors.draftorderrequired"
        case paymentGatewayNotAvaibleToStore = "checkoutserviceerrors.paymentgatewaynotavaibletostore"
        case paymentGatewayNotAvaibleForFulfilmentMethod = "checkoutserviceerrors.paymentgatewaynotavaibleforfulfilmentmethod"
        case unablePersistLastDeliverOrder = "checkoutserviceerrors.unablepersistlastdeliverorder"
    }
    
    public enum FulfilmentInfoCard: String, IterableSnappyString {
        case editDelivery = "fulfilmentinfocard.editdelivery"
        case editCollection = "fulfilmentinfocard.editcollection"
        case changeToDeliver = "fulfilmentinfocard.changetodeliver"
        case changeToCollect = "fulfilmentinfocard.changetocollect"
    }
    
    public enum MentionMe {
        enum Webview: String, IterableSnappyString {
            case loading = "mentionme.webview.loading"
            case fallbackTitle = "mentionme.webview.fallbackTitle"
        }
        
        enum Main: String, IterableSnappyString {
            case referForDiscount = "mentionme.main.referfordiscount"
            case tellFriends = "mentionme.main.tellfriends"
            case learnHow = "mentionme.main.learnhow"
        }
    }
    
    public enum Settings {
        enum Main: String, IterableSnappyString {
            case title = "settings.main.title"
        }
        
        enum UsefulInfo: String, IterableSnappyString {
            case title = "settings.userfulinfo.title"
        }
        
        enum MarketingPrefs: String, IterableSnappyString {
            case subtitle = "settings.marketingprefs.subtitle"
            case overrideTitle = "settings.marketingprefs.overridetitle"
        }
        
        enum PushNotifications: String, IterableSnappyString {
            case title = "settings.pushnotifications.title"
            case enable = "settings.pushnotifications.enable"
            case marketingOptionDescription = "settings.pushnotifications.marketingoptiondescription"
        }
    }
    
    public enum FormErrors: String, IterableSnappyString {
        case passwordsDoNotMatch = "formerrors.passwordsdonotmatch"
    }
    
<<<<<<< HEAD
    public enum PushNotifications: String, IterableSnappyString {
        case defaultEnabledMessage = "pushnotifications.enableview.defaultdefaultmessage"
        case defaultEnabledOrdersOnly = "pushnotifications.enableview.defaultordesonly"
        case defaultEnabledIncludeMarketing = "pushnotifications.enableview.defaultincludemarketing"
        case defaultEnabledNone = "pushnotifications.enableview.defaultnone"
        case title = "pushnotifications.incomingview.title"
        case openLink = "pushnotifications.incomingview.openlink"
        case call = "pushnotifications.incomingview.call"
=======
    public enum SuccessView: String, IterableSnappyString {
        case noPassword = "successview.nopassword"
>>>>>>> cea10b42
    }
}<|MERGE_RESOLUTION|>--- conflicted
+++ resolved
@@ -922,7 +922,6 @@
         case passwordsDoNotMatch = "formerrors.passwordsdonotmatch"
     }
     
-<<<<<<< HEAD
     public enum PushNotifications: String, IterableSnappyString {
         case defaultEnabledMessage = "pushnotifications.enableview.defaultdefaultmessage"
         case defaultEnabledOrdersOnly = "pushnotifications.enableview.defaultordesonly"
@@ -931,9 +930,9 @@
         case title = "pushnotifications.incomingview.title"
         case openLink = "pushnotifications.incomingview.openlink"
         case call = "pushnotifications.incomingview.call"
-=======
+    }
+        
     public enum SuccessView: String, IterableSnappyString {
         case noPassword = "successview.nopassword"
->>>>>>> cea10b42
     }
 }