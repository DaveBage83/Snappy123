//
//  AppV2Constants.swift
//  SnappyV2
//
//  Created by Kevin Palser on 17/09/2021.
//

import Foundation
import SwiftUI

// 3rd party
import KeychainAccess

struct AppV2Constants {
    
    struct Client {
        static let platform = "ios"
        static let languageCode: String = {
            //return "en_GB"
            return Locale.autoupdatingCurrent.identifier.replacingOccurrences(
                of: "-",
                with: "_",
                options: .literal,
                range: nil
            )
        }()
        static let appVersion: String? = {
            if let bundleNumber: Any = Bundle.main.object(forInfoDictionaryKey: "CFBundleShortVersionString") {
                return "\(bundleNumber)"
            }
            return nil
        }()
        static let bundleVersion: String? = {
            if let bundleNumber: Any = Bundle.main.object(forInfoDictionaryKey: "CFBundleVersion") {
                return "\(bundleNumber)"
            }
            return nil
        }()
        static let deviceType: String? = {
            var systemInfo = utsname()
            uname(&systemInfo)
            let machineMirror = Mirror(reflecting: systemInfo.machine)
            return machineMirror.children.reduce("") { identifier, element in
                guard let value = element.value as? Int8, value != 0 else { return identifier }
                if let identifier = identifier {
                    return identifier + String(UnicodeScalar(UInt8(value)))
                }
                return nil
            }
        }()
        static let deviceModel = UIDevice.current.model
        static let systemVersion = UIDevice.current.systemVersion
        static var userDeviceIdentifier: String? = {
            return UIDevice.current.identifierForVendor?.uuidString
        }()
        // A more persistent version of userDeviceIdentifier based on logic from the v1 app. This
        // is relied on for preventing one time discount fraud in addition to the even more robust
        // service enabled via Business.serverDeviceChecking
        static let deviceIdentifier: String? = {
            let UUIDKeyChainStore = "UUIDString\(AppV2Constants.Business.id)"
            let keychain = Keychain(service: Bundle.main.bundleIdentifier!)
            if let uuidFromkeyStore = keychain[UUIDKeyChainStore] {
                return uuidFromkeyStore
            }
            if let uniqueSystemIdentifier = AppV2Constants.Client.userDeviceIdentifier {
                keychain[UUIDKeyChainStore] = uniqueSystemIdentifier
                return uniqueSystemIdentifier
            }
            return nil
        }()
    }
    
    // Settings that can vary between busineses and app deployments
    struct Business {
        // Product card width and spacing stored here so that we can access globally for use in our bespoke grid view
        static let productCardWidth: CGFloat = 132
        static let productCardGridSpacing: CGFloat = 16
        
        static let trueTimeCheckInterval: Double = 720
        static let id = 15
        // white label apps like East of England will have a secondary id
        static let appWhiteLabelProfileId: Int? = nil
        static let operatingCountry = "UK"
        static let currencyCode = "GBP"
        // use the store currency before using this default
        static let defaultStoreCurrency = RetailStoreCurrency(currencyCode: "GBP", symbol: "&pound;", ratio: 0, symbolChar: "£", name: "Great British Pound")
        static let defaultTimeZone = TimeZone(identifier: "Europe/London")
        // type name for the delivering locals, e.g. store, restaurant, shop
        // (this might come from the business profile like v1)
        static let businessLocationName = "store"
        // always attempt to fetch menu results before
        // checking for cache results that have not
        // expired
        static let attemptFreshMenuFetches = true
        // cached data that is value: -X hour(s) old
        static let businessProfileCachedExpiry: Date = {
            return Calendar.current.date(byAdding: .hour, value: -24, to: Date().trueDate) ?? Date().trueDate
        }()
        static let addressesCachedExpiry: Date = {
            return Calendar.current.date(byAdding: .hour, value: -1, to: Date().trueDate) ?? Date().trueDate
        }()
        static let retailStoreMenuCachedExpiry: Date = {
            return Calendar.current.date(byAdding: .hour, value: -1, to: Date().trueDate) ?? Date().trueDate
        }()
        static let userCachedExpiry: Date = {
            return Calendar.current.date(byAdding: .hour, value: -1, to: Date().trueDate) ?? Date().trueDate
        }()
        static let asyncImageCachedExpiry: Date = {
            return Calendar.current.date(byAdding: .minute, value: -1, to: Date().trueDate) ?? Date().trueDate
        }()
        static let standardDateOnlyStringFormat = "yyyy-MM-dd"
        static let hourAndMinutesStringFormat = "HH:mm"
        static let hourAndMinutesAndSecondsStringFormat = "HH:mm:ss"
        static let appleAppIdentifier = "1089652370"
        // This cannot be brought in via the business profile API result because
        // the reversed version of this also needs to be added the plist:
        // https://developers.google.com/identity/sign-in/ios/start-integrating
        static let googleSignInClientId = "1040639359640-4flentbji5h21ki0jaluf7prjcl76g15.apps.googleusercontent.com"
        static let allowMarketingKey = "AllowMarketing"
        
        // URLS
        static let termsAndConditionsURL = URL(string: "https://app-dev.snappyshopper.co.uk/terms-and-conditions")
        static let faqURL =  "https://app-staging.snappyshopper.co.uk/faq"
        static let privacyURL = URL(string: "https://app-dev.snappyshopper.co.uk/privacy-policy")
        static let contactUsURL = URL(string: "https://app-dev.snappyshopper.co.uk/contact")
        static let maxAlertCharacterLengthForAutoDismiss = 60 // When alerts have greater character length than this, they will be set automatically to be tap to dismiss alerts and include an xmark button
        static let placeholderImage = "productPlaceholder"
        static let maximumPostcodes = 5
        static let maximumSearchHistoryResults = 10
        static let expiryWarningThreshold: Double = 300 // 5 mins
        static let todayTimeslotDeadline: Double = 900 // 15 mins
        static let minForgetMeCodeCharacters = 6
<<<<<<< HEAD
        
        // Generate tokens that can be marked on the Apple Server and later
        // consulted after an order has been placed with a device. Other UDIDs
        // can change after an app is deleted or device reset. Key kept the
        // same as v1 to maintain compatability when updating the apps.
        static let serverDeviceChecking = true
        static let orderPlacedPreviouslyKey = "orderPlacedPreviously"
        static let deviceOrderPlacedBitSetKey = "deviceOrderPlacedBitSet"
        static let keychainTrueValue = "true"
=======
        static let globalSearchItemResultsPerPage = 20
>>>>>>> 9e1385f1
    }
    
    struct Driver {
        // time window used that the driver app tries to collect coordinates
        // before sending them to our server
        static let locationSendInterval: TimeInterval = 10.0
        // the number of animation steps used to smooth movement when moving
        // the driver map pin
        static let animationRenderPoints = 10
        // used to fetch the status and location of the driver in case the
        // Pusher event has not returned any values for a while
        static let refreshInterval: TimeInterval = 60.0
    }
    
    struct DriverInterface {
        // v1 API base url used by the driver endpoints
        #if DEBUG
//        static let baseURL = "https://orderingapi.snappyshopper.co.uk/mobile_api/"
        static let baseURL = "https://www.staging.dev.snappyshopper.co.uk/mobile_api/"
        #else
        static let baseURL = "https://orderingapi.snappyshopper.co.uk/mobile_api/"
        #endif
    }
    
    struct API {
        #if DEBUG
//                static let baseURL: String = "https://api-orderingv2.snappyshopper.co.uk/api/v2/"
        static let baseURL: String = "https://api-staging.snappyshopper.co.uk/api/v2/"

        #else
                static let baseURL: String = "https://api-orderingv2.snappyshopper.co.uk/api/v2/"
//        static let baseURL: String = "https://api-staging.snappyshopper.co.uk/api/v2/"
        #endif
        
        static let authenticationURL: String = "oauth/token"
        static let signOutURL: String = AppV2Constants.Client.languageCode + "/auth/logout.json"
        static let resetPasswordURL: String = AppV2Constants.Client.languageCode + "/auth/resetPassword.json"
        static let clientId = "944d5b2d-a8d5-4fd0-ac40-91bd6cd2ad4d"
        static let clientSecret = "KPJQYTORajTsMJUUigX9MxtamIimNHdRNBrmKq9e"
        static let connectionTimeout: TimeInterval = 10.0
        #if DEBUG
        static let debugTrace: Bool = true
        #else
        static let debugTrace: Bool = false
        #endif
        static let defaultTimeEncodingStrategy: JSONEncoder.DateEncodingStrategy = {
            return JSONEncoder.DateEncodingStrategy.custom { date, encoder in
                let formatter = DateFormatter()
                formatter.dateFormat = "yyyy-MM-dd'T'HH:mm:ssxxx"
                formatter.locale = Locale(identifier: "en_US_POSIX")
                let stringData = formatter.string(from: date)
                var container = encoder.singleValueContainer()
                try container.encode(stringData)
            }
        }()
        static let defaultTimeDecodingStrategy: JSONDecoder.DateDecodingStrategy = {
            return JSONDecoder.DateDecodingStrategy.custom { decoder in
                let dateString = try decoder.singleValueContainer().decode(String.self)
                let formatter = DateFormatter()
                formatter.dateFormat = "yyyy-MM-dd'T'HH:mm:ssxxx"
                formatter.locale = Locale(identifier: "en_US_POSIX")
                if let date = formatter.date(from: dateString) {
                    return date
                }
                throw APIError.dateDecoding(given: dateString, expectedFormat: formatter.dateFormat)
            }
        }()
        static let imageScaleFactor: String = {
            UIScreen.main.scale == 2.0 ? "xhdpi_2x" : "xxhdpi_3x"
        }()
    }
    
    struct EventsLogging {
        #if DEBUG
        static let sentrySettings = SentrySettings(
            dsn: nil,
            debugLogs: false,
            tracesSampleRate: nil
        )
        #else
        static let sentrySettings = SentrySettings(
            dsn: "https://58daa0d8fb4a4c4c9db47da4e6302f7e@o1334033.ingest.sentry.io/6643028",
            debugLogs: false,
            tracesSampleRate: NSNumber(value: 1.0)
        )
        #endif
        
        #if DEBUG
        static let appsFlyerSettings = AppsFlyerSettings(key: nil, debugLogs: false)
        #else
        static let appsFlyerSettings = AppsFlyerSettings(key: "pEsAXBtQk6j32NgALWr3wT", debugLogs: false)
        #endif
        
        #if DEBUG
        static let firebaseAnalyticsSettings = FirebaseAnalyticsSettings(enabled: false)
        #else
        static let firebaseAnalyticsSettings = FirebaseAnalyticsSettings(enabled: true)
        #endif
        
        static let analyticsItemIdPrefix = "SNAPPY_"
        static let analticsSizeIdPrefix = "SIZE_"
        static let analticsCatIdPrefix = "CATEGORY_"
        static let analticsBannerAdvertIdPrefix = "BANNER_ADVERT_"
        static let analticsMultobuyDiscountIdPrefix = "MULTIBUY_DISCOUNT_"
    }
}

struct SentrySettings {
    let dsn: String?
    let debugLogs: Bool
    let tracesSampleRate: NSNumber?
}

struct AppsFlyerSettings {
    let key: String?
    let debugLogs: Bool
}

struct FirebaseAnalyticsSettings {
    let enabled: Bool
}<|MERGE_RESOLUTION|>--- conflicted
+++ resolved
@@ -130,8 +130,9 @@
         static let expiryWarningThreshold: Double = 300 // 5 mins
         static let todayTimeslotDeadline: Double = 900 // 15 mins
         static let minForgetMeCodeCharacters = 6
-<<<<<<< HEAD
-        
+        
+        static let globalSearchItemResultsPerPage = 20
+
         // Generate tokens that can be marked on the Apple Server and later
         // consulted after an order has been placed with a device. Other UDIDs
         // can change after an app is deleted or device reset. Key kept the
@@ -140,9 +141,6 @@
         static let orderPlacedPreviouslyKey = "orderPlacedPreviously"
         static let deviceOrderPlacedBitSetKey = "deviceOrderPlacedBitSet"
         static let keychainTrueValue = "true"
-=======
-        static let globalSearchItemResultsPerPage = 20
->>>>>>> 9e1385f1
     }
     
     struct Driver {
